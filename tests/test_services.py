--- conflicted
+++ resolved
@@ -960,12 +960,7 @@
     host = "multahost.local."
     record1 = r.DNSAddress(host, const._TYPE_A, const._CLASS_IN, 1000, b'a')
     record2 = r.DNSAddress(host, const._TYPE_A, const._CLASS_IN, 1000, b'b')
-<<<<<<< HEAD
     cache.async_add_records([record1, record2])
-=======
-    cache.add(record1)
-    cache.add(record2)
->>>>>>> 9cc834d5
 
     # New kwarg way
     info = ServiceInfo(type_, registration_name, 80, 0, 0, desc, host)
