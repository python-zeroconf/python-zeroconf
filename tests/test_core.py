#!/usr/bin/env python
# -*- coding: utf-8 -*-


""" Unit tests for zeroconf._core """

import asyncio
import itertools
import logging
import os
import pytest
import socket
import sys
import time
import unittest
import unittest.mock
from typing import cast
from unittest.mock import patch

import zeroconf as r
from zeroconf import _core, _protocol, const, Zeroconf, current_time_millis
from zeroconf.aio import AsyncZeroconf

from . import has_working_ipv6, _clear_cache, _inject_response, _wait_for_start

log = logging.getLogger('zeroconf')
original_logging_level = logging.NOTSET


def setup_module():
    global original_logging_level
    original_logging_level = log.level
    log.setLevel(logging.DEBUG)


def teardown_module():
    if original_logging_level != logging.NOTSET:
        log.setLevel(original_logging_level)


def threadsafe_query(zc, protocol, *args):
    async def make_query():
        protocol.handle_query_or_defer(*args)

    asyncio.run_coroutine_threadsafe(make_query(), zc.loop).result()


# This test uses asyncio because it needs to access the cache directly
# which is not threadsafe
@pytest.mark.asyncio
async def test_reaper():
    with patch.object(_core, "_CACHE_CLEANUP_INTERVAL", 10):
        assert _core._CACHE_CLEANUP_INTERVAL == 10
        aiozc = AsyncZeroconf(interfaces=['127.0.0.1'])
        zeroconf = aiozc.zeroconf
        cache = zeroconf.cache
        original_entries = list(itertools.chain(*[cache.entries_with_name(name) for name in cache.names()]))
        record_with_10s_ttl = r.DNSAddress('a', const._TYPE_SOA, const._CLASS_IN, 10, b'a')
        record_with_1s_ttl = r.DNSAddress('a', const._TYPE_SOA, const._CLASS_IN, 1, b'b')
        zeroconf.cache.async_add_records([record_with_10s_ttl, record_with_1s_ttl])
        question = r.DNSQuestion("_hap._tcp._local.", const._TYPE_PTR, const._CLASS_IN)
        now = r.current_time_millis()
        other_known_answers = set(
            [
                r.DNSPointer(
                    "_hap._tcp.local.",
                    const._TYPE_PTR,
                    const._CLASS_IN,
                    10000,
                    'known-to-other._hap._tcp.local.',
                )
            ]
        )
        zeroconf.question_history.add_question_at_time(question, now, other_known_answers)
        assert zeroconf.question_history.suppresses(question, now, other_known_answers)
        entries_with_cache = list(itertools.chain(*[cache.entries_with_name(name) for name in cache.names()]))
        await asyncio.sleep(1.2)
        entries = list(itertools.chain(*[cache.entries_with_name(name) for name in cache.names()]))
        await aiozc.async_close()
        assert not zeroconf.question_history.suppresses(question, now, other_known_answers)
        assert entries != original_entries
        assert entries_with_cache != original_entries
        assert record_with_10s_ttl in entries
        assert record_with_1s_ttl not in entries


class Framework(unittest.TestCase):
    def test_launch_and_close(self):
        rv = r.Zeroconf(interfaces=r.InterfaceChoice.All)
        rv.close()
        rv = r.Zeroconf(interfaces=r.InterfaceChoice.Default)
        rv.close()

    def test_launch_and_close_context_manager(self):
        with r.Zeroconf(interfaces=r.InterfaceChoice.All) as rv:
            assert rv.done is False
        assert rv.done is True

        with r.Zeroconf(interfaces=r.InterfaceChoice.Default) as rv:
            assert rv.done is False
        assert rv.done is True

    def test_launch_and_close_unicast(self):
        rv = r.Zeroconf(interfaces=r.InterfaceChoice.All, unicast=True)
        rv.close()
        rv = r.Zeroconf(interfaces=r.InterfaceChoice.Default, unicast=True)
        rv.close()

    def test_close_multiple_times(self):
        rv = r.Zeroconf(interfaces=r.InterfaceChoice.Default)
        rv.close()
        rv.close()

    @unittest.skipIf(not has_working_ipv6(), 'Requires IPv6')
    @unittest.skipIf(os.environ.get('SKIP_IPV6'), 'IPv6 tests disabled')
    def test_launch_and_close_v4_v6(self):
        rv = r.Zeroconf(interfaces=r.InterfaceChoice.All, ip_version=r.IPVersion.All)
        rv.close()
        rv = r.Zeroconf(interfaces=r.InterfaceChoice.Default, ip_version=r.IPVersion.All)
        rv.close()

    @unittest.skipIf(not has_working_ipv6(), 'Requires IPv6')
    @unittest.skipIf(os.environ.get('SKIP_IPV6'), 'IPv6 tests disabled')
    def test_launch_and_close_v6_only(self):
        rv = r.Zeroconf(interfaces=r.InterfaceChoice.All, ip_version=r.IPVersion.V6Only)
        rv.close()
        rv = r.Zeroconf(interfaces=r.InterfaceChoice.Default, ip_version=r.IPVersion.V6Only)
        rv.close()

    @unittest.skipIf(sys.platform == 'darwin', reason="apple_p2p failure path not testable on mac")
    def test_launch_and_close_apple_p2p_not_mac(self):
        with pytest.raises(RuntimeError):
            r.Zeroconf(apple_p2p=True)

    @unittest.skipIf(sys.platform != 'darwin', reason="apple_p2p happy path only testable on mac")
    def test_launch_and_close_apple_p2p_on_mac(self):
        rv = r.Zeroconf(apple_p2p=True)
        rv.close()

    def test_handle_response(self):
        def mock_incoming_msg(service_state_change: r.ServiceStateChange) -> r.DNSIncoming:
            ttl = 120
            generated = r.DNSOutgoing(const._FLAGS_QR_RESPONSE)

            if service_state_change == r.ServiceStateChange.Updated:
                generated.add_answer_at_time(
                    r.DNSText(
                        service_name,
                        const._TYPE_TXT,
                        const._CLASS_IN | const._CLASS_UNIQUE,
                        ttl,
                        service_text,
                    ),
                    0,
                )
                return r.DNSIncoming(generated.packets()[0])

            if service_state_change == r.ServiceStateChange.Removed:
                ttl = 0

            generated.add_answer_at_time(
                r.DNSPointer(service_type, const._TYPE_PTR, const._CLASS_IN, ttl, service_name), 0
            )
            generated.add_answer_at_time(
                r.DNSService(
                    service_name,
                    const._TYPE_SRV,
                    const._CLASS_IN | const._CLASS_UNIQUE,
                    ttl,
                    0,
                    0,
                    80,
                    service_server,
                ),
                0,
            )
            generated.add_answer_at_time(
                r.DNSText(
                    service_name, const._TYPE_TXT, const._CLASS_IN | const._CLASS_UNIQUE, ttl, service_text
                ),
                0,
            )
            generated.add_answer_at_time(
                r.DNSAddress(
                    service_server,
                    const._TYPE_A,
                    const._CLASS_IN | const._CLASS_UNIQUE,
                    ttl,
                    socket.inet_aton(service_address),
                ),
                0,
            )

            return r.DNSIncoming(generated.packets()[0])

        def mock_split_incoming_msg(service_state_change: r.ServiceStateChange) -> r.DNSIncoming:
            """Mock an incoming message for the case where the packet is split."""
            ttl = 120
            generated = r.DNSOutgoing(const._FLAGS_QR_RESPONSE)
            generated.add_answer_at_time(
                r.DNSAddress(
                    service_server,
                    const._TYPE_A,
                    const._CLASS_IN | const._CLASS_UNIQUE,
                    ttl,
                    socket.inet_aton(service_address),
                ),
                0,
            )
            generated.add_answer_at_time(
                r.DNSService(
                    service_name,
                    const._TYPE_SRV,
                    const._CLASS_IN | const._CLASS_UNIQUE,
                    ttl,
                    0,
                    0,
                    80,
                    service_server,
                ),
                0,
            )
            return r.DNSIncoming(generated.packets()[0])

        service_name = 'name._type._tcp.local.'
        service_type = '_type._tcp.local.'
        service_server = 'ash-2.local.'
        service_text = b'path=/~paulsm/'
        service_address = '10.0.1.2'

        zeroconf = r.Zeroconf(interfaces=['127.0.0.1'])

        try:
            # service added
            _inject_response(zeroconf, mock_incoming_msg(r.ServiceStateChange.Added))
            dns_text = zeroconf.cache.get_by_details(service_name, const._TYPE_TXT, const._CLASS_IN)
            assert dns_text is not None
            assert cast(r.DNSText, dns_text).text == service_text  # service_text is b'path=/~paulsm/'
            all_dns_text = zeroconf.cache.get_all_by_details(service_name, const._TYPE_TXT, const._CLASS_IN)
            assert [dns_text] == all_dns_text

            # https://tools.ietf.org/html/rfc6762#section-10.2
            # Instead of merging this new record additively into the cache in addition
            # to any previous records with the same name, rrtype, and rrclass,
            # all old records with that name, rrtype, and rrclass that were received
            # more than one second ago are declared invalid,
            # and marked to expire from the cache in one second.
            time.sleep(1.1)

            # service updated. currently only text record can be updated
            service_text = b'path=/~humingchun/'
            _inject_response(zeroconf, mock_incoming_msg(r.ServiceStateChange.Updated))
            dns_text = zeroconf.cache.get_by_details(service_name, const._TYPE_TXT, const._CLASS_IN)
            assert dns_text is not None
            assert cast(r.DNSText, dns_text).text == service_text  # service_text is b'path=/~humingchun/'

            time.sleep(1.1)

            # The split message only has a SRV and A record.
            # This should not evict TXT records from the cache
            _inject_response(zeroconf, mock_split_incoming_msg(r.ServiceStateChange.Updated))
            time.sleep(1.1)
            dns_text = zeroconf.cache.get_by_details(service_name, const._TYPE_TXT, const._CLASS_IN)
            assert dns_text is not None
            assert cast(r.DNSText, dns_text).text == service_text  # service_text is b'path=/~humingchun/'

            # service removed
            _inject_response(zeroconf, mock_incoming_msg(r.ServiceStateChange.Removed))
            dns_text = zeroconf.cache.get_by_details(service_name, const._TYPE_TXT, const._CLASS_IN)
            assert dns_text.is_expired(current_time_millis() + 1000)

        finally:
            zeroconf.close()


def test_generate_service_query_set_qu_bit():
    """Test generate_service_query sets the QU bit."""

    zeroconf_registrar = Zeroconf(interfaces=['127.0.0.1'])
    desc = {'path': '/~paulsm/'}
    type_ = "._hap._tcp.local."
    registration_name = "this-host-is-not-used._hap._tcp.local."
    info = r.ServiceInfo(
        type_, registration_name, 80, 0, 0, desc, "ash-2.local.", addresses=[socket.inet_aton("10.0.1.2")]
    )
    out = zeroconf_registrar.generate_service_query(info)
    assert out.questions[0].unicast is True
    zeroconf_registrar.close()


def test_invalid_packets_ignored_and_does_not_cause_loop_exception():
    """Ensure an invalid packet cannot cause the loop to collapse."""
    zc = Zeroconf(interfaces=['127.0.0.1'])
    generated = r.DNSOutgoing(0)
    packet = generated.packets()[0]
    packet = packet[:8] + b'deadbeef' + packet[8:]
    parsed = r.DNSIncoming(packet)
    assert parsed.valid is False

    # Invalid Packet
    mock_out = unittest.mock.Mock()
    mock_out.packets = lambda: [packet]
    zc.send(mock_out)

    # Invalid oversized packet
    mock_out = unittest.mock.Mock()
    mock_out.packets = lambda: [packet * 1000]
    zc.send(mock_out)

    generated = r.DNSOutgoing(const._FLAGS_QR_RESPONSE)
    entry = r.DNSText(
        "didnotcrashincoming._crash._tcp.local.",
        const._TYPE_TXT,
        const._CLASS_IN | const._CLASS_UNIQUE,
        500,
        b'path=/~paulsm/',
    )
    assert isinstance(entry, r.DNSText)
    assert isinstance(entry, r.DNSRecord)
    assert isinstance(entry, r.DNSEntry)

    generated.add_answer_at_time(entry, 0)
    zc.send(generated)
    time.sleep(0.2)
    zc.close()
    assert zc.cache.get(entry) is not None


def test_goodbye_all_services():
    """Verify generating the goodbye query does not change with time."""
    zc = Zeroconf(interfaces=['127.0.0.1'])
    out = zc.generate_unregister_all_services()
    assert out is None
    type_ = "_http._tcp.local."
    registration_name = "xxxyyy.%s" % type_
    desc = {'path': '/~paulsm/'}
    info = r.ServiceInfo(
        type_, registration_name, 80, 0, 0, desc, "ash-2.local.", addresses=[socket.inet_aton("10.0.1.2")]
    )
    zc.registry.add(info)
    out = zc.generate_unregister_all_services()
    assert out is not None
    first_packet = out.packets()
    zc.registry.add(info)
    out2 = zc.generate_unregister_all_services()
    assert out2 is not None
    second_packet = out.packets()
    assert second_packet == first_packet

    # Verify the registery is empty
    out3 = zc.generate_unregister_all_services()
    assert out3 is None
    assert zc.registry.get_service_infos() == []

    zc.close()


def test_register_service_with_custom_ttl():
    """Test a registering a service with a custom ttl."""

    # instantiate a zeroconf instance
    zc = Zeroconf(interfaces=['127.0.0.1'])

    # start a browser
    type_ = "_homeassistant._tcp.local."
    name = "MyTestHome"
    info_service = r.ServiceInfo(
        type_,
        '%s.%s' % (name, type_),
        80,
        0,
        0,
        {'path': '/~paulsm/'},
        "ash-90.local.",
        addresses=[socket.inet_aton("10.0.1.2")],
    )

    zc.register_service(info_service, ttl=3000)
    assert zc.cache.get(info_service.dns_pointer()).ttl == 3000
    zc.close()


def test_get_service_info_failure_path():
    """Verify get_service_info return None when the underlying call returns False."""
    zc = Zeroconf(interfaces=['127.0.0.1'])
    assert zc.get_service_info("_neverused._tcp.local.", "xneverused._neverused._tcp.local.", 10) is None
    zc.close()


def test_sending_unicast():
    """Test sending unicast response."""
    zc = Zeroconf(interfaces=['127.0.0.1'])
    generated = r.DNSOutgoing(const._FLAGS_QR_RESPONSE)
    entry = r.DNSText(
        "didnotcrashincoming._crash._tcp.local.",
        const._TYPE_TXT,
        const._CLASS_IN | const._CLASS_UNIQUE,
        500,
        b'path=/~paulsm/',
    )
    generated.add_answer_at_time(entry, 0)
    zc.send(generated, "2001:db8::1", const._MDNS_PORT)  # https://www.iana.org/go/rfc3849
    time.sleep(0.2)
    assert zc.cache.get(entry) is None

    zc.send(generated, "198.51.100.0", const._MDNS_PORT)  # Documentation (TEST-NET-2)
    time.sleep(0.2)
    assert zc.cache.get(entry) is None

    zc.send(generated)
    time.sleep(0.2)
    assert zc.cache.get(entry) is not None

    zc.close()


def test_tc_bit_defers():
    zc = Zeroconf(interfaces=['127.0.0.1'])
    _wait_for_start(zc)
    type_ = "_tcbitdefer._tcp.local."
    name = "knownname"
    name2 = "knownname2"
    name3 = "knownname3"

    registration_name = "%s.%s" % (name, type_)
    registration2_name = "%s.%s" % (name2, type_)
    registration3_name = "%s.%s" % (name3, type_)

    desc = {'path': '/~paulsm/'}
    server_name = "ash-2.local."
    server_name2 = "ash-3.local."
    server_name3 = "ash-4.local."

    info = r.ServiceInfo(
        type_, registration_name, 80, 0, 0, desc, server_name, addresses=[socket.inet_aton("10.0.1.2")]
    )
    info2 = r.ServiceInfo(
        type_, registration2_name, 80, 0, 0, desc, server_name2, addresses=[socket.inet_aton("10.0.1.2")]
    )
    info3 = r.ServiceInfo(
        type_, registration3_name, 80, 0, 0, desc, server_name3, addresses=[socket.inet_aton("10.0.1.2")]
    )
    zc.registry.add(info)
    zc.registry.add(info2)
    zc.registry.add(info3)

    protocol = zc.engine.protocols[0]
    now = r.current_time_millis()
    _clear_cache(zc)

    generated = r.DNSOutgoing(const._FLAGS_QR_QUERY)
    question = r.DNSQuestion(type_, const._TYPE_PTR, const._CLASS_IN)
    generated.add_question(question)
    for _ in range(300):
        # Add so many answers we end up with another packet
        generated.add_answer_at_time(info.dns_pointer(), now)
    generated.add_answer_at_time(info2.dns_pointer(), now)
    generated.add_answer_at_time(info3.dns_pointer(), now)
    packets = generated.packets()
    assert len(packets) == 4
    expected_deferred = []
    source_ip = '203.0.113.13'

    next_packet = r.DNSIncoming(packets.pop(0))
    expected_deferred.append(next_packet)
    threadsafe_query(zc, protocol, next_packet, source_ip, const._MDNS_PORT)
    assert protocol._deferred[source_ip] == expected_deferred
    assert source_ip in protocol._timers

    next_packet = r.DNSIncoming(packets.pop(0))
    expected_deferred.append(next_packet)
    threadsafe_query(zc, protocol, next_packet, source_ip, const._MDNS_PORT)
    assert protocol._deferred[source_ip] == expected_deferred
    assert source_ip in protocol._timers
    threadsafe_query(zc, protocol, next_packet, source_ip, const._MDNS_PORT)
    assert protocol._deferred[source_ip] == expected_deferred
    assert source_ip in protocol._timers

    next_packet = r.DNSIncoming(packets.pop(0))
    expected_deferred.append(next_packet)
    threadsafe_query(zc, protocol, next_packet, source_ip, const._MDNS_PORT)
    assert protocol._deferred[source_ip] == expected_deferred
    assert source_ip in protocol._timers

    next_packet = r.DNSIncoming(packets.pop(0))
    expected_deferred.append(next_packet)
    threadsafe_query(zc, protocol, next_packet, source_ip, const._MDNS_PORT)
    assert source_ip not in protocol._deferred
    assert source_ip not in protocol._timers

    # unregister
    zc.unregister_service(info)
    zc.close()


def test_tc_bit_defers_last_response_missing():
    zc = Zeroconf(interfaces=['127.0.0.1'])
    _wait_for_start(zc)
    type_ = "_knowndefer._tcp.local."
    name = "knownname"
    name2 = "knownname2"
    name3 = "knownname3"

    registration_name = "%s.%s" % (name, type_)
    registration2_name = "%s.%s" % (name2, type_)
    registration3_name = "%s.%s" % (name3, type_)

    desc = {'path': '/~paulsm/'}
    server_name = "ash-2.local."
    server_name2 = "ash-3.local."
    server_name3 = "ash-4.local."

    info = r.ServiceInfo(
        type_, registration_name, 80, 0, 0, desc, server_name, addresses=[socket.inet_aton("10.0.1.2")]
    )
    info2 = r.ServiceInfo(
        type_, registration2_name, 80, 0, 0, desc, server_name2, addresses=[socket.inet_aton("10.0.1.2")]
    )
    info3 = r.ServiceInfo(
        type_, registration3_name, 80, 0, 0, desc, server_name3, addresses=[socket.inet_aton("10.0.1.2")]
    )
    zc.registry.add(info)
    zc.registry.add(info2)
    zc.registry.add(info3)

    protocol = zc.engine.protocols[0]
    now = r.current_time_millis()
    _clear_cache(zc)
    source_ip = '203.0.113.12'

    generated = r.DNSOutgoing(const._FLAGS_QR_QUERY)
    question = r.DNSQuestion(type_, const._TYPE_PTR, const._CLASS_IN)
    generated.add_question(question)
    for _ in range(300):
        # Add so many answers we end up with another packet
        generated.add_answer_at_time(info.dns_pointer(), now)
    generated.add_answer_at_time(info2.dns_pointer(), now)
    generated.add_answer_at_time(info3.dns_pointer(), now)
    packets = generated.packets()
    assert len(packets) == 4
    expected_deferred = []

    next_packet = r.DNSIncoming(packets.pop(0))
    expected_deferred.append(next_packet)
    threadsafe_query(zc, protocol, next_packet, source_ip, const._MDNS_PORT)
    assert protocol._deferred[source_ip] == expected_deferred
    timer1 = protocol._timers[source_ip]

    next_packet = r.DNSIncoming(packets.pop(0))
    expected_deferred.append(next_packet)
    threadsafe_query(zc, protocol, next_packet, source_ip, const._MDNS_PORT)
    assert protocol._deferred[source_ip] == expected_deferred
    timer2 = protocol._timers[source_ip]
    if sys.version_info >= (3, 7):
        assert timer1.cancelled()
    assert timer2 != timer1

    # Send the same packet again to similar multi interfaces
    threadsafe_query(zc, protocol, next_packet, source_ip, const._MDNS_PORT)
    assert protocol._deferred[source_ip] == expected_deferred
    assert source_ip in protocol._timers
    timer3 = protocol._timers[source_ip]
    if sys.version_info >= (3, 7):
        assert not timer3.cancelled()
    assert timer3 == timer2

    next_packet = r.DNSIncoming(packets.pop(0))
    expected_deferred.append(next_packet)
    threadsafe_query(zc, protocol, next_packet, source_ip, const._MDNS_PORT)
    assert protocol._deferred[source_ip] == expected_deferred
    assert source_ip in protocol._timers
    timer4 = protocol._timers[source_ip]
    if sys.version_info >= (3, 7):
        assert timer3.cancelled()
    assert timer4 != timer3

    for _ in range(8):
        time.sleep(0.1)
        if source_ip not in protocol._timers and source_ip not in protocol._deferred:
            break

    assert source_ip not in protocol._deferred
    assert source_ip not in protocol._timers

    # unregister
    zc.registry.remove(info)
    zc.close()


@pytest.mark.asyncio
async def test_open_close_twice_from_async() -> None:
    """Test we can close twice from a coroutine when using Zeroconf.

    Ideally callers switch to using AsyncZeroconf, however there will
    be a peroid where they still call the sync wrapper that we want
    to ensure will not deadlock on shutdown.

    This test is expected to throw warnings about tasks being destroyed
    since we force shutdown right away since we don't want to block
    callers event loops and since they aren't using the AsyncZeroconf
    version they won't yield with an await like async_close we don't
    have much choice but to force things down.
    """
    zc = Zeroconf(interfaces=['127.0.0.1'])
    zc.close()
    zc.close()
    await asyncio.sleep(0)


@pytest.mark.asyncio
async def test_multiple_sync_instances_stared_from_async_close():
    """Test we can shutdown multiple sync instances from async."""

    # instantiate a zeroconf instance
    zc = Zeroconf(interfaces=['127.0.0.1'])
    zc2 = Zeroconf(interfaces=['127.0.0.1'])

    assert zc.loop == zc2.loop

    zc.close()
    assert zc.loop.is_running()
    zc2.close()
    assert zc2.loop.is_running()

    zc3 = Zeroconf(interfaces=['127.0.0.1'])
    assert zc3.loop == zc2.loop

    zc3.close()
    assert zc3.loop.is_running()

    await asyncio.sleep(0)


def test_guard_against_oversized_packets():
    """Ensure we do not process oversized packets.

    These packets can quickly overwhelm the system.
    """
    zc = Zeroconf(interfaces=['127.0.0.1'])

    generated = r.DNSOutgoing(const._FLAGS_QR_RESPONSE)

    for i in range(5000):
        generated.add_answer_at_time(
            r.DNSText(
                "packet{i}.local.",
                const._TYPE_TXT,
                const._CLASS_IN | const._CLASS_UNIQUE,
                500,
                b'path=/~paulsm/',
            ),
            0,
        )

    # We are patching to generate an oversized packet
    with patch.object(_protocol, "_MAX_MSG_ABSOLUTE", 100000), patch.object(
        _protocol, "_MAX_MSG_TYPICAL", 100000
    ):
        over_sized_packet = generated.packets()[0]
        assert len(over_sized_packet) > const._MAX_MSG_ABSOLUTE

    generated = r.DNSOutgoing(const._FLAGS_QR_RESPONSE)
    okpacket_record = r.DNSText(
        "okpacket.local.",
        const._TYPE_TXT,
        const._CLASS_IN | const._CLASS_UNIQUE,
        500,
        b'path=/~paulsm/',
    )

    generated.add_answer_at_time(
        okpacket_record,
        0,
    )
    ok_packet = generated.packets()[0]

    # We cannot test though the network interface as some operating systems
    # will guard against the oversized packet and we won't see it.
    listener = _core.AsyncListener(zc)
    listener.transport = unittest.mock.MagicMock()

    listener.datagram_received(ok_packet, ('127.0.0.1', 5353))
    assert zc.cache.async_get_unique(okpacket_record) is not None

    listener.datagram_received(over_sized_packet, ('127.0.0.1', 5353))
    assert (
        zc.cache.async_get_unique(
            r.DNSText(
                "packet0.local.",
                const._TYPE_TXT,
                const._CLASS_IN | const._CLASS_UNIQUE,
                500,
                b'path=/~paulsm/',
            )
        )
        is None
    )

    zc.close()


def test_guard_against_duplicate_packets():
    """Ensure we do not process duplicate packets.
<<<<<<< HEAD

=======
>>>>>>> 7fb11bfc
    These packets can quickly overwhelm the system.
    """
    zc = Zeroconf(interfaces=['127.0.0.1'])
    listener = _core.AsyncListener(zc)
    assert listener.suppress_duplicate_packet(b"first packet", current_time_millis()) is False
    assert listener.suppress_duplicate_packet(b"first packet", current_time_millis()) is True
    assert listener.suppress_duplicate_packet(b"first packet", current_time_millis()) is True
    assert listener.suppress_duplicate_packet(b"first packet", current_time_millis() + 1000) is False
    assert listener.suppress_duplicate_packet(b"first packet", current_time_millis()) is True
    assert listener.suppress_duplicate_packet(b"other packet", current_time_millis()) is False
    assert listener.suppress_duplicate_packet(b"other packet", current_time_millis()) is True
    assert listener.suppress_duplicate_packet(b"other packet", current_time_millis() + 1000) is False
    assert listener.suppress_duplicate_packet(b"first packet", current_time_millis()) is False
    zc.close()<|MERGE_RESOLUTION|>--- conflicted
+++ resolved
@@ -701,10 +701,6 @@
 
 def test_guard_against_duplicate_packets():
     """Ensure we do not process duplicate packets.
-<<<<<<< HEAD
-
-=======
->>>>>>> 7fb11bfc
     These packets can quickly overwhelm the system.
     """
     zc = Zeroconf(interfaces=['127.0.0.1'])
