#!/usr/bin/env python
# -*- coding: utf-8 -*-


""" Unit tests for zeroconf._cache. """

import logging
import unittest
import unittest.mock

import zeroconf as r
from zeroconf import const

log = logging.getLogger('zeroconf')
original_logging_level = logging.NOTSET


def setup_module():
    global original_logging_level
    original_logging_level = log.level
    log.setLevel(logging.DEBUG)


def teardown_module():
    if original_logging_level != logging.NOTSET:
        log.setLevel(original_logging_level)


class TestDNSCache(unittest.TestCase):
    def test_order(self):
        record1 = r.DNSAddress('a', const._TYPE_SOA, const._CLASS_IN, 1, b'a')
        record2 = r.DNSAddress('a', const._TYPE_SOA, const._CLASS_IN, 1, b'b')
        cache = r.DNSCache()
        cache.async_add_records([record1, record2])
        entry = r.DNSEntry('a', const._TYPE_SOA, const._CLASS_IN)
        cached_record = cache.get(entry)
        assert cached_record == record2

    def test_adding_same_record_to_cache_different_ttls(self):
        """We should always get back the last entry we added if there are different TTLs.

        This ensures we only have one source of truth for TTLs as a record cannot
        be both expired and not expired.
        """
        record1 = r.DNSAddress('a', const._TYPE_A, const._CLASS_IN, 1, b'a')
        record2 = r.DNSAddress('a', const._TYPE_A, const._CLASS_IN, 10, b'a')
        cache = r.DNSCache()
        cache.add(record1)
        cache.add(record2)
        entry = r.DNSEntry(record2)
        cached_record = cache.get(entry)
        assert cached_record == record2

    @unittest.skip('This bug in the implementation needs to be fixed.')
    def test_adding_same_record_to_cache_different_ttls(self):
        """Verify we only get one record back.

        The last record added should replace the previous since two
        records with different ttls are __eq__. This ensures we
        only have one source of truth for TTLs as a record cannot
        be both expired and not expired.
        """
        record1 = r.DNSAddress('a', const._TYPE_A, const._CLASS_IN, 1, b'a')
        record2 = r.DNSAddress('a', const._TYPE_A, const._CLASS_IN, 10, b'a')
        cache = r.DNSCache()
        cache.add(record1)
        cache.add(record2)
        cached_records = cache.get_all_by_details('a', const._TYPE_A, const._CLASS_IN)
        assert cached_records == [record2]

    def test_cache_empty_does_not_leak_memory_by_leaving_empty_list(self):
        record1 = r.DNSAddress('a', const._TYPE_SOA, const._CLASS_IN, 1, b'a')
        record2 = r.DNSAddress('a', const._TYPE_SOA, const._CLASS_IN, 1, b'b')
        cache = r.DNSCache()
        cache.async_add_records([record1, record2])
        assert 'a' in cache.cache
        cache.async_remove_records([record1, record2])
        assert 'a' not in cache.cache

    def test_cache_empty_multiple_calls(self):
        record1 = r.DNSAddress('a', const._TYPE_SOA, const._CLASS_IN, 1, b'a')
        record2 = r.DNSAddress('a', const._TYPE_SOA, const._CLASS_IN, 1, b'b')
        cache = r.DNSCache()
        cache.async_add_records([record1, record2])
        assert 'a' in cache.cache
<<<<<<< HEAD
        cache.async_remove_records([record1, record2])
=======
        cache.remove(record1)
        cache.remove(record2)
        # Ensure multiple removes does not throw
        cache.remove(record1)
        cache.remove(record2)
>>>>>>> ceb79bd7
        assert 'a' not in cache.cache


# These functions have been seen in other projects so
# we try to maintain a stable API for all the threadsafe getters
class TestDNSCacheAPI(unittest.TestCase):
    def test_get(self):
        record1 = r.DNSAddress('a', const._TYPE_A, const._CLASS_IN, 1, b'a')
        record2 = r.DNSAddress('a', const._TYPE_A, const._CLASS_IN, 1, b'b')
        cache = r.DNSCache()
<<<<<<< HEAD
        cache.async_add_records([record1, record2])
=======
        cache.add_records([record1, record2])
>>>>>>> ceb79bd7
        assert cache.get(record1) == record1
        assert cache.get(record2) == record2

    def test_get_by_details(self):
        record1 = r.DNSAddress('a', const._TYPE_A, const._CLASS_IN, 1, b'a')
        record2 = r.DNSAddress('a', const._TYPE_A, const._CLASS_IN, 1, b'b')
        cache = r.DNSCache()
<<<<<<< HEAD
        cache.async_add_records([record1, record2])
=======
        cache.add_records([record1, record2])
>>>>>>> ceb79bd7
        assert cache.get_by_details('a', const._TYPE_A, const._CLASS_IN) == record2

    def test_get_all_by_details(self):
        record1 = r.DNSAddress('a', const._TYPE_A, const._CLASS_IN, 1, b'a')
        record2 = r.DNSAddress('a', const._TYPE_A, const._CLASS_IN, 1, b'b')
        cache = r.DNSCache()
<<<<<<< HEAD
        cache.async_add_records([record1, record2])
=======
        cache.add_records([record1, record2])
>>>>>>> ceb79bd7
        assert set(cache.get_all_by_details('a', const._TYPE_A, const._CLASS_IN)) == set([record1, record2])

    def test_entries_with_server(self):
        record1 = r.DNSService(
            'irrelevant', const._TYPE_SRV, const._CLASS_IN, const._DNS_HOST_TTL, 0, 0, 85, 'ab'
        )
        record2 = r.DNSService(
            'irrelevant', const._TYPE_SRV, const._CLASS_IN, const._DNS_HOST_TTL, 0, 0, 80, 'ab'
        )
        cache = r.DNSCache()
<<<<<<< HEAD
        cache.async_add_records([record1, record2])
=======
        cache.add_records([record1, record2])
>>>>>>> ceb79bd7
        assert set(cache.entries_with_server('ab')) == set([record1, record2])

    def test_entries_with_name(self):
        record1 = r.DNSService(
            'irrelevant', const._TYPE_SRV, const._CLASS_IN, const._DNS_HOST_TTL, 0, 0, 85, 'ab'
        )
        record2 = r.DNSService(
            'irrelevant', const._TYPE_SRV, const._CLASS_IN, const._DNS_HOST_TTL, 0, 0, 80, 'ab'
        )
        cache = r.DNSCache()
<<<<<<< HEAD
        cache.async_add_records([record1, record2])
=======
        cache.add_records([record1, record2])
>>>>>>> ceb79bd7
        assert set(cache.entries_with_name('irrelevant')) == set([record1, record2])

    def test_current_entry_with_name_and_alias(self):
        record1 = r.DNSPointer(
            'irrelevant', const._TYPE_PTR, const._CLASS_IN, const._DNS_OTHER_TTL, 'x.irrelevant'
        )
        record2 = r.DNSPointer(
            'irrelevant', const._TYPE_PTR, const._CLASS_IN, const._DNS_OTHER_TTL, 'y.irrelevant'
        )
        cache = r.DNSCache()
<<<<<<< HEAD
        cache.async_add_records([record1, record2])
=======
        cache.add_records([record1, record2])
>>>>>>> ceb79bd7
        assert cache.current_entry_with_name_and_alias('irrelevant', 'x.irrelevant') == record1

    def test_entries_with_name(self):
        record1 = r.DNSService(
            'irrelevant', const._TYPE_SRV, const._CLASS_IN, const._DNS_HOST_TTL, 0, 0, 85, 'ab'
        )
        record2 = r.DNSService(
            'irrelevant', const._TYPE_SRV, const._CLASS_IN, const._DNS_HOST_TTL, 0, 0, 80, 'ab'
        )
        cache = r.DNSCache()
<<<<<<< HEAD
        cache.async_add_records([record1, record2])
=======
        cache.add_records([record1, record2])
>>>>>>> ceb79bd7
        assert cache.names() == ['irrelevant']<|MERGE_RESOLUTION|>--- conflicted
+++ resolved
@@ -83,15 +83,7 @@
         cache = r.DNSCache()
         cache.async_add_records([record1, record2])
         assert 'a' in cache.cache
-<<<<<<< HEAD
         cache.async_remove_records([record1, record2])
-=======
-        cache.remove(record1)
-        cache.remove(record2)
-        # Ensure multiple removes does not throw
-        cache.remove(record1)
-        cache.remove(record2)
->>>>>>> ceb79bd7
         assert 'a' not in cache.cache
 
 
@@ -102,11 +94,7 @@
         record1 = r.DNSAddress('a', const._TYPE_A, const._CLASS_IN, 1, b'a')
         record2 = r.DNSAddress('a', const._TYPE_A, const._CLASS_IN, 1, b'b')
         cache = r.DNSCache()
-<<<<<<< HEAD
         cache.async_add_records([record1, record2])
-=======
-        cache.add_records([record1, record2])
->>>>>>> ceb79bd7
         assert cache.get(record1) == record1
         assert cache.get(record2) == record2
 
@@ -114,22 +102,14 @@
         record1 = r.DNSAddress('a', const._TYPE_A, const._CLASS_IN, 1, b'a')
         record2 = r.DNSAddress('a', const._TYPE_A, const._CLASS_IN, 1, b'b')
         cache = r.DNSCache()
-<<<<<<< HEAD
         cache.async_add_records([record1, record2])
-=======
-        cache.add_records([record1, record2])
->>>>>>> ceb79bd7
         assert cache.get_by_details('a', const._TYPE_A, const._CLASS_IN) == record2
 
     def test_get_all_by_details(self):
         record1 = r.DNSAddress('a', const._TYPE_A, const._CLASS_IN, 1, b'a')
         record2 = r.DNSAddress('a', const._TYPE_A, const._CLASS_IN, 1, b'b')
         cache = r.DNSCache()
-<<<<<<< HEAD
         cache.async_add_records([record1, record2])
-=======
-        cache.add_records([record1, record2])
->>>>>>> ceb79bd7
         assert set(cache.get_all_by_details('a', const._TYPE_A, const._CLASS_IN)) == set([record1, record2])
 
     def test_entries_with_server(self):
@@ -140,11 +120,7 @@
             'irrelevant', const._TYPE_SRV, const._CLASS_IN, const._DNS_HOST_TTL, 0, 0, 80, 'ab'
         )
         cache = r.DNSCache()
-<<<<<<< HEAD
         cache.async_add_records([record1, record2])
-=======
-        cache.add_records([record1, record2])
->>>>>>> ceb79bd7
         assert set(cache.entries_with_server('ab')) == set([record1, record2])
 
     def test_entries_with_name(self):
@@ -155,11 +131,7 @@
             'irrelevant', const._TYPE_SRV, const._CLASS_IN, const._DNS_HOST_TTL, 0, 0, 80, 'ab'
         )
         cache = r.DNSCache()
-<<<<<<< HEAD
         cache.async_add_records([record1, record2])
-=======
-        cache.add_records([record1, record2])
->>>>>>> ceb79bd7
         assert set(cache.entries_with_name('irrelevant')) == set([record1, record2])
 
     def test_current_entry_with_name_and_alias(self):
@@ -170,11 +142,7 @@
             'irrelevant', const._TYPE_PTR, const._CLASS_IN, const._DNS_OTHER_TTL, 'y.irrelevant'
         )
         cache = r.DNSCache()
-<<<<<<< HEAD
         cache.async_add_records([record1, record2])
-=======
-        cache.add_records([record1, record2])
->>>>>>> ceb79bd7
         assert cache.current_entry_with_name_and_alias('irrelevant', 'x.irrelevant') == record1
 
     def test_entries_with_name(self):
@@ -185,9 +153,5 @@
             'irrelevant', const._TYPE_SRV, const._CLASS_IN, const._DNS_HOST_TTL, 0, 0, 80, 'ab'
         )
         cache = r.DNSCache()
-<<<<<<< HEAD
         cache.async_add_records([record1, record2])
-=======
-        cache.add_records([record1, record2])
->>>>>>> ceb79bd7
         assert cache.names() == ['irrelevant']