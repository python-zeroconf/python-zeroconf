--- conflicted
+++ resolved
@@ -21,7 +21,6 @@
 from zeroconf._services import ServiceListener
 import zeroconf._services.browser as _services_browser
 from zeroconf._services.info import ServiceInfo
-from zeroconf._utils.aio import wait_event_or_timeout
 from zeroconf._utils.time import current_time_millis
 
 from . import _clear_cache
@@ -694,7 +693,6 @@
         return (time.time() * 1000) + (time_offset * 1000)
 
     expected_ttl = const._DNS_HOST_TTL
-    one_quarter_expected_ttl = expected_ttl / 4
     nbr_answers = 0
 
     def send(out, addr=const._MDNS_ADDR, port=const._MDNS_PORT, v6_flow_scope=()):
@@ -737,7 +735,7 @@
     ), patch(
         "zeroconf._services.browser.current_time_millis", _new_current_time_millis
     ), patch.object(
-        _services_browser, "_BROWSER_BACKOFF_LIMIT", one_quarter_expected_ttl
+        _services_browser, "_BROWSER_BACKOFF_LIMIT", int(expected_ttl / 4)
     ):
         service_added = asyncio.Event()
         service_removed = asyncio.Event()
@@ -759,33 +757,17 @@
             # is greater than half the original TTL
             sleep_count = 0
             test_iterations = 50
-            last_time = _new_current_time_millis()
 
             while nbr_answers < test_iterations:
                 # Increase simulated time shift by 1/4 of the TTL in seconds
-<<<<<<< HEAD
-                time_offset += one_quarter_expected_ttl
-                new_time = _new_current_time_millis()
-                assert (new_time - last_time) > one_quarter_expected_ttl
-                last_time = new_time
-                assert browser.query_scheduler.millis_to_wait(new_time) is None
-                await asyncio.sleep(0)  # Allow the loop to run and wait for the event on time change
-                browser.query_scheduler.set_schedule_changed()
-                await asyncio.sleep(0)  # Allow the loop to run and wait for the event on time change
-                sleep_count += 1
-                _services_browser.log.debug("Starting wait")
-                await wait_event_or_timeout(got_query, 1)
-                _services_browser.log.debug("done wait")
-=======
                 time_offset += expected_ttl / 4
                 now = _new_current_time_millis()
                 browser.reschedule_type(type_, now)
                 sleep_count += 1
                 await asyncio.wait_for(got_query.wait(), 1)
                 got_query.clear()
->>>>>>> 8c9d1d89
                 # Prevent the test running indefinitely in an error condition
-                assert sleep_count < test_iterations * 4, "Answers=%s" % (nbr_answers)
+                assert sleep_count < test_iterations * 4
             assert not unexpected_ttl.is_set()
             # Don't remove service, allow close() to cleanup
         finally:
