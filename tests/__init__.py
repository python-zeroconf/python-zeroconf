"""Multicast DNS Service Discovery for Python, v0.14-wmcbrine
Copyright 2003 Paul Scott-Murphy, 2014 William McBrine

This module provides a framework for the use of DNS Service Discovery
using IP multicast.

This library is free software; you can redistribute it and/or
modify it under the terms of the GNU Lesser General Public
License as published by the Free Software Foundation; either
version 2.1 of the License, or (at your option) any later version.

This library is distributed in the hope that it will be useful,
but WITHOUT ANY WARRANTY; without even the implied warranty of
MERCHANTABILITY or FITNESS FOR A PARTICULAR PURPOSE. See the GNU
Lesser General Public License for more details.

You should have received a copy of the GNU Lesser General Public
License along with this library; if not, write to the Free Software
Foundation, Inc., 51 Franklin St, Fifth Floor, Boston, MA 02110-1301
USA
"""

from __future__ import annotations

import asyncio
import socket
import time
<<<<<<< HEAD
from functools import lru_cache
=======
from functools import cache
from typing import List, Optional, Set
>>>>>>> d20d8c1b
from unittest import mock

import ifaddr

from zeroconf import DNSIncoming, DNSQuestion, DNSRecord, Zeroconf
from zeroconf._history import QuestionHistory

_MONOTONIC_RESOLUTION = time.get_clock_info("monotonic").resolution


class QuestionHistoryWithoutSuppression(QuestionHistory):
    def suppresses(self, question: DNSQuestion, now: float, known_answers: set[DNSRecord]) -> bool:
        return False


def _inject_responses(zc: Zeroconf, msgs: list[DNSIncoming]) -> None:
    """Inject a DNSIncoming response."""
    assert zc.loop is not None

    async def _wait_for_response():
        for msg in msgs:
            zc.record_manager.async_updates_from_response(msg)

    asyncio.run_coroutine_threadsafe(_wait_for_response(), zc.loop).result()


def _inject_response(zc: Zeroconf, msg: DNSIncoming) -> None:
    """Inject a DNSIncoming response."""
    _inject_responses(zc, [msg])


def _wait_for_start(zc: Zeroconf) -> None:
    """Wait for all sockets to be up and running."""
    assert zc.loop is not None
    asyncio.run_coroutine_threadsafe(zc.async_wait_for_start(), zc.loop).result()


@cache
def has_working_ipv6():
    """Return True if if the system can bind an IPv6 address."""
    if not socket.has_ipv6:
        return False

    sock = None
    try:
        sock = socket.socket(socket.AF_INET6)
        sock.bind(("::1", 0))
    except Exception:
        return False
    finally:
        if sock:
            sock.close()

    for iface in ifaddr.get_adapters():
        for addr in iface.ips:
            if addr.is_IPv6 and iface.index is not None:
                return True
    return False


def _clear_cache(zc: Zeroconf) -> None:
    zc.cache.cache.clear()
    zc.question_history.clear()


def time_changed_millis(millis: float | None = None) -> None:
    """Call all scheduled events for a time."""
    loop = asyncio.get_running_loop()
    loop_time = loop.time()
    if millis is not None:
        mock_seconds_into_future = millis / 1000
    else:
        mock_seconds_into_future = loop_time

    with mock.patch("time.monotonic", return_value=mock_seconds_into_future):
        for task in list(loop._scheduled):  # type: ignore[attr-defined]
            if not isinstance(task, asyncio.TimerHandle):
                continue
            if task.cancelled():
                continue

            future_seconds = task.when() - (loop_time + _MONOTONIC_RESOLUTION)

            if mock_seconds_into_future >= future_seconds:
                task._run()
                task.cancel()<|MERGE_RESOLUTION|>--- conflicted
+++ resolved
@@ -25,12 +25,9 @@
 import asyncio
 import socket
 import time
-<<<<<<< HEAD
 from functools import lru_cache
-=======
 from functools import cache
 from typing import List, Optional, Set
->>>>>>> d20d8c1b
 from unittest import mock
 
 import ifaddr
