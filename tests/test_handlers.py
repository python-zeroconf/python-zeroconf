#!/usr/bin/env python
# -*- coding: utf-8 -*-


""" Unit tests for zeroconf._handlers """

import logging
import pytest
import socket
import time
import unittest
import unittest.mock

import zeroconf as r
from zeroconf import ServiceInfo, Zeroconf, current_time_millis
from zeroconf import const

from . import _clear_cache, _inject_response

log = logging.getLogger('zeroconf')
original_logging_level = logging.NOTSET


def setup_module():
    global original_logging_level
    original_logging_level = log.level
    log.setLevel(logging.DEBUG)


def teardown_module():
    if original_logging_level != logging.NOTSET:
        log.setLevel(original_logging_level)


class TestRegistrar(unittest.TestCase):
    def test_ttl(self):

        # instantiate a zeroconf instance
        zc = Zeroconf(interfaces=['127.0.0.1'])

        # service definition
        type_ = "_test-srvc-type._tcp.local."
        name = "xxxyyy"
        registration_name = "%s.%s" % (name, type_)

        desc = {'path': '/~paulsm/'}
        info = ServiceInfo(
            type_,
            registration_name,
            80,
            0,
            0,
            desc,
            "ash-2.local.",
            addresses=[socket.inet_aton("10.0.1.2")],
        )

        nbr_answers = nbr_additionals = nbr_authorities = 0

        def get_ttl(record_type):
            if expected_ttl is not None:
                return expected_ttl
            elif record_type in [const._TYPE_A, const._TYPE_SRV]:
                return const._DNS_HOST_TTL
            else:
                return const._DNS_OTHER_TTL

        def _process_outgoing_packet(out):
            """Sends an outgoing packet."""
            nonlocal nbr_answers, nbr_additionals, nbr_authorities

            for answer, time_ in out.answers:
                nbr_answers += 1
                assert answer.ttl == get_ttl(answer.type)
            for answer in out.additionals:
                nbr_additionals += 1
                assert answer.ttl == get_ttl(answer.type)
            for answer in out.authorities:
                nbr_authorities += 1
                assert answer.ttl == get_ttl(answer.type)

        # register service with default TTL
        expected_ttl = None
        for _ in range(3):
            _process_outgoing_packet(zc.generate_service_query(info))
        zc.registry.add(info)
        for _ in range(3):
            _process_outgoing_packet(zc.generate_service_broadcast(info, None))
        assert nbr_answers == 12 and nbr_additionals == 0 and nbr_authorities == 3
        nbr_answers = nbr_additionals = nbr_authorities = 0

        # query
        query = r.DNSOutgoing(const._FLAGS_QR_QUERY | const._FLAGS_AA)
        assert query.is_query() is True
        query.add_question(r.DNSQuestion(info.type, const._TYPE_PTR, const._CLASS_IN))
        query.add_question(r.DNSQuestion(info.name, const._TYPE_SRV, const._CLASS_IN))
        query.add_question(r.DNSQuestion(info.name, const._TYPE_TXT, const._CLASS_IN))
        query.add_question(r.DNSQuestion(info.server, const._TYPE_A, const._CLASS_IN))
        multicast_out = zc.query_handler.response(r.DNSIncoming(query.packets()[0]), None, const._MDNS_PORT)[
            1
        ]
        _process_outgoing_packet(multicast_out)
<<<<<<< HEAD
=======

        # The additonals should all be suppresed since they are all in the answers section
        #
>>>>>>> 427b7285
        assert nbr_answers == 4 and nbr_additionals == 0 and nbr_authorities == 0
        nbr_answers = nbr_additionals = nbr_authorities = 0

        # unregister
        expected_ttl = 0
        zc.registry.remove(info)
        for _ in range(3):
            _process_outgoing_packet(zc.generate_service_broadcast(info, 0))
        assert nbr_answers == 12 and nbr_additionals == 0 and nbr_authorities == 0
        nbr_answers = nbr_additionals = nbr_authorities = 0

        expected_ttl = None
        for _ in range(3):
            _process_outgoing_packet(zc.generate_service_query(info))
        zc.registry.add(info)
        # register service with custom TTL
        expected_ttl = const._DNS_HOST_TTL * 2
        assert expected_ttl != const._DNS_HOST_TTL
        for _ in range(3):
            _process_outgoing_packet(zc.generate_service_broadcast(info, expected_ttl))
        assert nbr_answers == 12 and nbr_additionals == 0 and nbr_authorities == 3
        nbr_answers = nbr_additionals = nbr_authorities = 0

        # query
        expected_ttl = None
        query = r.DNSOutgoing(const._FLAGS_QR_QUERY | const._FLAGS_AA)
        query.add_question(r.DNSQuestion(info.type, const._TYPE_PTR, const._CLASS_IN))
        query.add_question(r.DNSQuestion(info.name, const._TYPE_SRV, const._CLASS_IN))
        query.add_question(r.DNSQuestion(info.name, const._TYPE_TXT, const._CLASS_IN))
        query.add_question(r.DNSQuestion(info.server, const._TYPE_A, const._CLASS_IN))
        _process_outgoing_packet(
            zc.query_handler.response(r.DNSIncoming(query.packets()[0]), None, const._MDNS_PORT)[1]
        )
        assert nbr_answers == 4 and nbr_additionals == 0 and nbr_authorities == 0
        nbr_answers = nbr_additionals = nbr_authorities = 0

        # unregister
        expected_ttl = 0
        zc.registry.remove(info)
        for _ in range(3):
            _process_outgoing_packet(zc.generate_service_broadcast(info, 0))
        assert nbr_answers == 12 and nbr_additionals == 0 and nbr_authorities == 0
        nbr_answers = nbr_additionals = nbr_authorities = 0
        zc.close()

    def test_name_conflicts(self):
        # instantiate a zeroconf instance
        zc = Zeroconf(interfaces=['127.0.0.1'])
        type_ = "_homeassistant._tcp.local."
        name = "Home"
        registration_name = "%s.%s" % (name, type_)

        info = ServiceInfo(
            type_,
            name=registration_name,
            server="random123.local.",
            addresses=[socket.inet_pton(socket.AF_INET, "1.2.3.4")],
            port=80,
            properties={"version": "1.0"},
        )
        zc.register_service(info)

        conflicting_info = ServiceInfo(
            type_,
            name=registration_name,
            server="random456.local.",
            addresses=[socket.inet_pton(socket.AF_INET, "4.5.6.7")],
            port=80,
            properties={"version": "1.0"},
        )
        with pytest.raises(r.NonUniqueNameException):
            zc.register_service(conflicting_info)
        zc.close()

    def test_register_and_lookup_type_by_uppercase_name(self):
        # instantiate a zeroconf instance
        zc = Zeroconf(interfaces=['127.0.0.1'])
        type_ = "_mylowertype._tcp.local."
        name = "Home"
        registration_name = "%s.%s" % (name, type_)

        info = ServiceInfo(
            type_,
            name=registration_name,
            server="random123.local.",
            addresses=[socket.inet_pton(socket.AF_INET, "1.2.3.4")],
            port=80,
            properties={"version": "1.0"},
        )
        zc.register_service(info)
        _clear_cache(zc)
        info = ServiceInfo(type_, registration_name)
        info.load_from_cache(zc)
        assert info.addresses == []

        out = r.DNSOutgoing(const._FLAGS_QR_QUERY)
        out.add_question(r.DNSQuestion(type_.upper(), const._TYPE_PTR, const._CLASS_IN))
        zc.send(out)
        time.sleep(0.5)
        info = ServiceInfo(type_, registration_name)
        info.load_from_cache(zc)
        assert info.addresses == [socket.inet_pton(socket.AF_INET, "1.2.3.4")]
        assert info.properties == {b"version": b"1.0"}
        zc.close()


def test_ptr_optimization():

    # instantiate a zeroconf instance
    zc = Zeroconf(interfaces=['127.0.0.1'])

    # service definition
    type_ = "_test-srvc-type._tcp.local."
    name = "xxxyyy"
    registration_name = "%s.%s" % (name, type_)

    desc = {'path': '/~paulsm/'}
    info = ServiceInfo(
        type_, registration_name, 80, 0, 0, desc, "ash-2.local.", addresses=[socket.inet_aton("10.0.1.2")]
    )

    # register
    zc.register_service(info)

    # Verify we won't respond for 1s with the same multicast
    query = r.DNSOutgoing(const._FLAGS_QR_QUERY | const._FLAGS_AA)
    query.add_question(r.DNSQuestion(info.type, const._TYPE_PTR, const._CLASS_IN))
    unicast_out, multicast_out = zc.query_handler.response(
        r.DNSIncoming(query.packets()[0]), None, const._MDNS_PORT
    )
    assert unicast_out is None
    assert multicast_out is None

    # Clear the cache to allow responding again
    _clear_cache(zc)

    # Verify we will now respond
    query = r.DNSOutgoing(const._FLAGS_QR_QUERY | const._FLAGS_AA)
    query.add_question(r.DNSQuestion(info.type, const._TYPE_PTR, const._CLASS_IN))
    unicast_out, multicast_out = zc.query_handler.response(
        r.DNSIncoming(query.packets()[0]), None, const._MDNS_PORT
    )
    assert multicast_out.id == query.id
    assert unicast_out is None
    assert multicast_out is not None
    has_srv = has_txt = has_a = False
    nbr_additionals = 0
    nbr_answers = len(multicast_out.answers)
    nbr_authorities = len(multicast_out.authorities)
    for answer in multicast_out.additionals:
        nbr_additionals += 1
        if answer.type == const._TYPE_SRV:
            has_srv = True
        elif answer.type == const._TYPE_TXT:
            has_txt = True
        elif answer.type == const._TYPE_A:
            has_a = True
    assert nbr_answers == 1 and nbr_additionals == 3 and nbr_authorities == 0
    assert has_srv and has_txt and has_a

    # unregister
    zc.unregister_service(info)
    zc.close()


def test_aaaa_query():
    """Test that queries for AAAA records work."""
    zc = Zeroconf(interfaces=['127.0.0.1'])
    type_ = "_knownservice._tcp.local."
    name = "knownname"
    registration_name = "%s.%s" % (name, type_)
    desc = {'path': '/~paulsm/'}
    server_name = "ash-2.local."
    ipv6_address = socket.inet_pton(socket.AF_INET6, "2001:db8::1")
    info = ServiceInfo(type_, registration_name, 80, 0, 0, desc, server_name, addresses=[ipv6_address])
    zc.register_service(info)

    _clear_cache(zc)
    generated = r.DNSOutgoing(const._FLAGS_QR_QUERY)
    question = r.DNSQuestion(server_name, const._TYPE_AAAA, const._CLASS_IN)
    generated.add_question(question)
    packets = generated.packets()
    _, multicast_out = zc.query_handler.response(r.DNSIncoming(packets[0]), "1.2.3.4", const._MDNS_PORT)
    assert multicast_out.answers[0][0].address == ipv6_address
    # unregister
    zc.unregister_service(info)
    zc.close()


def test_unicast_response():
    """Ensure we send a unicast response when the source port is not the MDNS port."""
    # instantiate a zeroconf instance
    zc = Zeroconf(interfaces=['127.0.0.1'])

    # service definition
    type_ = "_test-srvc-type._tcp.local."
    name = "xxxyyy"
    registration_name = "%s.%s" % (name, type_)
    desc = {'path': '/~paulsm/'}
    info = ServiceInfo(
        type_, registration_name, 80, 0, 0, desc, "ash-2.local.", addresses=[socket.inet_aton("10.0.1.2")]
    )
    # register
    zc.register_service(info)
    _clear_cache(zc)

    # query
    query = r.DNSOutgoing(const._FLAGS_QR_QUERY | const._FLAGS_AA)
    query.add_question(r.DNSQuestion(info.type, const._TYPE_PTR, const._CLASS_IN))
    unicast_out, multicast_out = zc.query_handler.response(r.DNSIncoming(query.packets()[0]), "1.2.3.4", 1234)
    for out in (unicast_out, multicast_out):
        assert out.id == query.id
        has_srv = has_txt = has_a = False
        nbr_additionals = 0
        nbr_answers = len(out.answers)
        nbr_authorities = len(out.authorities)
        for answer in out.additionals:
            nbr_additionals += 1
            if answer.type == const._TYPE_SRV:
                has_srv = True
            elif answer.type == const._TYPE_TXT:
                has_txt = True
            elif answer.type == const._TYPE_A:
                has_a = True
        assert nbr_answers == 1 and nbr_additionals == 3 and nbr_authorities == 0
        assert has_srv and has_txt and has_a

    # unregister
    zc.unregister_service(info)
    zc.close()


def test_qu_response():
    """Handle multicast incoming with the QU bit set."""
    # instantiate a zeroconf instance
    zc = Zeroconf(interfaces=['127.0.0.1'])

    # service definition
    type_ = "_test-srvc-type._tcp.local."
    other_type_ = "_notthesame._tcp.local."
    name = "xxxyyy"
    registration_name = "%s.%s" % (name, type_)
    registration_name2 = "%s.%s" % (name, other_type_)
    desc = {'path': '/~paulsm/'}
    info = ServiceInfo(
        type_, registration_name, 80, 0, 0, desc, "ash-2.local.", addresses=[socket.inet_aton("10.0.1.2")]
    )
    info2 = ServiceInfo(
        other_type_,
        registration_name2,
        80,
        0,
        0,
        desc,
        "ash-other.local.",
        addresses=[socket.inet_aton("10.0.4.2")],
    )
    # register
    zc.register_service(info)

    def _validate_complete_response(query, out):
        assert out.id == query.id
        has_srv = has_txt = has_a = False
        nbr_additionals = 0
        nbr_answers = len(out.answers)
        nbr_authorities = len(out.authorities)
        for answer in out.additionals:
            nbr_additionals += 1
            if answer.type == const._TYPE_SRV:
                has_srv = True
            elif answer.type == const._TYPE_TXT:
                has_txt = True
            elif answer.type == const._TYPE_A:
                has_a = True
        assert nbr_answers == 1 and nbr_additionals == 3 and nbr_authorities == 0
        assert has_srv and has_txt and has_a

    # With QU should respond to only unicast when the answer has been recently multicast
    query = r.DNSOutgoing(const._FLAGS_QR_QUERY | const._FLAGS_AA)
    question = r.DNSQuestion(info.type, const._TYPE_PTR, const._CLASS_IN)
    question.unique = True  # Set the QU bit
    assert question.unicast is True
    query.add_question(question)

    unicast_out, multicast_out = zc.query_handler.response(
        r.DNSIncoming(query.packets()[0]), "1.2.3.4", const._MDNS_PORT
    )
    assert multicast_out is None
    _validate_complete_response(query, unicast_out)

    _clear_cache(zc)
    # With QU should respond to only multicast since the response hasn't been seen since 75% of the ttl
    query = r.DNSOutgoing(const._FLAGS_QR_QUERY | const._FLAGS_AA)
    question = r.DNSQuestion(info.type, const._TYPE_PTR, const._CLASS_IN)
    question.unique = True  # Set the QU bit
    assert question.unicast is True
    query.add_question(question)
    unicast_out, multicast_out = zc.query_handler.response(
        r.DNSIncoming(query.packets()[0]), "1.2.3.4", const._MDNS_PORT
    )
    assert unicast_out is None
    _validate_complete_response(query, multicast_out)

    # With QU set and an authorative answer (probe) should respond to both unitcast and multicast since the response hasn't been seen since 75% of the ttl
    query = r.DNSOutgoing(const._FLAGS_QR_QUERY | const._FLAGS_AA)
    question = r.DNSQuestion(info.type, const._TYPE_PTR, const._CLASS_IN)
    question.unique = True  # Set the QU bit
    assert question.unicast is True
    query.add_question(question)
    query.add_authorative_answer(info2.dns_pointer())
    unicast_out, multicast_out = zc.query_handler.response(
        r.DNSIncoming(query.packets()[0]), "1.2.3.4", const._MDNS_PORT
    )
    _validate_complete_response(query, unicast_out)
    _validate_complete_response(query, multicast_out)

    _inject_response(zc, r.DNSIncoming(multicast_out.packets()[0]))
    # With the cache repopulated; should respond to only unicast when the answer has been recently multicast
    query = r.DNSOutgoing(const._FLAGS_QR_QUERY | const._FLAGS_AA)
    question = r.DNSQuestion(info.type, const._TYPE_PTR, const._CLASS_IN)
    question.unique = True  # Set the QU bit
    assert question.unicast is True
    query.add_question(question)
    unicast_out, multicast_out = zc.query_handler.response(
        r.DNSIncoming(query.packets()[0]), "1.2.3.4", const._MDNS_PORT
    )
    assert multicast_out is None
    _validate_complete_response(query, unicast_out)
    # unregister
    zc.unregister_service(info)
    zc.close()


def test_known_answer_supression():
    zc = Zeroconf(interfaces=['127.0.0.1'])
    type_ = "_knownservice._tcp.local."
    name = "knownname"
    registration_name = "%s.%s" % (name, type_)
    desc = {'path': '/~paulsm/'}
    server_name = "ash-2.local."
    info = ServiceInfo(
        type_, registration_name, 80, 0, 0, desc, server_name, addresses=[socket.inet_aton("10.0.1.2")]
    )
    zc.register_service(info)

    now = current_time_millis()
    _clear_cache(zc)
    # Test PTR supression
    generated = r.DNSOutgoing(const._FLAGS_QR_QUERY)
    question = r.DNSQuestion(type_, const._TYPE_PTR, const._CLASS_IN)
    generated.add_question(question)
    packets = generated.packets()
    unicast_out, multicast_out = zc.query_handler.response(
        r.DNSIncoming(packets[0]), "1.2.3.4", const._MDNS_PORT
    )
    assert unicast_out is None
    assert multicast_out is not None and multicast_out.answers

    generated = r.DNSOutgoing(const._FLAGS_QR_QUERY)
    question = r.DNSQuestion(type_, const._TYPE_PTR, const._CLASS_IN)
    generated.add_question(question)
    generated.add_answer_at_time(info.dns_pointer(), now)
    packets = generated.packets()
    unicast_out, multicast_out = zc.query_handler.response(
        r.DNSIncoming(packets[0]), "1.2.3.4", const._MDNS_PORT
    )
    assert unicast_out is None
    # If the answer is suppressed, the additional should be suppresed as well
    assert not multicast_out or not multicast_out.answers

    # Test A supression
    generated = r.DNSOutgoing(const._FLAGS_QR_QUERY)
    question = r.DNSQuestion(server_name, const._TYPE_A, const._CLASS_IN)
    generated.add_question(question)
    packets = generated.packets()
    unicast_out, multicast_out = zc.query_handler.response(
        r.DNSIncoming(packets[0]), "1.2.3.4", const._MDNS_PORT
    )
    assert unicast_out is None
    assert multicast_out is not None and multicast_out.answers

    generated = r.DNSOutgoing(const._FLAGS_QR_QUERY)
    question = r.DNSQuestion(server_name, const._TYPE_A, const._CLASS_IN)
    generated.add_question(question)
    for dns_address in info.dns_addresses():
        generated.add_answer_at_time(dns_address, now)
    packets = generated.packets()
    unicast_out, multicast_out = zc.query_handler.response(
        r.DNSIncoming(packets[0]), "1.2.3.4", const._MDNS_PORT
    )
    assert unicast_out is None
    assert not multicast_out or not multicast_out.answers

    # Test SRV supression
    generated = r.DNSOutgoing(const._FLAGS_QR_QUERY)
    question = r.DNSQuestion(registration_name, const._TYPE_SRV, const._CLASS_IN)
    generated.add_question(question)
    packets = generated.packets()
    unicast_out, multicast_out = zc.query_handler.response(
        r.DNSIncoming(packets[0]), "1.2.3.4", const._MDNS_PORT
    )
    assert unicast_out is None
    assert multicast_out is not None and multicast_out.answers

    generated = r.DNSOutgoing(const._FLAGS_QR_QUERY)
    question = r.DNSQuestion(registration_name, const._TYPE_SRV, const._CLASS_IN)
    generated.add_question(question)
    generated.add_answer_at_time(info.dns_service(), now)
    packets = generated.packets()
    unicast_out, multicast_out = zc.query_handler.response(
        r.DNSIncoming(packets[0]), "1.2.3.4", const._MDNS_PORT
    )
    assert unicast_out is None
    # If the answer is suppressed, the additional should be suppresed as well
    assert not multicast_out or not multicast_out.answers

    # Test TXT supression
    generated = r.DNSOutgoing(const._FLAGS_QR_QUERY)
    question = r.DNSQuestion(registration_name, const._TYPE_TXT, const._CLASS_IN)
    generated.add_question(question)
    packets = generated.packets()
    unicast_out, multicast_out = zc.query_handler.response(
        r.DNSIncoming(packets[0]), "1.2.3.4", const._MDNS_PORT
    )
    assert unicast_out is None
    assert multicast_out is not None and multicast_out.answers

    generated = r.DNSOutgoing(const._FLAGS_QR_QUERY)
    question = r.DNSQuestion(registration_name, const._TYPE_TXT, const._CLASS_IN)
    generated.add_question(question)
    generated.add_answer_at_time(info.dns_text(), now)
    packets = generated.packets()
    unicast_out, multicast_out = zc.query_handler.response(
        r.DNSIncoming(packets[0]), "1.2.3.4", const._MDNS_PORT
    )
    assert unicast_out is None
    assert not multicast_out or not multicast_out.answers

    # unregister
    zc.unregister_service(info)
    zc.close()


def test_known_answer_supression_service_type_enumeration_query():
    zc = Zeroconf(interfaces=['127.0.0.1'])
    type_ = "_knownservice._tcp.local."
    name = "knownname"
    registration_name = "%s.%s" % (name, type_)
    desc = {'path': '/~paulsm/'}
    server_name = "ash-2.local."
    info = ServiceInfo(
        type_, registration_name, 80, 0, 0, desc, server_name, addresses=[socket.inet_aton("10.0.1.2")]
    )
    zc.register_service(info)

    type_2 = "_knownservice2._tcp.local."
    name = "knownname"
    registration_name2 = "%s.%s" % (name, type_2)
    desc = {'path': '/~paulsm/'}
    server_name2 = "ash-3.local."
    info = ServiceInfo(
        type_2, registration_name2, 80, 0, 0, desc, server_name2, addresses=[socket.inet_aton("10.0.1.2")]
    )
    zc.register_service(info)
    now = current_time_millis()

    # Test PTR supression
    generated = r.DNSOutgoing(const._FLAGS_QR_QUERY)
    question = r.DNSQuestion(const._SERVICE_TYPE_ENUMERATION_NAME, const._TYPE_PTR, const._CLASS_IN)
    generated.add_question(question)
    packets = generated.packets()
    unicast_out, multicast_out = zc.query_handler.response(
        r.DNSIncoming(packets[0]), "1.2.3.4", const._MDNS_PORT
    )
    assert unicast_out is None
    assert multicast_out is not None and multicast_out.answers

    generated = r.DNSOutgoing(const._FLAGS_QR_QUERY)
    question = r.DNSQuestion(const._SERVICE_TYPE_ENUMERATION_NAME, const._TYPE_PTR, const._CLASS_IN)
    generated.add_question(question)
    generated.add_answer_at_time(
        r.DNSPointer(
            const._SERVICE_TYPE_ENUMERATION_NAME,
            const._TYPE_PTR,
            const._CLASS_IN,
            const._DNS_OTHER_TTL,
            type_,
        ),
        now,
    )
    generated.add_answer_at_time(
        r.DNSPointer(
            const._SERVICE_TYPE_ENUMERATION_NAME,
            const._TYPE_PTR,
            const._CLASS_IN,
            const._DNS_OTHER_TTL,
            type_2,
        ),
        now,
    )
    packets = generated.packets()
    unicast_out, multicast_out = zc.query_handler.response(
        r.DNSIncoming(packets[0]), "1.2.3.4", const._MDNS_PORT
    )
    assert unicast_out is None
    assert not multicast_out or not multicast_out.answers

    # unregister
    zc.unregister_service(info)
    zc.close()<|MERGE_RESOLUTION|>--- conflicted
+++ resolved
@@ -100,12 +100,9 @@
             1
         ]
         _process_outgoing_packet(multicast_out)
-<<<<<<< HEAD
-=======
 
         # The additonals should all be suppresed since they are all in the answers section
         #
->>>>>>> 427b7285
         assert nbr_answers == 4 and nbr_additionals == 0 and nbr_authorities == 0
         nbr_answers = nbr_additionals = nbr_authorities = 0
 
