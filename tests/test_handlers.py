--- conflicted
+++ resolved
@@ -96,21 +96,11 @@
         query.add_question(r.DNSQuestion(info.name, const._TYPE_SRV, const._CLASS_IN))
         query.add_question(r.DNSQuestion(info.name, const._TYPE_TXT, const._CLASS_IN))
         query.add_question(r.DNSQuestion(info.server, const._TYPE_A, const._CLASS_IN))
-<<<<<<< HEAD
-        _process_outgoing_packet(
-            zc.query_handler.response(r.DNSIncoming(query.packets()[0]), None, const._MDNS_PORT)[1]
-        )
-        assert nbr_answers == 4 and nbr_additionals == 0 and nbr_authorities == 0
-=======
         multicast_out = zc.query_handler.response(r.DNSIncoming(query.packets()[0]), None, const._MDNS_PORT)[
             1
         ]
         _process_outgoing_packet(multicast_out)
-
-        # The additonals should all be suppresed since they are all in the answers section
-        #
-        assert nbr_answers == 4 and nbr_additionals == 3 and nbr_authorities == 0
->>>>>>> c828c755
+        assert nbr_answers == 4 and nbr_additionals == 0 and nbr_authorities == 0
         nbr_answers = nbr_additionals = nbr_authorities = 0
 
         # unregister
@@ -143,11 +133,7 @@
         _process_outgoing_packet(
             zc.query_handler.response(r.DNSIncoming(query.packets()[0]), None, const._MDNS_PORT)[1]
         )
-<<<<<<< HEAD
         assert nbr_answers == 4 and nbr_additionals == 0 and nbr_authorities == 0
-=======
-        assert nbr_answers == 4 and nbr_additionals == 3 and nbr_authorities == 0
->>>>>>> c828c755
         nbr_answers = nbr_additionals = nbr_authorities = 0
 
         # unregister
