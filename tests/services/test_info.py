#!/usr/bin/env python


""" Unit tests for zeroconf._services.info. """

import logging
import socket
import threading
import os
import unittest
from unittest.mock import patch
from threading import Event
from typing import List

import pytest

import zeroconf as r
from zeroconf import DNSAddress, const
from zeroconf._services.info import ServiceInfo
from zeroconf.asyncio import AsyncZeroconf

from .. import has_working_ipv6, _inject_response


log = logging.getLogger('zeroconf')
original_logging_level = logging.NOTSET


def setup_module():
    global original_logging_level
    original_logging_level = log.level
    log.setLevel(logging.DEBUG)


def teardown_module():
    if original_logging_level != logging.NOTSET:
        log.setLevel(original_logging_level)


class TestServiceInfo(unittest.TestCase):
    def test_get_name(self):
        """Verify the name accessor can strip the type."""
        desc = {'path': '/~paulsm/'}
        service_name = 'name._type._tcp.local.'
        service_type = '_type._tcp.local.'
        service_server = 'ash-1.local.'
        service_address = socket.inet_aton("10.0.1.2")
        info = ServiceInfo(
            service_type, service_name, 22, 0, 0, desc, service_server, addresses=[service_address]
        )
        assert info.get_name() == "name"

    def test_service_info_rejects_non_matching_updates(self):
        """Verify records with the wrong name are rejected."""

        zc = r.Zeroconf(interfaces=['127.0.0.1'])
        desc = {'path': '/~paulsm/'}
        service_name = 'name._type._tcp.local.'
        service_type = '_type._tcp.local.'
        service_server = 'ash-1.local.'
        service_address = socket.inet_aton("10.0.1.2")
        ttl = 120
        now = r.current_time_millis()
        info = ServiceInfo(
            service_type, service_name, 22, 0, 0, desc, service_server, addresses=[service_address]
        )
        # Verify backwards compatiblity with calling with None
        info.update_record(zc, now, None)
        # Matching updates
        info.update_record(
            zc,
            now,
            r.DNSText(
                service_name,
                const._TYPE_TXT,
                const._CLASS_IN | const._CLASS_UNIQUE,
                ttl,
                b'\x04ff=0\x04ci=2\x04sf=0\x0bsh=6fLM5A==',
            ),
        )
        assert info.properties[b"ci"] == b"2"
        info.update_record(
            zc,
            now,
            r.DNSService(
                service_name,
                const._TYPE_SRV,
                const._CLASS_IN | const._CLASS_UNIQUE,
                ttl,
                0,
                0,
                80,
                'ASH-2.local.',
            ),
        )
        assert info.server_key == 'ash-2.local.'
        assert info.server == 'ASH-2.local.'
        new_address = socket.inet_aton("10.0.1.3")
        info.update_record(
            zc,
            now,
            r.DNSAddress(
                'ASH-2.local.',
                const._TYPE_A,
                const._CLASS_IN | const._CLASS_UNIQUE,
                ttl,
                new_address,
            ),
        )
        assert new_address in info.addresses
        # Non-matching updates
        info.update_record(
            zc,
            now,
            r.DNSText(
                "incorrect.name.",
                const._TYPE_TXT,
                const._CLASS_IN | const._CLASS_UNIQUE,
                ttl,
                b'\x04ff=0\x04ci=3\x04sf=0\x0bsh=6fLM5A==',
            ),
        )
        assert info.properties[b"ci"] == b"2"
        info.update_record(
            zc,
            now,
            r.DNSService(
                "incorrect.name.",
                const._TYPE_SRV,
                const._CLASS_IN | const._CLASS_UNIQUE,
                ttl,
                0,
                0,
                80,
                'ASH-2.local.',
            ),
        )
        assert info.server_key == 'ash-2.local.'
        assert info.server == 'ASH-2.local.'
        new_address = socket.inet_aton("10.0.1.4")
        info.update_record(
            zc,
            now,
            r.DNSAddress(
                "incorrect.name.",
                const._TYPE_A,
                const._CLASS_IN | const._CLASS_UNIQUE,
                ttl,
                new_address,
            ),
        )
        assert new_address not in info.addresses
        zc.close()

    def test_service_info_rejects_expired_records(self):
        """Verify records that are expired are rejected."""
        zc = r.Zeroconf(interfaces=['127.0.0.1'])
        desc = {'path': '/~paulsm/'}
        service_name = 'name._type._tcp.local.'
        service_type = '_type._tcp.local.'
        service_server = 'ash-1.local.'
        service_address = socket.inet_aton("10.0.1.2")
        ttl = 120
        now = r.current_time_millis()
        info = ServiceInfo(
            service_type, service_name, 22, 0, 0, desc, service_server, addresses=[service_address]
        )
        # Matching updates
        info.update_record(
            zc,
            now,
            r.DNSText(
                service_name,
                const._TYPE_TXT,
                const._CLASS_IN | const._CLASS_UNIQUE,
                ttl,
                b'\x04ff=0\x04ci=2\x04sf=0\x0bsh=6fLM5A==',
            ),
        )
        assert info.properties[b"ci"] == b"2"
        # Expired record
        expired_record = r.DNSText(
            service_name,
            const._TYPE_TXT,
            const._CLASS_IN | const._CLASS_UNIQUE,
            ttl,
            b'\x04ff=0\x04ci=3\x04sf=0\x0bsh=6fLM5A==',
        )
        expired_record.set_created_ttl(1000, 1)
        info.update_record(zc, now, expired_record)
        assert info.properties[b"ci"] == b"2"
        zc.close()

    @unittest.skipIf(not has_working_ipv6(), 'Requires IPv6')
    @unittest.skipIf(os.environ.get('SKIP_IPV6'), 'IPv6 tests disabled')
    def test_get_info_partial(self):

        zc = r.Zeroconf(interfaces=['127.0.0.1'])

        service_name = 'name._type._tcp.local.'
        service_type = '_type._tcp.local.'
        service_server = 'ash-1.local.'
        service_text = b'path=/~matt1/'
        service_address = '10.0.1.2'
        service_address_v6_ll = 'fe80::52e:c2f2:bc5f:e9c6'
        service_scope_id = 12

        service_info = None
        send_event = Event()
        service_info_event = Event()

        last_sent = None  # type: Optional[r.DNSOutgoing]

        def send(out, addr=const._MDNS_ADDR, port=const._MDNS_PORT, v6_flow_scope=()):
            """Sends an outgoing packet."""
            nonlocal last_sent

            last_sent = out
            send_event.set()

        # patch the zeroconf send
        with patch.object(zc, "async_send", send):

            def mock_incoming_msg(records) -> r.DNSIncoming:

                generated = r.DNSOutgoing(const._FLAGS_QR_RESPONSE)

                for record in records:
                    generated.add_answer_at_time(record, 0)

                return r.DNSIncoming(generated.packets()[0])

            def get_service_info_helper(zc, type, name):
                nonlocal service_info
                service_info = zc.get_service_info(type, name)
                service_info_event.set()

            try:
                ttl = 120
                helper_thread = threading.Thread(
                    target=get_service_info_helper, args=(zc, service_type, service_name)
                )
                helper_thread.start()
                wait_time = 1

                # Expext query for SRV, TXT, A, AAAA
                send_event.wait(wait_time)
                assert last_sent is not None
                assert len(last_sent.questions) == 4
                assert r.DNSQuestion(service_name, const._TYPE_SRV, const._CLASS_IN) in last_sent.questions
                assert r.DNSQuestion(service_name, const._TYPE_TXT, const._CLASS_IN) in last_sent.questions
                assert r.DNSQuestion(service_name, const._TYPE_A, const._CLASS_IN) in last_sent.questions
                assert r.DNSQuestion(service_name, const._TYPE_AAAA, const._CLASS_IN) in last_sent.questions
                assert service_info is None

                # Expext query for SRV, A, AAAA
                last_sent = None
                send_event.clear()
                _inject_response(
                    zc,
                    mock_incoming_msg(
                        [
                            r.DNSText(
                                service_name,
                                const._TYPE_TXT,
                                const._CLASS_IN | const._CLASS_UNIQUE,
                                ttl,
                                service_text,
                            )
                        ]
                    ),
                )
                send_event.wait(wait_time)
                assert last_sent is not None
                assert len(last_sent.questions) == 3
                assert r.DNSQuestion(service_name, const._TYPE_SRV, const._CLASS_IN) in last_sent.questions
                assert r.DNSQuestion(service_name, const._TYPE_A, const._CLASS_IN) in last_sent.questions
                assert r.DNSQuestion(service_name, const._TYPE_AAAA, const._CLASS_IN) in last_sent.questions
                assert service_info is None

                # Expext query for A, AAAA
                last_sent = None
                send_event.clear()
                _inject_response(
                    zc,
                    mock_incoming_msg(
                        [
                            r.DNSService(
                                service_name,
                                const._TYPE_SRV,
                                const._CLASS_IN | const._CLASS_UNIQUE,
                                ttl,
                                0,
                                0,
                                80,
                                service_server,
                            )
                        ]
                    ),
                )
                send_event.wait(wait_time)
                assert last_sent is not None
                assert len(last_sent.questions) == 2
                assert r.DNSQuestion(service_server, const._TYPE_A, const._CLASS_IN) in last_sent.questions
                assert r.DNSQuestion(service_server, const._TYPE_AAAA, const._CLASS_IN) in last_sent.questions
                last_sent = None
                assert service_info is None

                # Expext no further queries
                last_sent = None
                send_event.clear()
                _inject_response(
                    zc,
                    mock_incoming_msg(
                        [
                            r.DNSAddress(
                                service_server,
                                const._TYPE_A,
                                const._CLASS_IN | const._CLASS_UNIQUE,
                                ttl,
                                socket.inet_pton(socket.AF_INET, service_address),
                            ),
                            r.DNSAddress(
                                service_server,
                                const._TYPE_AAAA,
                                const._CLASS_IN | const._CLASS_UNIQUE,
                                ttl,
                                socket.inet_pton(socket.AF_INET6, service_address_v6_ll),
                                scope_id=service_scope_id,
                            ),
                        ]
                    ),
                )
                send_event.wait(wait_time)
                assert last_sent is None
                assert service_info is not None

            finally:
                helper_thread.join()
                zc.remove_all_service_listeners()
                zc.close()

    def test_get_info_single(self):

        zc = r.Zeroconf(interfaces=['127.0.0.1'])

        service_name = 'name._type._tcp.local.'
        service_type = '_type._tcp.local.'
        service_server = 'ash-1.local.'
        service_text = b'path=/~matt1/'
        service_address = '10.0.1.2'

        service_info = None
        send_event = Event()
        service_info_event = Event()

        last_sent = None  # type: Optional[r.DNSOutgoing]

        def send(out, addr=const._MDNS_ADDR, port=const._MDNS_PORT, v6_flow_scope=()):
            """Sends an outgoing packet."""
            nonlocal last_sent

            last_sent = out
            send_event.set()

        # patch the zeroconf send
        with patch.object(zc, "async_send", send):

            def mock_incoming_msg(records) -> r.DNSIncoming:

                generated = r.DNSOutgoing(const._FLAGS_QR_RESPONSE)

                for record in records:
                    generated.add_answer_at_time(record, 0)

                return r.DNSIncoming(generated.packets()[0])

            def get_service_info_helper(zc, type, name):
                nonlocal service_info
                service_info = zc.get_service_info(type, name)
                service_info_event.set()

            try:
                ttl = 120
                helper_thread = threading.Thread(
                    target=get_service_info_helper, args=(zc, service_type, service_name)
                )
                helper_thread.start()
                wait_time = 1

                # Expext query for SRV, TXT, A, AAAA
                send_event.wait(wait_time)
                assert last_sent is not None
                assert len(last_sent.questions) == 4
                assert r.DNSQuestion(service_name, const._TYPE_SRV, const._CLASS_IN) in last_sent.questions
                assert r.DNSQuestion(service_name, const._TYPE_TXT, const._CLASS_IN) in last_sent.questions
                assert r.DNSQuestion(service_name, const._TYPE_A, const._CLASS_IN) in last_sent.questions
                assert r.DNSQuestion(service_name, const._TYPE_AAAA, const._CLASS_IN) in last_sent.questions
                assert service_info is None

                # Expext no further queries
                last_sent = None
                send_event.clear()
                _inject_response(
                    zc,
                    mock_incoming_msg(
                        [
                            r.DNSText(
                                service_name,
                                const._TYPE_TXT,
                                const._CLASS_IN | const._CLASS_UNIQUE,
                                ttl,
                                service_text,
                            ),
                            r.DNSService(
                                service_name,
                                const._TYPE_SRV,
                                const._CLASS_IN | const._CLASS_UNIQUE,
                                ttl,
                                0,
                                0,
                                80,
                                service_server,
                            ),
                            r.DNSAddress(
                                service_server,
                                const._TYPE_A,
                                const._CLASS_IN | const._CLASS_UNIQUE,
                                ttl,
                                socket.inet_pton(socket.AF_INET, service_address),
                            ),
                        ]
                    ),
                )
                send_event.wait(wait_time)
                assert last_sent is None
                assert service_info is not None

            finally:
                helper_thread.join()
                zc.remove_all_service_listeners()
                zc.close()

    def test_service_info_duplicate_properties_txt_records(self):
        """Verify the first property is always used when there are duplicates in a txt record."""

        zc = r.Zeroconf(interfaces=['127.0.0.1'])
        desc = {'path': '/~paulsm/'}
        service_name = 'name._type._tcp.local.'
        service_type = '_type._tcp.local.'
        service_server = 'ash-1.local.'
        service_address = socket.inet_aton("10.0.1.2")
        ttl = 120
        now = r.current_time_millis()
        info = ServiceInfo(
            service_type, service_name, 22, 0, 0, desc, service_server, addresses=[service_address]
        )
        info.async_update_records(
            zc,
            now,
            [
                r.RecordUpdate(
                    r.DNSText(
                        service_name,
                        const._TYPE_TXT,
                        const._CLASS_IN | const._CLASS_UNIQUE,
                        ttl,
                        b'\x04ff=0\x04ci=2\x04sf=0\x0bsh=6fLM5A==\x04dd=0\x04jl=2\x04qq=0\x0brr=6fLM5A==\x04ci=3',
                    ),
                    None,
                )
            ],
        )
        assert info.properties[b"dd"] == b"0"
        assert info.properties[b"jl"] == b"2"
        assert info.properties[b"ci"] == b"2"
        zc.close()


def test_multiple_addresses():
    type_ = "_http._tcp.local."
    registration_name = "xxxyyy.%s" % type_
    desc = {'path': '/~paulsm/'}
    address_parsed = "10.0.1.2"
    address = socket.inet_aton(address_parsed)

    # New kwarg way
    info = ServiceInfo(type_, registration_name, 80, 0, 0, desc, "ash-2.local.", addresses=[address, address])

    assert info.addresses == [address, address]
    assert info.parsed_addresses() == [address_parsed, address_parsed]
    assert info.parsed_scoped_addresses() == [address_parsed, address_parsed]

    info = ServiceInfo(
        type_,
        registration_name,
        80,
        0,
        0,
        desc,
        "ash-2.local.",
        parsed_addresses=[address_parsed, address_parsed],
    )
    assert info.addresses == [address, address]
    assert info.parsed_addresses() == [address_parsed, address_parsed]
    assert info.parsed_scoped_addresses() == [address_parsed, address_parsed]

    if has_working_ipv6() and not os.environ.get('SKIP_IPV6'):
        address_v6_parsed = "2001:db8::1"
        address_v6 = socket.inet_pton(socket.AF_INET6, address_v6_parsed)
        address_v6_ll_parsed = "fe80::52e:c2f2:bc5f:e9c6"
        address_v6_ll_scoped_parsed = "fe80::52e:c2f2:bc5f:e9c6%12"
        address_v6_ll = socket.inet_pton(socket.AF_INET6, address_v6_ll_parsed)
        interface_index = 12
        infos = [
            ServiceInfo(
                type_,
                registration_name,
                80,
                0,
                0,
                desc,
                "ash-2.local.",
                addresses=[address, address_v6, address_v6_ll],
                interface_index=interface_index,
            ),
            ServiceInfo(
                type_,
                registration_name,
                80,
                0,
                0,
                desc,
                "ash-2.local.",
                parsed_addresses=[address_parsed, address_v6_parsed, address_v6_ll_parsed],
                interface_index=interface_index,
            ),
        ]
        for info in infos:
            assert info.addresses == [address]
            assert info.addresses_by_version(r.IPVersion.All) == [address, address_v6, address_v6_ll]
            assert info.addresses_by_version(r.IPVersion.V4Only) == [address]
            assert info.addresses_by_version(r.IPVersion.V6Only) == [address_v6, address_v6_ll]
            assert info.parsed_addresses() == [address_parsed, address_v6_parsed, address_v6_ll_parsed]
            assert info.parsed_addresses(r.IPVersion.V4Only) == [address_parsed]
            assert info.parsed_addresses(r.IPVersion.V6Only) == [address_v6_parsed, address_v6_ll_parsed]
            assert info.parsed_scoped_addresses() == [
                address_v6_ll_scoped_parsed,
                address_parsed,
                address_v6_parsed,
            ]
            assert info.parsed_scoped_addresses(r.IPVersion.V4Only) == [address_parsed]
            assert info.parsed_scoped_addresses(r.IPVersion.V6Only) == [
                address_v6_ll_scoped_parsed,
                address_v6_parsed,
            ]


# This test uses asyncio because it needs to access the cache directly
# which is not threadsafe
@pytest.mark.asyncio
async def test_multiple_a_addresses_newest_address_first():
    """Test that info.addresses returns the newest seen address first."""
    type_ = "_http._tcp.local."
    registration_name = "multiarec.%s" % type_
    desc = {'path': '/~paulsm/'}
    aiozc = AsyncZeroconf(interfaces=['127.0.0.1'])
    cache = aiozc.zeroconf.cache
    host = "multahost.local."
    record1 = r.DNSAddress(host, const._TYPE_A, const._CLASS_IN, 1000, b'\x7f\x00\x00\x01')
    record2 = r.DNSAddress(host, const._TYPE_A, const._CLASS_IN, 1000, b'\x7f\x00\x00\x02')
    cache.async_add_records([record1, record2])

    # New kwarg way
    info = ServiceInfo(type_, registration_name, 80, 0, 0, desc, host)
    info.load_from_cache(aiozc.zeroconf)
    assert info.addresses == [b'\x7f\x00\x00\x02', b'\x7f\x00\x00\x01']
    await aiozc.async_close()


@pytest.mark.asyncio
async def test_invalid_a_addresses(caplog):
    type_ = "_http._tcp.local."
    registration_name = "multiarec.%s" % type_
    desc = {'path': '/~paulsm/'}
    aiozc = AsyncZeroconf(interfaces=['127.0.0.1'])
    cache = aiozc.zeroconf.cache
    host = "multahost.local."
    record1 = r.DNSAddress(host, const._TYPE_A, const._CLASS_IN, 1000, b'a')
    record2 = r.DNSAddress(host, const._TYPE_A, const._CLASS_IN, 1000, b'b')
    cache.async_add_records([record1, record2])

    # New kwarg way
    info = ServiceInfo(type_, registration_name, 80, 0, 0, desc, host)
    info.load_from_cache(aiozc.zeroconf)
<<<<<<< HEAD
    assert set(info.addresses) == {b'a', b'b'}
=======
    assert not info.addresses
    assert "Encountered invalid address while processing record" in caplog.text

>>>>>>> 2996e642
    await aiozc.async_close()


@unittest.skipIf(not has_working_ipv6(), 'Requires IPv6')
@unittest.skipIf(os.environ.get('SKIP_IPV6'), 'IPv6 tests disabled')
def test_filter_address_by_type_from_service_info():
    """Verify dns_addresses can filter by ipversion."""
    desc = {'path': '/~paulsm/'}
    type_ = "_homeassistant._tcp.local."
    name = "MyTestHome"
    registration_name = f"{name}.{type_}"
    ipv4 = socket.inet_aton("10.0.1.2")
    ipv6 = socket.inet_pton(socket.AF_INET6, "2001:db8::1")
    info = ServiceInfo(type_, registration_name, 80, 0, 0, desc, "ash-2.local.", addresses=[ipv4, ipv6])

    def dns_addresses_to_addresses(dns_address: List[DNSAddress]):
        return [address.address for address in dns_address]

    assert dns_addresses_to_addresses(info.dns_addresses()) == [ipv4, ipv6]
    assert dns_addresses_to_addresses(info.dns_addresses(version=r.IPVersion.All)) == [ipv4, ipv6]
    assert dns_addresses_to_addresses(info.dns_addresses(version=r.IPVersion.V4Only)) == [ipv4]
    assert dns_addresses_to_addresses(info.dns_addresses(version=r.IPVersion.V6Only)) == [ipv6]


def test_changing_name_updates_serviceinfo_key():
    """Verify a name change will adjust the underlying key value."""
    type_ = "_homeassistant._tcp.local."
    name = "MyTestHome"
    info_service = ServiceInfo(
        type_,
        f'{name}.{type_}',
        80,
        0,
        0,
        {'path': '/~paulsm/'},
        "ash-2.local.",
        addresses=[socket.inet_aton("10.0.1.2")],
    )
    assert info_service.key == "mytesthome._homeassistant._tcp.local."
    info_service.name = "YourTestHome._homeassistant._tcp.local."
    assert info_service.key == "yourtesthome._homeassistant._tcp.local."


def test_serviceinfo_address_updates():
    """Verify adding/removing/setting addresses on ServiceInfo."""
    type_ = "_homeassistant._tcp.local."
    name = "MyTestHome"

    # Verify addresses and parsed_addresses are mutually exclusive
    with pytest.raises(TypeError):
        info_service = ServiceInfo(
            type_,
            f'{name}.{type_}',
            80,
            0,
            0,
            {'path': '/~paulsm/'},
            "ash-2.local.",
            addresses=[socket.inet_aton("10.0.1.2")],
            parsed_addresses=["10.0.1.2"],
        )

    info_service = ServiceInfo(
        type_,
        f'{name}.{type_}',
        80,
        0,
        0,
        {'path': '/~paulsm/'},
        "ash-2.local.",
        addresses=[socket.inet_aton("10.0.1.2")],
    )
    info_service.addresses = [socket.inet_aton("10.0.1.3")]
    assert info_service.addresses == [socket.inet_aton("10.0.1.3")]


def test_serviceinfo_accepts_bytes_or_string_dict():
    """Verify a bytes or string dict can be passed to ServiceInfo."""
    type_ = "_homeassistant._tcp.local."
    name = "MyTestHome"
    addresses = [socket.inet_aton("10.0.1.2")]
    server_name = "ash-2.local."
    info_service = ServiceInfo(
        type_, f'{name}.{type_}', 80, 0, 0, {b'path': b'/~paulsm/'}, server_name, addresses=addresses
    )
    assert info_service.dns_text().text == b'\x0epath=/~paulsm/'
    info_service = ServiceInfo(
        type_,
        f'{name}.{type_}',
        80,
        0,
        0,
        {'path': '/~paulsm/'},
        server_name,
        addresses=addresses,
    )
    assert info_service.dns_text().text == b'\x0epath=/~paulsm/'
    info_service = ServiceInfo(
        type_,
        f'{name}.{type_}',
        80,
        0,
        0,
        {b'path': '/~paulsm/'},
        server_name,
        addresses=addresses,
    )
    assert info_service.dns_text().text == b'\x0epath=/~paulsm/'
    info_service = ServiceInfo(
        type_,
        f'{name}.{type_}',
        80,
        0,
        0,
        {'path': b'/~paulsm/'},
        server_name,
        addresses=addresses,
    )
    assert info_service.dns_text().text == b'\x0epath=/~paulsm/'


def test_asking_qu_questions():
    """Verify explictly asking QU questions."""
    type_ = "_quservice._tcp.local."
    zeroconf = r.Zeroconf(interfaces=['127.0.0.1'])

    # we are going to patch the zeroconf send to check query transmission
    old_send = zeroconf.async_send

    first_outgoing = None

    def send(out, addr=const._MDNS_ADDR, port=const._MDNS_PORT):
        """Sends an outgoing packet."""
        nonlocal first_outgoing
        if first_outgoing is None:
            first_outgoing = out
        old_send(out, addr=addr, port=port)

    # patch the zeroconf send
    with patch.object(zeroconf, "async_send", send):
        zeroconf.get_service_info(f"name.{type_}", type_, 500, question_type=r.DNSQuestionType.QU)
        assert first_outgoing.questions[0].unicast == True
        zeroconf.close()


def test_asking_qm_questions():
    """Verify explictly asking QM questions."""
    type_ = "_quservice._tcp.local."
    zeroconf = r.Zeroconf(interfaces=['127.0.0.1'])

    # we are going to patch the zeroconf send to check query transmission
    old_send = zeroconf.async_send

    first_outgoing = None

    def send(out, addr=const._MDNS_ADDR, port=const._MDNS_PORT):
        """Sends an outgoing packet."""
        nonlocal first_outgoing
        if first_outgoing is None:
            first_outgoing = out
        old_send(out, addr=addr, port=port)

    # patch the zeroconf send
    with patch.object(zeroconf, "async_send", send):
        zeroconf.get_service_info(f"name.{type_}", type_, 500, question_type=r.DNSQuestionType.QM)
        assert first_outgoing.questions[0].unicast == False
        zeroconf.close()


def test_request_timeout():
    """Test that the timeout does not throw an exception and finishes close to the actual timeout."""
    zeroconf = r.Zeroconf(interfaces=['127.0.0.1'])
    start_time = r.current_time_millis()
    assert zeroconf.get_service_info("_notfound.local.", "notthere._notfound.local.") is None
    end_time = r.current_time_millis()
    zeroconf.close()
    # 3000ms for the default timeout
    # 1000ms for loaded systems + schedule overhead
    assert (end_time - start_time) < 3000 + 1000


@pytest.mark.asyncio
async def test_we_try_four_times_with_random_delay():
    """Verify we try four times even with the random delay."""
    type_ = "_typethatisnothere._tcp.local."
    aiozc = AsyncZeroconf(interfaces=['127.0.0.1'])

    # we are going to patch the zeroconf send to check query transmission
    request_count = 0

    def async_send(out, addr=const._MDNS_ADDR, port=const._MDNS_PORT):
        """Sends an outgoing packet."""
        nonlocal request_count
        request_count += 1

    # patch the zeroconf send
    with patch.object(aiozc.zeroconf, "async_send", async_send):
        await aiozc.async_get_service_info(f"willnotbefound.{type_}", type_)

    await aiozc.async_close()

    assert request_count == 4<|MERGE_RESOLUTION|>--- conflicted
+++ resolved
@@ -593,13 +593,9 @@
     # New kwarg way
     info = ServiceInfo(type_, registration_name, 80, 0, 0, desc, host)
     info.load_from_cache(aiozc.zeroconf)
-<<<<<<< HEAD
-    assert set(info.addresses) == {b'a', b'b'}
-=======
     assert not info.addresses
     assert "Encountered invalid address while processing record" in caplog.text
 
->>>>>>> 2996e642
     await aiozc.async_close()
 
 
