#!/usr/bin/env python


"""Unit tests for zeroconf._services.browser."""

import asyncio
import logging
import os
import socket
import time
import unittest
from threading import Event
from typing import Iterable, List, Set, cast
from unittest.mock import patch

import pytest

import zeroconf as r
import zeroconf._services.browser as _services_browser
from zeroconf import (
    DNSPointer,
    DNSQuestion,
    Zeroconf,
    _engine,
    const,
    current_time_millis,
    millis_to_seconds,
)
from zeroconf._services import ServiceStateChange
from zeroconf._services.browser import ServiceBrowser, _ScheduledPTRQuery
from zeroconf._services.info import ServiceInfo
from zeroconf.asyncio import AsyncServiceBrowser, AsyncZeroconf

from .. import (
    QuestionHistoryWithoutSuppression,
    _inject_response,
    _wait_for_start,
    has_working_ipv6,
    time_changed_millis,
)

log = logging.getLogger("zeroconf")
original_logging_level = logging.NOTSET


def setup_module():
    global original_logging_level
    original_logging_level = log.level
    log.setLevel(logging.DEBUG)


def teardown_module():
    if original_logging_level != logging.NOTSET:
        log.setLevel(original_logging_level)


def mock_incoming_msg(records: Iterable[r.DNSRecord]) -> r.DNSIncoming:
    generated = r.DNSOutgoing(const._FLAGS_QR_RESPONSE)
    for record in records:
        generated.add_answer_at_time(record, 0)
    return r.DNSIncoming(generated.packets()[0])


def test_service_browser_cancel_multiple_times():
    """Test we can cancel a ServiceBrowser multiple times before close."""

    # instantiate a zeroconf instance
    zc = Zeroconf(interfaces=["127.0.0.1"])
    # start a browser
    type_ = "_hap._tcp.local."

    class MyServiceListener(r.ServiceListener):
        pass

    listener = MyServiceListener()

    browser = r.ServiceBrowser(zc, type_, None, listener)

    browser.cancel()
    browser.cancel()
    browser.cancel()

    zc.close()


def test_service_browser_cancel_context_manager():
    """Test we can cancel a ServiceBrowser with it being used as a context manager."""

    # instantiate a zeroconf instance
    zc = Zeroconf(interfaces=["127.0.0.1"])
    # start a browser
    type_ = "_hap._tcp.local."

    class MyServiceListener(r.ServiceListener):
        pass

    listener = MyServiceListener()

    browser = r.ServiceBrowser(zc, type_, None, listener)

    assert cast(bool, browser.done) is False

    with browser:
        pass

    # ensure call_soon_threadsafe in ServiceBrowser.cancel is run
    assert zc.loop is not None
    asyncio.run_coroutine_threadsafe(asyncio.sleep(0), zc.loop).result()

    assert cast(bool, browser.done) is True

    zc.close()


def test_service_browser_cancel_multiple_times_after_close():
    """Test we can cancel a ServiceBrowser multiple times after close."""

    # instantiate a zeroconf instance
    zc = Zeroconf(interfaces=["127.0.0.1"])
    # start a browser
    type_ = "_hap._tcp.local."

    class MyServiceListener(r.ServiceListener):
        pass

    listener = MyServiceListener()

    browser = r.ServiceBrowser(zc, type_, None, listener)

    zc.close()

    browser.cancel()
    browser.cancel()
    browser.cancel()


def test_service_browser_started_after_zeroconf_closed():
    """Test starting a ServiceBrowser after close raises RuntimeError."""
    # instantiate a zeroconf instance
    zc = Zeroconf(interfaces=["127.0.0.1"])
    # start a browser
    type_ = "_hap._tcp.local."

    class MyServiceListener(r.ServiceListener):
        pass

    listener = MyServiceListener()
    zc.close()

    with pytest.raises(RuntimeError):
        r.ServiceBrowser(zc, type_, None, listener)


def test_multiple_instances_running_close():
    """Test we can shutdown multiple instances."""

    # instantiate a zeroconf instance
    zc = Zeroconf(interfaces=["127.0.0.1"])
    zc2 = Zeroconf(interfaces=["127.0.0.1"])
    zc3 = Zeroconf(interfaces=["127.0.0.1"])

    assert zc.loop != zc2.loop
    assert zc.loop != zc3.loop

    class MyServiceListener(r.ServiceListener):
        pass

    listener = MyServiceListener()

    zc2.add_service_listener("zca._hap._tcp.local.", listener)

    zc.close()
    zc2.remove_service_listener(listener)
    zc2.close()
    zc3.close()


class TestServiceBrowser(unittest.TestCase):
    def test_update_record(self):
        enable_ipv6 = has_working_ipv6() and not os.environ.get("SKIP_IPV6")

        service_name = "name._type._tcp.local."
        service_type = "_type._tcp.local."
        service_server = "ash-1.local."
        service_text = b"path=/~matt1/"
        service_address = "10.0.1.2"
        service_v6_address = "2001:db8::1"
        service_v6_second_address = "6001:db8::1"

        service_added_count = 0
        service_removed_count = 0
        service_updated_count = 0
        service_add_event = Event()
        service_removed_event = Event()
        service_updated_event = Event()

        class MyServiceListener(r.ServiceListener):
            def add_service(self, zc, type_, name) -> None:  # type: ignore[no-untyped-def]
                nonlocal service_added_count
                service_added_count += 1
                service_add_event.set()

            def remove_service(self, zc, type_, name) -> None:  # type: ignore[no-untyped-def]
                nonlocal service_removed_count
                service_removed_count += 1
                service_removed_event.set()

            def update_service(self, zc, type_, name) -> None:  # type: ignore[no-untyped-def]
                nonlocal service_updated_count
                service_updated_count += 1
                service_info = zc.get_service_info(type_, name)
                assert socket.inet_aton(service_address) in service_info.addresses
                if enable_ipv6:
                    assert socket.inet_pton(
                        socket.AF_INET6, service_v6_address
                    ) in service_info.addresses_by_version(r.IPVersion.V6Only)
                    assert socket.inet_pton(
                        socket.AF_INET6, service_v6_second_address
                    ) in service_info.addresses_by_version(r.IPVersion.V6Only)
                assert service_info.text == service_text
                assert service_info.server.lower() == service_server.lower()
                service_updated_event.set()

        def mock_record_update_incoming_msg(
            service_state_change: r.ServiceStateChange,
        ) -> r.DNSIncoming:
            generated = r.DNSOutgoing(const._FLAGS_QR_RESPONSE)
            assert generated.is_response() is True

            if service_state_change == r.ServiceStateChange.Removed:
                ttl = 0
            else:
                ttl = 120

            generated.add_answer_at_time(
                r.DNSText(
                    service_name,
                    const._TYPE_TXT,
                    const._CLASS_IN | const._CLASS_UNIQUE,
                    ttl,
                    service_text,
                ),
                0,
            )

            generated.add_answer_at_time(
                r.DNSService(
                    service_name,
                    const._TYPE_SRV,
                    const._CLASS_IN | const._CLASS_UNIQUE,
                    ttl,
                    0,
                    0,
                    80,
                    service_server,
                ),
                0,
            )

            # Send the IPv6 address first since we previously
            # had a bug where the IPv4 would be missing if the
            # IPv6 was seen first
            if enable_ipv6:
                generated.add_answer_at_time(
                    r.DNSAddress(
                        service_server,
                        const._TYPE_AAAA,
                        const._CLASS_IN | const._CLASS_UNIQUE,
                        ttl,
                        socket.inet_pton(socket.AF_INET6, service_v6_address),
                    ),
                    0,
                )
                generated.add_answer_at_time(
                    r.DNSAddress(
                        service_server,
                        const._TYPE_AAAA,
                        const._CLASS_IN | const._CLASS_UNIQUE,
                        ttl,
                        socket.inet_pton(socket.AF_INET6, service_v6_second_address),
                    ),
                    0,
                )
            generated.add_answer_at_time(
                r.DNSAddress(
                    service_server,
                    const._TYPE_A,
                    const._CLASS_IN | const._CLASS_UNIQUE,
                    ttl,
                    socket.inet_aton(service_address),
                ),
                0,
            )

            generated.add_answer_at_time(
                r.DNSPointer(service_type, const._TYPE_PTR, const._CLASS_IN, ttl, service_name),
                0,
            )

            return r.DNSIncoming(generated.packets()[0])

        zeroconf = r.Zeroconf(interfaces=["127.0.0.1"])
        service_browser = r.ServiceBrowser(zeroconf, service_type, listener=MyServiceListener())

        try:
            wait_time = 3

            # service added
            _inject_response(zeroconf, mock_record_update_incoming_msg(r.ServiceStateChange.Added))
            service_add_event.wait(wait_time)
            assert service_added_count == 1
            assert service_updated_count == 0
            assert service_removed_count == 0

            # service SRV updated
            service_updated_event.clear()
            service_server = "ash-2.local."
            _inject_response(zeroconf, mock_record_update_incoming_msg(r.ServiceStateChange.Updated))
            service_updated_event.wait(wait_time)
            assert service_added_count == 1
            assert service_updated_count == 1
            assert service_removed_count == 0

            # service TXT updated
            service_updated_event.clear()
            service_text = b"path=/~matt2/"
            _inject_response(zeroconf, mock_record_update_incoming_msg(r.ServiceStateChange.Updated))
            service_updated_event.wait(wait_time)
            assert service_added_count == 1
            assert service_updated_count == 2
            assert service_removed_count == 0

            # service TXT updated - duplicate update should not trigger another service_updated
            service_updated_event.clear()
            service_text = b"path=/~matt2/"
            _inject_response(zeroconf, mock_record_update_incoming_msg(r.ServiceStateChange.Updated))
            service_updated_event.wait(wait_time)
            assert service_added_count == 1
            assert service_updated_count == 2
            assert service_removed_count == 0

            # service A updated
            service_updated_event.clear()
            service_address = "10.0.1.3"
            # Verify we match on uppercase
            service_server = service_server.upper()
            _inject_response(zeroconf, mock_record_update_incoming_msg(r.ServiceStateChange.Updated))
            service_updated_event.wait(wait_time)
            assert service_added_count == 1
            assert service_updated_count == 3
            assert service_removed_count == 0

            # service all updated
            service_updated_event.clear()
            service_server = "ash-3.local."
            service_text = b"path=/~matt3/"
            service_address = "10.0.1.3"
            _inject_response(zeroconf, mock_record_update_incoming_msg(r.ServiceStateChange.Updated))
            service_updated_event.wait(wait_time)
            assert service_added_count == 1
            assert service_updated_count == 4
            assert service_removed_count == 0

            # service removed
            _inject_response(zeroconf, mock_record_update_incoming_msg(r.ServiceStateChange.Removed))
            service_removed_event.wait(wait_time)
            assert service_added_count == 1
            assert service_updated_count == 4
            assert service_removed_count == 1

        finally:
            assert len(zeroconf.listeners) == 1
            service_browser.cancel()
            time.sleep(0.2)
            assert len(zeroconf.listeners) == 0
            zeroconf.remove_all_service_listeners()
            zeroconf.close()


class TestServiceBrowserMultipleTypes(unittest.TestCase):
    def test_update_record(self):
        service_names = [
            "name2._type2._tcp.local.",
            "name._type._tcp.local.",
            "name._type._udp.local",
        ]
        service_types = ["_type2._tcp.local.", "_type._tcp.local.", "_type._udp.local."]

        service_added_count = 0
        service_removed_count = 0
        service_add_event = Event()
        service_removed_event = Event()

        class MyServiceListener(r.ServiceListener):
            def add_service(self, zc, type_, name) -> None:  # type: ignore[no-untyped-def]
                nonlocal service_added_count
                service_added_count += 1
                if service_added_count == 3:
                    service_add_event.set()

            def remove_service(self, zc, type_, name) -> None:  # type: ignore[no-untyped-def]
                nonlocal service_removed_count
                service_removed_count += 1
                if service_removed_count == 3:
                    service_removed_event.set()

        def mock_record_update_incoming_msg(
            service_state_change: r.ServiceStateChange,
            service_type: str,
            service_name: str,
            ttl: int,
        ) -> r.DNSIncoming:
            generated = r.DNSOutgoing(const._FLAGS_QR_RESPONSE)
            generated.add_answer_at_time(
                r.DNSPointer(service_type, const._TYPE_PTR, const._CLASS_IN, ttl, service_name),
                0,
            )
            return r.DNSIncoming(generated.packets()[0])

        zeroconf = r.Zeroconf(interfaces=["127.0.0.1"])
        service_browser = r.ServiceBrowser(zeroconf, service_types, listener=MyServiceListener())

        try:
            wait_time = 3

            # all three services added
            _inject_response(
                zeroconf,
                mock_record_update_incoming_msg(
                    r.ServiceStateChange.Added, service_types[0], service_names[0], 120
                ),
            )
            _inject_response(
                zeroconf,
                mock_record_update_incoming_msg(
                    r.ServiceStateChange.Added, service_types[1], service_names[1], 120
                ),
            )
            time.sleep(0.1)

            called_with_refresh_time_check = False

            def _mock_get_expiration_time(self, percent):
                nonlocal called_with_refresh_time_check
                if percent == const._EXPIRE_REFRESH_TIME_PERCENT:
                    called_with_refresh_time_check = True
                    return 0
                return self.created + (percent * self.ttl * 10)

            # Set an expire time that will force a refresh
            with patch("zeroconf.DNSRecord.get_expiration_time", new=_mock_get_expiration_time):
                _inject_response(
                    zeroconf,
                    mock_record_update_incoming_msg(
                        r.ServiceStateChange.Added,
                        service_types[0],
                        service_names[0],
                        120,
                    ),
                )
                # Add the last record after updating the first one
                # to ensure the service_add_event only gets set
                # after the update
                _inject_response(
                    zeroconf,
                    mock_record_update_incoming_msg(
                        r.ServiceStateChange.Added,
                        service_types[2],
                        service_names[2],
                        120,
                    ),
                )
                service_add_event.wait(wait_time)
            assert called_with_refresh_time_check is True
            assert service_added_count == 3
            assert service_removed_count == 0

            _inject_response(
                zeroconf,
                mock_record_update_incoming_msg(
                    r.ServiceStateChange.Updated, service_types[0], service_names[0], 0
                ),
            )

            # all three services removed
            _inject_response(
                zeroconf,
                mock_record_update_incoming_msg(
                    r.ServiceStateChange.Removed, service_types[0], service_names[0], 0
                ),
            )
            _inject_response(
                zeroconf,
                mock_record_update_incoming_msg(
                    r.ServiceStateChange.Removed, service_types[1], service_names[1], 0
                ),
            )
            _inject_response(
                zeroconf,
                mock_record_update_incoming_msg(
                    r.ServiceStateChange.Removed, service_types[2], service_names[2], 0
                ),
            )
            service_removed_event.wait(wait_time)
            assert service_added_count == 3
            assert service_removed_count == 3
        except TypeError:
            # Cannot be patched with cython as get_expiration_time is immutable
            pass

        finally:
            assert len(zeroconf.listeners) == 1
            service_browser.cancel()
            time.sleep(0.2)
            assert len(zeroconf.listeners) == 0
            zeroconf.remove_all_service_listeners()
            zeroconf.close()


def test_first_query_delay():
    """Verify the first query is delayed.

    https://datatracker.ietf.org/doc/html/rfc6762#section-5.2
    """
    type_ = "_http._tcp.local."
    zeroconf_browser = Zeroconf(interfaces=["127.0.0.1"])
    _wait_for_start(zeroconf_browser)

    # we are going to patch the zeroconf send to check query transmission
    old_send = zeroconf_browser.async_send

    first_query_time = None

    def send(out, addr=const._MDNS_ADDR, port=const._MDNS_PORT):
        """Sends an outgoing packet."""
        nonlocal first_query_time
        if first_query_time is None:
            first_query_time = current_time_millis()
        old_send(out, addr=addr, port=port)

    # patch the zeroconf send
    with patch.object(zeroconf_browser, "async_send", send):
        # dummy service callback
        def on_service_state_change(zeroconf, service_type, state_change, name):
            pass

        start_time = current_time_millis()
        browser = ServiceBrowser(zeroconf_browser, type_, [on_service_state_change])
        time.sleep(millis_to_seconds(_services_browser._FIRST_QUERY_DELAY_RANDOM_INTERVAL[1] + 5))
        try:
            assert (
                current_time_millis() - start_time > _services_browser._FIRST_QUERY_DELAY_RANDOM_INTERVAL[0]
            )
        finally:
            browser.cancel()
            zeroconf_browser.close()


@pytest.mark.asyncio
async def test_asking_default_is_asking_qm_questions_after_the_first_qu():
    """Verify the service browser's first questions are QU and refresh queries are QM."""
    service_added = asyncio.Event()
    service_removed = asyncio.Event()
    unexpected_ttl = asyncio.Event()
    got_query = asyncio.Event()

    type_ = "_http._tcp.local."
    registration_name = "xxxyyy.%s" % type_

    def on_service_state_change(zeroconf, service_type, state_change, name):
        if name == registration_name:
            if state_change is ServiceStateChange.Added:
                service_added.set()
            elif state_change is ServiceStateChange.Removed:
                service_removed.set()

    aiozc = AsyncZeroconf(interfaces=["127.0.0.1"])
    zeroconf_browser = aiozc.zeroconf
    zeroconf_browser.question_history = QuestionHistoryWithoutSuppression()
    await zeroconf_browser.async_wait_for_start()

    # we are going to patch the zeroconf send to check packet sizes
    old_send = zeroconf_browser.async_send

    expected_ttl = const._DNS_OTHER_TTL
    questions: List[List[DNSQuestion]] = []

    def send(out, addr=const._MDNS_ADDR, port=const._MDNS_PORT, v6_flow_scope=()):
        """Sends an outgoing packet."""
        pout = r.DNSIncoming(out.packets()[0])
        questions.append(pout.questions)
        got_query.set()
        old_send(out, addr=addr, port=port, v6_flow_scope=v6_flow_scope)

    assert len(zeroconf_browser.engine.protocols) == 2

    aio_zeroconf_registrar = AsyncZeroconf(interfaces=["127.0.0.1"])
    zeroconf_registrar = aio_zeroconf_registrar.zeroconf
    await aio_zeroconf_registrar.zeroconf.async_wait_for_start()

    assert len(zeroconf_registrar.engine.protocols) == 2
    # patch the zeroconf send so we can capture what is being sent
    with patch.object(zeroconf_browser, "async_send", send):
        service_added = asyncio.Event()
        service_removed = asyncio.Event()

        browser = AsyncServiceBrowser(zeroconf_browser, type_, [on_service_state_change])
        info = ServiceInfo(
            type_,
            registration_name,
            80,
            0,
            0,
            {"path": "/~paulsm/"},
            "ash-2.local.",
            addresses=[socket.inet_aton("10.0.1.2")],
        )
        task = await aio_zeroconf_registrar.async_register_service(info)
        await task
        loop = asyncio.get_running_loop()
        try:
            await asyncio.wait_for(service_added.wait(), 1)
            assert service_added.is_set()
            # Make sure the startup queries are sent
            original_now = loop.time()
            now_millis = original_now * 1000
            for query_count in range(_services_browser.STARTUP_QUERIES):
                now_millis += (2**query_count) * 1000
                time_changed_millis(now_millis)

            got_query.clear()
            now_millis = original_now * 1000
            assert not unexpected_ttl.is_set()
            # Move time forward past when the TTL is no longer
            # fresh (AKA 75% of the TTL)
            now_millis += (expected_ttl * 1000) * 0.80
            time_changed_millis(now_millis)

            await asyncio.wait_for(got_query.wait(), 1)
            assert not unexpected_ttl.is_set()

            assert len(questions) == _services_browser.STARTUP_QUERIES + 1
            # The first question should be QU to try to
            # populate the known answers and limit the impact
            # of the QM questions that follow. We still
            # have to ask QM questions for the startup queries
            # because some devices will not respond to QU
            assert questions[0][0].unicast is True
            # The remaining questions should be QM questions
            for question in questions[1:]:
                assert question[0].unicast is False
            # Don't remove service, allow close() to cleanup
        finally:
            await aio_zeroconf_registrar.async_close()
            await asyncio.wait_for(service_removed.wait(), 1)
            assert service_removed.is_set()
            await browser.async_cancel()
            await aiozc.async_close()


@pytest.mark.asyncio
async def test_ttl_refresh_cancelled_rescue_query():
    """Verify seeing a name again cancels the rescue query."""
    service_added = asyncio.Event()
    service_removed = asyncio.Event()
    unexpected_ttl = asyncio.Event()
    got_query = asyncio.Event()

    type_ = "_http._tcp.local."
    registration_name = "xxxyyy.%s" % type_

    def on_service_state_change(zeroconf, service_type, state_change, name):
        if name == registration_name:
            if state_change is ServiceStateChange.Added:
                service_added.set()
            elif state_change is ServiceStateChange.Removed:
                service_removed.set()

    aiozc = AsyncZeroconf(interfaces=["127.0.0.1"])
    zeroconf_browser = aiozc.zeroconf
    zeroconf_browser.question_history = QuestionHistoryWithoutSuppression()
    await zeroconf_browser.async_wait_for_start()

    # we are going to patch the zeroconf send to check packet sizes
    old_send = zeroconf_browser.async_send

    expected_ttl = const._DNS_OTHER_TTL
    packets = []

    def send(out, addr=const._MDNS_ADDR, port=const._MDNS_PORT, v6_flow_scope=()):
        """Sends an outgoing packet."""
        pout = r.DNSIncoming(out.packets()[0])
        packets.append(pout)
        got_query.set()
        old_send(out, addr=addr, port=port, v6_flow_scope=v6_flow_scope)

    assert len(zeroconf_browser.engine.protocols) == 2

    aio_zeroconf_registrar = AsyncZeroconf(interfaces=["127.0.0.1"])
    zeroconf_registrar = aio_zeroconf_registrar.zeroconf
    await aio_zeroconf_registrar.zeroconf.async_wait_for_start()

    assert len(zeroconf_registrar.engine.protocols) == 2
    # patch the zeroconf send so we can capture what is being sent
    with patch.object(zeroconf_browser, "async_send", send):
        service_added = asyncio.Event()
        service_removed = asyncio.Event()

        browser = AsyncServiceBrowser(zeroconf_browser, type_, [on_service_state_change])
        info = ServiceInfo(
            type_,
            registration_name,
            80,
            0,
            0,
            {"path": "/~paulsm/"},
            "ash-2.local.",
            addresses=[socket.inet_aton("10.0.1.2")],
        )
        task = await aio_zeroconf_registrar.async_register_service(info)
        await task
        loop = asyncio.get_running_loop()
        try:
            await asyncio.wait_for(service_added.wait(), 1)
            assert service_added.is_set()
            # Make sure the startup queries are sent
            original_now = loop.time()
            now_millis = original_now * 1000
            for query_count in range(_services_browser.STARTUP_QUERIES):
                now_millis += (2**query_count) * 1000
                time_changed_millis(now_millis)

            now_millis = original_now * 1000
            assert not unexpected_ttl.is_set()
            await asyncio.wait_for(got_query.wait(), 1)
            got_query.clear()
            assert len(packets) == _services_browser.STARTUP_QUERIES
            packets.clear()

            # Move time forward past when the TTL is no longer
            # fresh (AKA 75% of the TTL)
            now_millis += (expected_ttl * 1000) * 0.80
            # Inject a response that will reschedule
            # the rescue query so it does not happen
            with patch("time.monotonic", return_value=now_millis / 1000):
                zeroconf_browser.record_manager.async_updates_from_response(
                    mock_incoming_msg([info.dns_pointer()]),
                )

            time_changed_millis(now_millis)
            await asyncio.sleep(0)

            # Verify we did not send a rescue query
            assert not packets

            # We should still get a rescue query once the rescheduled
            # query time is reached
            now_millis += (expected_ttl * 1000) * 0.76
            time_changed_millis(now_millis)
            await asyncio.wait_for(got_query.wait(), 1)
            assert len(packets) == 1
            # Don't remove service, allow close() to cleanup
        finally:
            await aio_zeroconf_registrar.async_close()
            await asyncio.wait_for(service_removed.wait(), 1)
            assert service_removed.is_set()
            await browser.async_cancel()
            await aiozc.async_close()


@pytest.mark.asyncio
async def test_asking_qm_questions():
    """Verify explicitly asking QM questions."""
    type_ = "_quservice._tcp.local."
    aiozc = AsyncZeroconf(interfaces=["127.0.0.1"])
    zeroconf_browser = aiozc.zeroconf
    await zeroconf_browser.async_wait_for_start()
    # we are going to patch the zeroconf send to check query transmission
    old_send = zeroconf_browser.async_send

    first_outgoing = None

    def send(out, addr=const._MDNS_ADDR, port=const._MDNS_PORT):
        """Sends an outgoing packet."""
        nonlocal first_outgoing
        if first_outgoing is None:
            first_outgoing = out
        old_send(out, addr=addr, port=port)

    # patch the zeroconf send
    with patch.object(zeroconf_browser, "async_send", send):
        # dummy service callback
        def on_service_state_change(zeroconf, service_type, state_change, name):
            pass

        browser = AsyncServiceBrowser(
            zeroconf_browser,
            type_,
            [on_service_state_change],
            question_type=r.DNSQuestionType.QM,
        )
        await asyncio.sleep(millis_to_seconds(_services_browser._FIRST_QUERY_DELAY_RANDOM_INTERVAL[1] + 5))
        try:
            assert first_outgoing.questions[0].unicast is False  # type: ignore[union-attr]
        finally:
            await browser.async_cancel()
            await aiozc.async_close()


@pytest.mark.asyncio
async def test_asking_qu_questions():
    """Verify the service browser can ask QU questions."""
    type_ = "_quservice._tcp.local."
    aiozc = AsyncZeroconf(interfaces=["127.0.0.1"])
    zeroconf_browser = aiozc.zeroconf
    await zeroconf_browser.async_wait_for_start()

    # we are going to patch the zeroconf send to check query transmission
    old_send = zeroconf_browser.async_send

    first_outgoing = None

    def send(out, addr=const._MDNS_ADDR, port=const._MDNS_PORT):
        """Sends an outgoing packet."""
        nonlocal first_outgoing
        if first_outgoing is None:
            first_outgoing = out
        old_send(out, addr=addr, port=port)

    # patch the zeroconf send
    with patch.object(zeroconf_browser, "async_send", send):
        # dummy service callback
        def on_service_state_change(zeroconf, service_type, state_change, name):
            pass

        browser = AsyncServiceBrowser(
            zeroconf_browser,
            type_,
            [on_service_state_change],
            question_type=r.DNSQuestionType.QU,
        )
        await asyncio.sleep(millis_to_seconds(_services_browser._FIRST_QUERY_DELAY_RANDOM_INTERVAL[1] + 5))
        try:
            assert first_outgoing.questions[0].unicast is True  # type: ignore[union-attr]
        finally:
            await browser.async_cancel()
            await aiozc.async_close()


def test_legacy_record_update_listener():
    """Test a RecordUpdateListener that does not implement update_records."""

    # instantiate a zeroconf instance
    zc = Zeroconf(interfaces=["127.0.0.1"])

    with pytest.raises(RuntimeError):
        r.RecordUpdateListener().update_record(
            zc,
            0,
            r.DNSRecord("irrelevant", const._TYPE_SRV, const._CLASS_IN, const._DNS_HOST_TTL),
        )

    updates = []

    class LegacyRecordUpdateListener(r.RecordUpdateListener):
        """A RecordUpdateListener that does not implement update_records."""

        def update_record(self, zc: "Zeroconf", now: float, record: r.DNSRecord) -> None:
            nonlocal updates
            updates.append(record)

    listener = LegacyRecordUpdateListener()

    zc.add_listener(listener, None)

    # dummy service callback
    def on_service_state_change(zeroconf, service_type, state_change, name):
        pass

    # start a browser
    type_ = "_homeassistant._tcp.local."
    name = "MyTestHome"
    browser = ServiceBrowser(zc, type_, [on_service_state_change])

    info_service = ServiceInfo(
        type_,
        f"{name}.{type_}",
        80,
        0,
        0,
        {"path": "/~paulsm/"},
        "ash-2.local.",
        addresses=[socket.inet_aton("10.0.1.2")],
    )

    zc.register_service(info_service)

    time.sleep(0.001)

    browser.cancel()

    assert len(updates)
    assert len([isinstance(update, r.DNSPointer) and update.name == type_ for update in updates]) >= 1

    zc.remove_listener(listener)
    # Removing a second time should not throw
    zc.remove_listener(listener)

    zc.close()


def test_service_browser_is_aware_of_port_changes():
    """Test that the ServiceBrowser is aware of port changes."""

    # instantiate a zeroconf instance
    zc = Zeroconf(interfaces=["127.0.0.1"])
    # start a browser
    type_ = "_hap._tcp.local."
    registration_name = "xxxyyy.%s" % type_

    callbacks = []

    # dummy service callback
    def on_service_state_change(zeroconf, service_type, state_change, name):
        """Dummy callback."""
        nonlocal callbacks
        if name == registration_name:
            callbacks.append((service_type, state_change, name))

    browser = ServiceBrowser(zc, type_, [on_service_state_change])

    desc = {"path": "/~paulsm/"}
    address_parsed = "10.0.1.2"
    address = socket.inet_aton(address_parsed)
    info = ServiceInfo(type_, registration_name, 80, 0, 0, desc, "ash-2.local.", addresses=[address])

    _inject_response(
        zc,
        mock_incoming_msg(
            [
                info.dns_pointer(),
                info.dns_service(),
                info.dns_text(),
                *info.dns_addresses(),
            ]
        ),
    )
    time.sleep(0.1)

    assert callbacks == [("_hap._tcp.local.", ServiceStateChange.Added, "xxxyyy._hap._tcp.local.")]
    service_info = zc.get_service_info(type_, registration_name)
    assert service_info is not None
    assert service_info.port == 80

    info.port = 400
    info._dns_service_cache = None  # we are mutating the record so clear the cache

    _inject_response(
        zc,
        mock_incoming_msg([info.dns_service()]),
    )
    time.sleep(0.1)

    assert callbacks == [
        ("_hap._tcp.local.", ServiceStateChange.Added, "xxxyyy._hap._tcp.local."),
        ("_hap._tcp.local.", ServiceStateChange.Updated, "xxxyyy._hap._tcp.local."),
    ]
    service_info = zc.get_service_info(type_, registration_name)
    assert service_info is not None
    assert service_info.port == 400
    browser.cancel()

    zc.close()


def test_service_browser_listeners_update_service():
    """Test that the ServiceBrowser ServiceListener that implements update_service."""

    # instantiate a zeroconf instance
    zc = Zeroconf(interfaces=["127.0.0.1"])
    # start a browser
    type_ = "_hap._tcp.local."
    registration_name = "xxxyyy.%s" % type_
    callbacks = []

    class MyServiceListener(r.ServiceListener):
        def add_service(self, zc, type_, name) -> None:  # type: ignore[no-untyped-def]
            nonlocal callbacks
            if name == registration_name:
                callbacks.append(("add", type_, name))

        def remove_service(self, zc, type_, name) -> None:  # type: ignore[no-untyped-def]
            nonlocal callbacks
            if name == registration_name:
                callbacks.append(("remove", type_, name))

        def update_service(self, zc, type_, name) -> None:  # type: ignore[no-untyped-def]
            nonlocal callbacks
            if name == registration_name:
                callbacks.append(("update", type_, name))

    listener = MyServiceListener()

    browser = r.ServiceBrowser(zc, type_, None, listener)

    desc = {"path": "/~paulsm/"}
    address_parsed = "10.0.1.2"
    address = socket.inet_aton(address_parsed)
    info = ServiceInfo(type_, registration_name, 80, 0, 0, desc, "ash-2.local.", addresses=[address])

    _inject_response(
        zc,
        mock_incoming_msg(
            [
                info.dns_pointer(),
                info.dns_service(),
                info.dns_text(),
                *info.dns_addresses(),
            ]
        ),
    )
    time.sleep(0.2)
    info._dns_service_cache = None  # we are mutating the record so clear the cache

    info.port = 400
    _inject_response(
        zc,
        mock_incoming_msg([info.dns_service()]),
    )
    time.sleep(0.2)

    assert callbacks == [
        ("add", type_, registration_name),
        ("update", type_, registration_name),
    ]
    browser.cancel()

    zc.close()


def test_service_browser_listeners_no_update_service():
    """Test that the ServiceBrowser ServiceListener that does not implement update_service."""

    # instantiate a zeroconf instance
    zc = Zeroconf(interfaces=["127.0.0.1"])
    # start a browser
    type_ = "_hap._tcp.local."
    registration_name = "xxxyyy.%s" % type_
    callbacks = []

    class MyServiceListener(r.ServiceListener):
        def add_service(self, zc, type_, name) -> None:  # type: ignore[no-untyped-def]
            nonlocal callbacks
            if name == registration_name:
                callbacks.append(("add", type_, name))

        def remove_service(self, zc, type_, name) -> None:  # type: ignore[no-untyped-def]
            nonlocal callbacks
            if name == registration_name:
                callbacks.append(("remove", type_, name))

    listener = MyServiceListener()

    browser = r.ServiceBrowser(zc, type_, None, listener)

    desc = {"path": "/~paulsm/"}
    address_parsed = "10.0.1.2"
    address = socket.inet_aton(address_parsed)
    info = ServiceInfo(type_, registration_name, 80, 0, 0, desc, "ash-2.local.", addresses=[address])

    _inject_response(
        zc,
        mock_incoming_msg(
            [
                info.dns_pointer(),
                info.dns_service(),
                info.dns_text(),
                *info.dns_addresses(),
            ]
        ),
    )
    time.sleep(0.2)
    info.port = 400
    info._dns_service_cache = None  # we are mutating the record so clear the cache

    _inject_response(
        zc,
        mock_incoming_msg([info.dns_service()]),
    )
    time.sleep(0.2)

    assert callbacks == [
        ("add", type_, registration_name),
    ]
    browser.cancel()

    zc.close()


def test_service_browser_uses_non_strict_names():
    """Verify we can look for technically invalid names as we cannot change what others do."""

    # dummy service callback
    def on_service_state_change(zeroconf, service_type, state_change, name):
        pass

    zc = r.Zeroconf(interfaces=["127.0.0.1"])
    browser = ServiceBrowser(zc, ["_tivo-videostream._tcp.local."], [on_service_state_change])
    browser.cancel()

    # Still fail on completely invalid
    with pytest.raises(r.BadTypeInNameException):
        browser = ServiceBrowser(zc, ["tivo-videostream._tcp.local."], [on_service_state_change])
    zc.close()


def test_group_ptr_queries_with_known_answers():
    questions_with_known_answers: _services_browser._QuestionWithKnownAnswers = {}
    now = current_time_millis()
    for i in range(120):
        name = f"_hap{i}._tcp._local."
        questions_with_known_answers[DNSQuestion(name, const._TYPE_PTR, const._CLASS_IN)] = {
            DNSPointer(
                name,
                const._TYPE_PTR,
                const._CLASS_IN,
                4500,
                f"zoo{counter}.{name}",
            )
            for counter in range(i)
        }
    outs = _services_browser.group_ptr_queries_with_known_answers(now, True, questions_with_known_answers)
    for out in outs:
        packets = out.packets()
        # If we generate multiple packets there must
        # only be one question
        assert len(packets) == 1 or len(out.questions) == 1


# This test uses asyncio because it needs to access the cache directly
# which is not threadsafe
@pytest.mark.asyncio
async def test_generate_service_query_suppress_duplicate_questions():
    """Generate a service query for sending with zeroconf.send."""
    aiozc = AsyncZeroconf(interfaces=["127.0.0.1"])
    zc = aiozc.zeroconf
    now = current_time_millis()
    name = "_suppresstest._tcp.local."
    question = r.DNSQuestion(name, const._TYPE_PTR, const._CLASS_IN)
    answer = r.DNSPointer(
        name,
        const._TYPE_PTR,
        const._CLASS_IN,
        10000,
        f"known-to-other.{name}",
    )
    other_known_answers: Set[r.DNSRecord] = {answer}
    zc.question_history.add_question_at_time(question, now, other_known_answers)
    assert zc.question_history.suppresses(question, now, other_known_answers)

    # The known answer list is different, do not suppress
    outs = _services_browser.generate_service_query(zc, now, {name}, multicast=True, question_type=None)
    assert outs

    zc.cache.async_add_records([answer])
    # The known answer list contains all the asked questions in the history
    # we should suppress

    outs = _services_browser.generate_service_query(zc, now, {name}, multicast=True, question_type=None)
    assert not outs

    # We do not suppress once the question history expires
    outs = _services_browser.generate_service_query(
        zc, now + 1000, {name}, multicast=True, question_type=None
    )
    assert outs

    # We do not suppress QU queries ever
    outs = _services_browser.generate_service_query(zc, now, {name}, multicast=False, question_type=None)
    assert outs

    zc.question_history.async_expire(now + 2000)
    # No suppression after clearing the history
    outs = _services_browser.generate_service_query(zc, now, {name}, multicast=True, question_type=None)
    assert outs

    # The previous query we just sent is still remembered and
    # the next one is suppressed
    outs = _services_browser.generate_service_query(zc, now, {name}, multicast=True, question_type=None)
    assert not outs

    await aiozc.async_close()


@pytest.mark.asyncio
async def test_query_scheduler():
    delay = const._BROWSER_TIME
    types_ = {"_hap._tcp.local.", "_http._tcp.local."}
    aiozc = AsyncZeroconf(interfaces=["127.0.0.1"])
    await aiozc.zeroconf.async_wait_for_start()
    zc = aiozc.zeroconf
    sends: List[r.DNSIncoming] = []

    def send(out, addr=const._MDNS_ADDR, port=const._MDNS_PORT, v6_flow_scope=()):
        """Sends an outgoing packet."""
        pout = r.DNSIncoming(out.packets()[0])
        sends.append(pout)

    query_scheduler = _services_browser.QueryScheduler(zc, types_, None, 0, True, delay, (0, 0), None)
    loop = asyncio.get_running_loop()

    # patch the zeroconf send so we can capture what is being sent
    with patch.object(zc, "async_send", send):
        query_scheduler.start(loop)

        original_now = loop.time()
        now_millis = original_now * 1000
        for query_count in range(_services_browser.STARTUP_QUERIES):
            now_millis += (2**query_count) * 1000
            time_changed_millis(now_millis)

        ptr_record = r.DNSPointer(
            "_hap._tcp.local.",
            const._TYPE_PTR,
            const._CLASS_IN,
            const._DNS_OTHER_TTL,
            "zoomer._hap._tcp.local.",
        )
        ptr2_record = r.DNSPointer(
            "_hap._tcp.local.",
            const._TYPE_PTR,
            const._CLASS_IN,
            const._DNS_OTHER_TTL,
            "disappear._hap._tcp.local.",
        )

        query_scheduler.reschedule_ptr_first_refresh(ptr_record)
        expected_when_time = ptr_record.get_expiration_time(const._EXPIRE_REFRESH_TIME_PERCENT)
        expected_expire_time = ptr_record.get_expiration_time(100)
        ptr_query = _ScheduledPTRQuery(
            ptr_record.alias,
            ptr_record.name,
            int(ptr_record.ttl),
            expected_expire_time,
            expected_when_time,
        )
        assert query_scheduler._query_heap == [ptr_query]

        query_scheduler.reschedule_ptr_first_refresh(ptr2_record)
        expected_when_time = ptr2_record.get_expiration_time(const._EXPIRE_REFRESH_TIME_PERCENT)
        expected_expire_time = ptr2_record.get_expiration_time(100)
        ptr2_query = _ScheduledPTRQuery(
            ptr2_record.alias,
            ptr2_record.name,
            int(ptr2_record.ttl),
            expected_expire_time,
            expected_when_time,
        )

        assert query_scheduler._query_heap == [ptr_query, ptr2_query]

        # Simulate PTR one goodbye

        query_scheduler.cancel_ptr_refresh(ptr_record)
        ptr_query.cancelled = True

        assert query_scheduler._query_heap == [ptr_query, ptr2_query]
        assert query_scheduler._query_heap[0].cancelled is True
        assert query_scheduler._query_heap[1].cancelled is False

        # Move time forward past when the TTL is no longer
        # fresh (AKA 75% of the TTL)
        now_millis += (ptr2_record.ttl * 1000) * 0.80
        time_changed_millis(now_millis)
        assert len(query_scheduler._query_heap) == 1
        first_heap = query_scheduler._query_heap[0]
        assert first_heap.cancelled is False
        assert first_heap.alias == ptr2_record.alias

        # Move time forward past when the record expires
        now_millis += (ptr2_record.ttl * 1000) * 0.20
        time_changed_millis(now_millis)
        assert len(query_scheduler._query_heap) == 0

    await aiozc.async_close()


@pytest.mark.asyncio
async def test_query_scheduler_rescue_records():
    delay = const._BROWSER_TIME
    types_ = {"_hap._tcp.local.", "_http._tcp.local."}
    aiozc = AsyncZeroconf(interfaces=["127.0.0.1"])
    await aiozc.zeroconf.async_wait_for_start()
    zc = aiozc.zeroconf
    sends: List[r.DNSIncoming] = []

    def send(out, addr=const._MDNS_ADDR, port=const._MDNS_PORT, v6_flow_scope=()):
        """Sends an outgoing packet."""
        pout = r.DNSIncoming(out.packets()[0])
        sends.append(pout)

    query_scheduler = _services_browser.QueryScheduler(zc, types_, None, 0, True, delay, (0, 0), None)
    loop = asyncio.get_running_loop()

    # patch the zeroconf send so we can capture what is being sent
    with patch.object(zc, "async_send", send):
        query_scheduler.start(loop)

        original_now = loop.time()
        now_millis = original_now * 1000
        for query_count in range(_services_browser.STARTUP_QUERIES):
            now_millis += (2**query_count) * 1000
            time_changed_millis(now_millis)

        ptr_record = r.DNSPointer(
            "_hap._tcp.local.",
            const._TYPE_PTR,
            const._CLASS_IN,
            const._DNS_OTHER_TTL,
            "zoomer._hap._tcp.local.",
        )

        query_scheduler.reschedule_ptr_first_refresh(ptr_record)
        expected_when_time = ptr_record.get_expiration_time(const._EXPIRE_REFRESH_TIME_PERCENT)
        expected_expire_time = ptr_record.get_expiration_time(100)
        ptr_query = _ScheduledPTRQuery(
            ptr_record.alias,
            ptr_record.name,
            int(ptr_record.ttl),
            expected_expire_time,
            expected_when_time,
        )
        assert query_scheduler._query_heap == [ptr_query]
        assert query_scheduler._query_heap[0].cancelled is False

        # Move time forward past when the TTL is no longer
        # fresh (AKA 75% of the TTL)
        now_millis += (ptr_record.ttl * 1000) * 0.76
        time_changed_millis(now_millis)
        assert len(query_scheduler._query_heap) == 1
        new_when = query_scheduler._query_heap[0].when_millis
        assert query_scheduler._query_heap[0].cancelled is False
        assert new_when >= expected_when_time

        # Move time forward again, but not enough to expire the
        # record to make sure we try to rescue it
        now_millis += (ptr_record.ttl * 1000) * 0.11
        time_changed_millis(now_millis)
        assert len(query_scheduler._query_heap) == 1
        second_new_when = query_scheduler._query_heap[0].when_millis
        assert query_scheduler._query_heap[0].cancelled is False
        assert second_new_when >= new_when

        # Move time forward again, enough that we will no longer
        # try to rescue the record
        now_millis += (ptr_record.ttl * 1000) * 0.11
        time_changed_millis(now_millis)
        assert len(query_scheduler._query_heap) == 0

    await aiozc.async_close()


def test_service_browser_matching():
    """Test that the ServiceBrowser matching does not match partial names."""

    # instantiate a zeroconf instance
    zc = Zeroconf(interfaces=["127.0.0.1"])
    # start a browser
    type_ = "_http._tcp.local."
    registration_name = "xxxyyy.%s" % type_
    not_match_type_ = "_asustor-looksgood_http._tcp.local."
    not_match_registration_name = "xxxyyy.%s" % not_match_type_
    callbacks = []

    class MyServiceListener(r.ServiceListener):
        def add_service(self, zc, type_, name) -> None:  # type: ignore[no-untyped-def]
            nonlocal callbacks
            if name == registration_name:
                callbacks.append(("add", type_, name))

        def remove_service(self, zc, type_, name) -> None:  # type: ignore[no-untyped-def]
            nonlocal callbacks
            if name == registration_name:
                callbacks.append(("remove", type_, name))

        def update_service(self, zc, type_, name) -> None:  # type: ignore[no-untyped-def]
            nonlocal callbacks
            if name == registration_name:
                callbacks.append(("update", type_, name))

    listener = MyServiceListener()

    browser = r.ServiceBrowser(zc, type_, None, listener)

    desc = {"path": "/~paulsm/"}
    address_parsed = "10.0.1.2"
    address = socket.inet_aton(address_parsed)
    info = ServiceInfo(type_, registration_name, 80, 0, 0, desc, "ash-2.local.", addresses=[address])
    should_not_match = ServiceInfo(
        not_match_type_,
        not_match_registration_name,
        80,
        0,
        0,
        desc,
        "ash-2.local.",
        addresses=[address],
    )

    _inject_response(
        zc,
        mock_incoming_msg(
            [
                info.dns_pointer(),
                info.dns_service(),
                info.dns_text(),
                *info.dns_addresses(),
            ]
        ),
    )
    _inject_response(
        zc,
        mock_incoming_msg(
            [
                should_not_match.dns_pointer(),
                should_not_match.dns_service(),
                should_not_match.dns_text(),
                *should_not_match.dns_addresses(),
            ]
        ),
    )
    time.sleep(0.2)
    info.port = 400
    info._dns_service_cache = None  # we are mutating the record so clear the cache

    _inject_response(
        zc,
        mock_incoming_msg([info.dns_service()]),
    )
    should_not_match.port = 400
    _inject_response(
        zc,
        mock_incoming_msg([should_not_match.dns_service()]),
    )
    time.sleep(0.2)

    assert callbacks == [
        ("add", type_, registration_name),
        ("update", type_, registration_name),
    ]
    browser.cancel()

    zc.close()


@patch.object(_engine, "_CACHE_CLEANUP_INTERVAL", 0.01)
def test_service_browser_expire_callbacks():
    """Test that the ServiceBrowser matching does not match partial names."""
    # instantiate a zeroconf instance
    zc = Zeroconf(interfaces=["127.0.0.1"])
    # start a browser
    type_ = "_old._tcp.local."
    registration_name = "uniquezip323.%s" % type_
    callbacks = []

    class MyServiceListener(r.ServiceListener):
        def add_service(self, zc, type_, name) -> None:  # type: ignore[no-untyped-def]
            nonlocal callbacks
            if name == registration_name:
                callbacks.append(("add", type_, name))

        def remove_service(self, zc, type_, name) -> None:  # type: ignore[no-untyped-def]
            nonlocal callbacks
            if name == registration_name:
                callbacks.append(("remove", type_, name))

        def update_service(self, zc, type_, name) -> None:  # type: ignore[no-untyped-def]
            nonlocal callbacks
            if name == registration_name:
                callbacks.append(("update", type_, name))

    listener = MyServiceListener()

    browser = r.ServiceBrowser(zc, type_, None, listener)

    desc = {"path": "/~paul2/"}
    address_parsed = "10.0.1.3"
    address = socket.inet_aton(address_parsed)
    info = ServiceInfo(
        type_,
        registration_name,
        80,
        0,
        0,
        desc,
        "newname-2.local.",
        host_ttl=1,
        other_ttl=1,
        addresses=[address],
    )

    _inject_response(
        zc,
        mock_incoming_msg(
            [
                info.dns_pointer(),
                info.dns_service(),
                info.dns_text(),
                *info.dns_addresses(),
            ]
        ),
    )
    # Force the ttl to be 1 second
    now = current_time_millis()
    for cache_record in list(zc.cache.cache.values()):
        for record in cache_record:
<<<<<<< HEAD
            record._set_created_ttl(now, 1)
            zc.cache.async_add_records([record])
=======
            record.set_created_ttl(now, 1)
            zc.cache.async_add_record(record)
>>>>>>> 6212ab75

    time.sleep(0.3)
    info.port = 400
    info._dns_service_cache = None  # we are mutating the record so clear the cache

    _inject_response(
        zc,
        mock_incoming_msg([info.dns_service()]),
    )

    for _ in range(10):
        time.sleep(0.05)
        if len(callbacks) == 2:
            break

    assert callbacks == [
        ("add", type_, registration_name),
        ("update", type_, registration_name),
    ]

    for _ in range(25):
        time.sleep(0.05)
        if len(callbacks) == 3:
            break

    assert callbacks == [
        ("add", type_, registration_name),
        ("update", type_, registration_name),
        ("remove", type_, registration_name),
    ]
    browser.cancel()

    zc.close()


def test_scheduled_ptr_query_dunder_methods():
    query75 = _ScheduledPTRQuery("zoomy._hap._tcp.local.", "_hap._tcp.local.", 120, 120, 75)
    query80 = _ScheduledPTRQuery("zoomy._hap._tcp.local.", "_hap._tcp.local.", 120, 120, 80)
    query75_2 = _ScheduledPTRQuery("zoomy._hap._tcp.local.", "_hap._tcp.local.", 120, 140, 75)
    other = object()
    stringified = str(query75)
    assert "zoomy._hap._tcp.local." in stringified
    assert "120" in stringified
    assert "75" in stringified
    assert "ScheduledPTRQuery" in stringified

    assert query75 == query75
    assert query75 != query80
    assert query75 == query75_2
    assert query75 < query80
    assert query75 <= query80
    assert query80 > query75
    assert query80 >= query75

    assert query75 != other
    with pytest.raises(TypeError):
        assert query75 < other  # type: ignore[operator]
    with pytest.raises(TypeError):
        assert query75 <= other  # type: ignore[operator]
    with pytest.raises(TypeError):
        assert query75 > other  # type: ignore[operator]
    with pytest.raises(TypeError):
        assert query75 >= other  # type: ignore[operator]


@pytest.mark.asyncio
async def test_close_zeroconf_without_browser_before_start_up_queries():
    """Test that we stop sending startup queries if zeroconf is closed out from under the browser."""
    service_added = asyncio.Event()
    type_ = "_http._tcp.local."
    registration_name = "xxxyyy.%s" % type_

    def on_service_state_change(zeroconf, service_type, state_change, name):
        if name == registration_name:
            if state_change is ServiceStateChange.Added:
                service_added.set()

    aiozc = AsyncZeroconf(interfaces=["127.0.0.1"])
    zeroconf_browser = aiozc.zeroconf
    zeroconf_browser.question_history = QuestionHistoryWithoutSuppression()
    await zeroconf_browser.async_wait_for_start()

    sends: list[r.DNSIncoming] = []

    def send(out, addr=const._MDNS_ADDR, port=const._MDNS_PORT, v6_flow_scope=()):
        """Sends an outgoing packet."""
        pout = r.DNSIncoming(out.packets()[0])
        sends.append(pout)

    assert len(zeroconf_browser.engine.protocols) == 2

    aio_zeroconf_registrar = AsyncZeroconf(interfaces=["127.0.0.1"])
    zeroconf_registrar = aio_zeroconf_registrar.zeroconf
    await aio_zeroconf_registrar.zeroconf.async_wait_for_start()

    assert len(zeroconf_registrar.engine.protocols) == 2
    # patch the zeroconf send so we can capture what is being sent
    with patch.object(zeroconf_browser, "async_send", send):
        service_added = asyncio.Event()

        browser = AsyncServiceBrowser(zeroconf_browser, type_, [on_service_state_change])
        info = ServiceInfo(
            type_,
            registration_name,
            80,
            0,
            0,
            {"path": "/~paulsm/"},
            "ash-2.local.",
            addresses=[socket.inet_aton("10.0.1.2")],
        )
        task = await aio_zeroconf_registrar.async_register_service(info)
        await task
        loop = asyncio.get_running_loop()
        try:
            await asyncio.wait_for(service_added.wait(), 1)
            assert service_added.is_set()
            await aiozc.async_close()
            sends.clear()
            # Make sure the startup queries are sent
            original_now = loop.time()
            now_millis = original_now * 1000
            for query_count in range(_services_browser.STARTUP_QUERIES):
                now_millis += (2**query_count) * 1000
                time_changed_millis(now_millis)

            # We should not send any queries after close
            assert not sends
        finally:
            await aio_zeroconf_registrar.async_close()
            await browser.async_cancel()


@pytest.mark.asyncio
async def test_close_zeroconf_without_browser_after_start_up_queries():
    """Test that we stop sending rescue queries if zeroconf is closed out from under the browser."""
    service_added = asyncio.Event()

    type_ = "_http._tcp.local."
    registration_name = "xxxyyy.%s" % type_

    def on_service_state_change(zeroconf, service_type, state_change, name):
        if name == registration_name:
            if state_change is ServiceStateChange.Added:
                service_added.set()

    aiozc = AsyncZeroconf(interfaces=["127.0.0.1"])
    zeroconf_browser = aiozc.zeroconf
    zeroconf_browser.question_history = QuestionHistoryWithoutSuppression()
    await zeroconf_browser.async_wait_for_start()

    sends: list[r.DNSIncoming] = []

    def send(out, addr=const._MDNS_ADDR, port=const._MDNS_PORT, v6_flow_scope=()):
        """Sends an outgoing packet."""
        pout = r.DNSIncoming(out.packets()[0])
        sends.append(pout)

    assert len(zeroconf_browser.engine.protocols) == 2

    aio_zeroconf_registrar = AsyncZeroconf(interfaces=["127.0.0.1"])
    zeroconf_registrar = aio_zeroconf_registrar.zeroconf
    await aio_zeroconf_registrar.zeroconf.async_wait_for_start()

    assert len(zeroconf_registrar.engine.protocols) == 2
    # patch the zeroconf send so we can capture what is being sent
    with patch.object(zeroconf_browser, "async_send", send):
        service_added = asyncio.Event()
        browser = AsyncServiceBrowser(zeroconf_browser, type_, [on_service_state_change])
        expected_ttl = const._DNS_OTHER_TTL
        info = ServiceInfo(
            type_,
            registration_name,
            80,
            0,
            0,
            {"path": "/~paulsm/"},
            "ash-2.local.",
            addresses=[socket.inet_aton("10.0.1.2")],
        )
        task = await aio_zeroconf_registrar.async_register_service(info)
        await task
        loop = asyncio.get_running_loop()
        try:
            await asyncio.wait_for(service_added.wait(), 1)
            assert service_added.is_set()
            sends.clear()
            # Make sure the startup queries are sent
            original_now = loop.time()
            now_millis = original_now * 1000
            for query_count in range(_services_browser.STARTUP_QUERIES):
                now_millis += (2**query_count) * 1000
                time_changed_millis(now_millis)

            # We should not send any queries after close
            assert sends

            await aiozc.async_close()
            sends.clear()

            now_millis = original_now * 1000
            # Move time forward past when the TTL is no longer
            # fresh (AKA 75% of the TTL)
            now_millis += (expected_ttl * 1000) * 0.80
            time_changed_millis(now_millis)

            # We should not send the query after close
            assert not sends
        finally:
            await aio_zeroconf_registrar.async_close()
            await browser.async_cancel()<|MERGE_RESOLUTION|>--- conflicted
+++ resolved
@@ -1514,13 +1514,8 @@
     now = current_time_millis()
     for cache_record in list(zc.cache.cache.values()):
         for record in cache_record:
-<<<<<<< HEAD
             record._set_created_ttl(now, 1)
-            zc.cache.async_add_records([record])
-=======
-            record.set_created_ttl(now, 1)
             zc.cache.async_add_record(record)
->>>>>>> 6212ab75
 
     time.sleep(0.3)
     info.port = 400
