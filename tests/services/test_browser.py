#!/usr/bin/env python


""" Unit tests for zeroconf._services.browser. """

import asyncio
import logging
import socket
import time
import os
import unittest
from threading import Event
from unittest.mock import patch

import pytest

import zeroconf as r
from zeroconf import DNSPointer, DNSQuestion, const, current_time_millis, millis_to_seconds
import zeroconf._services.browser as _services_browser
from zeroconf import Zeroconf
from zeroconf._services import ServiceStateChange
from zeroconf._services.browser import ServiceBrowser
from zeroconf._services.info import ServiceInfo
from zeroconf.asyncio import AsyncZeroconf

from .. import has_working_ipv6, _inject_response, _wait_for_start


log = logging.getLogger('zeroconf')
original_logging_level = logging.NOTSET


def setup_module():
    global original_logging_level
    original_logging_level = log.level
    log.setLevel(logging.DEBUG)


def teardown_module():
    if original_logging_level != logging.NOTSET:
        log.setLevel(original_logging_level)


def test_service_browser_cancel_multiple_times():
    """Test we can cancel a ServiceBrowser multiple times before close."""

    # instantiate a zeroconf instance
    zc = Zeroconf(interfaces=['127.0.0.1'])
    # start a browser
    type_ = "_hap._tcp.local."

    class MyServiceListener(r.ServiceListener):
        pass

    listener = MyServiceListener()

    browser = r.ServiceBrowser(zc, type_, None, listener)

    browser.cancel()
    browser.cancel()
    browser.cancel()

    zc.close()


def test_service_browser_cancel_multiple_times_after_close():
    """Test we can cancel a ServiceBrowser multiple times after close."""

    # instantiate a zeroconf instance
    zc = Zeroconf(interfaces=['127.0.0.1'])
    # start a browser
    type_ = "_hap._tcp.local."

    class MyServiceListener(r.ServiceListener):
        pass

    listener = MyServiceListener()

    browser = r.ServiceBrowser(zc, type_, None, listener)

    zc.close()

    browser.cancel()
    browser.cancel()
    browser.cancel()


def test_service_browser_started_after_zeroconf_closed():
    """Test starting a ServiceBrowser after close raises RuntimeError."""
    # instantiate a zeroconf instance
    zc = Zeroconf(interfaces=['127.0.0.1'])
    # start a browser
    type_ = "_hap._tcp.local."

    class MyServiceListener(r.ServiceListener):
        pass

    listener = MyServiceListener()
    zc.close()

    with pytest.raises(RuntimeError):
        browser = r.ServiceBrowser(zc, type_, None, listener)


def test_multiple_instances_running_close():
    """Test we can shutdown multiple instances."""

    # instantiate a zeroconf instance
    zc = Zeroconf(interfaces=['127.0.0.1'])
    zc2 = Zeroconf(interfaces=['127.0.0.1'])
    zc3 = Zeroconf(interfaces=['127.0.0.1'])

    assert zc.loop != zc2.loop
    assert zc.loop != zc3.loop

    class MyServiceListener(r.ServiceListener):
        pass

    listener = MyServiceListener()

    zc2.add_service_listener("zca._hap._tcp.local.", listener)

    zc.close()
    zc2.remove_service_listener(listener)
    zc2.close()
    zc3.close()


class TestServiceBrowser(unittest.TestCase):
    def test_update_record(self):
        enable_ipv6 = has_working_ipv6() and not os.environ.get('SKIP_IPV6')

        service_name = 'name._type._tcp.local.'
        service_type = '_type._tcp.local.'
        service_server = 'ash-1.local.'
        service_text = b'path=/~matt1/'
        service_address = '10.0.1.2'
        service_v6_address = "2001:db8::1"
        service_v6_second_address = "6001:db8::1"

        service_added_count = 0
        service_removed_count = 0
        service_updated_count = 0
        service_add_event = Event()
        service_removed_event = Event()
        service_updated_event = Event()

        class MyServiceListener(r.ServiceListener):
            def add_service(self, zc, type_, name) -> None:
                nonlocal service_added_count
                service_added_count += 1
                service_add_event.set()

            def remove_service(self, zc, type_, name) -> None:
                nonlocal service_removed_count
                service_removed_count += 1
                service_removed_event.set()

            def update_service(self, zc, type_, name) -> None:
                nonlocal service_updated_count
                service_updated_count += 1
                service_info = zc.get_service_info(type_, name)
                assert socket.inet_aton(service_address) in service_info.addresses
                if enable_ipv6:
                    assert socket.inet_pton(
                        socket.AF_INET6, service_v6_address
                    ) in service_info.addresses_by_version(r.IPVersion.V6Only)
                    assert socket.inet_pton(
                        socket.AF_INET6, service_v6_second_address
                    ) in service_info.addresses_by_version(r.IPVersion.V6Only)
                assert service_info.text == service_text
                assert service_info.server == service_server
                service_updated_event.set()

        def mock_incoming_msg(service_state_change: r.ServiceStateChange) -> r.DNSIncoming:

            generated = r.DNSOutgoing(const._FLAGS_QR_RESPONSE)
            assert generated.is_response() is True

            if service_state_change == r.ServiceStateChange.Removed:
                ttl = 0
            else:
                ttl = 120

            generated.add_answer_at_time(
                r.DNSText(
                    service_name, const._TYPE_TXT, const._CLASS_IN | const._CLASS_UNIQUE, ttl, service_text
                ),
                0,
            )

            generated.add_answer_at_time(
                r.DNSService(
                    service_name,
                    const._TYPE_SRV,
                    const._CLASS_IN | const._CLASS_UNIQUE,
                    ttl,
                    0,
                    0,
                    80,
                    service_server,
                ),
                0,
            )

            # Send the IPv6 address first since we previously
            # had a bug where the IPv4 would be missing if the
            # IPv6 was seen first
            if enable_ipv6:
                generated.add_answer_at_time(
                    r.DNSAddress(
                        service_server,
                        const._TYPE_AAAA,
                        const._CLASS_IN | const._CLASS_UNIQUE,
                        ttl,
                        socket.inet_pton(socket.AF_INET6, service_v6_address),
                    ),
                    0,
                )
                generated.add_answer_at_time(
                    r.DNSAddress(
                        service_server,
                        const._TYPE_AAAA,
                        const._CLASS_IN | const._CLASS_UNIQUE,
                        ttl,
                        socket.inet_pton(socket.AF_INET6, service_v6_second_address),
                    ),
                    0,
                )
            generated.add_answer_at_time(
                r.DNSAddress(
                    service_server,
                    const._TYPE_A,
                    const._CLASS_IN | const._CLASS_UNIQUE,
                    ttl,
                    socket.inet_aton(service_address),
                ),
                0,
            )

            generated.add_answer_at_time(
                r.DNSPointer(service_type, const._TYPE_PTR, const._CLASS_IN, ttl, service_name), 0
            )

            return r.DNSIncoming(generated.packets()[0])

        zeroconf = r.Zeroconf(interfaces=['127.0.0.1'])
        service_browser = r.ServiceBrowser(zeroconf, service_type, listener=MyServiceListener())

        try:
            wait_time = 3

            # service added
            _inject_response(zeroconf, mock_incoming_msg(r.ServiceStateChange.Added))
            service_add_event.wait(wait_time)
            assert service_added_count == 1
            assert service_updated_count == 0
            assert service_removed_count == 0

            # service SRV updated
            service_updated_event.clear()
            service_server = 'ash-2.local.'
            _inject_response(zeroconf, mock_incoming_msg(r.ServiceStateChange.Updated))
            service_updated_event.wait(wait_time)
            assert service_added_count == 1
            assert service_updated_count == 1
            assert service_removed_count == 0

            # service TXT updated
            service_updated_event.clear()
            service_text = b'path=/~matt2/'
            _inject_response(zeroconf, mock_incoming_msg(r.ServiceStateChange.Updated))
            service_updated_event.wait(wait_time)
            assert service_added_count == 1
            assert service_updated_count == 2
            assert service_removed_count == 0

            # service TXT updated - duplicate update should not trigger another service_updated
            service_updated_event.clear()
            service_text = b'path=/~matt2/'
            _inject_response(zeroconf, mock_incoming_msg(r.ServiceStateChange.Updated))
            service_updated_event.wait(wait_time)
            assert service_added_count == 1
            assert service_updated_count == 2
            assert service_removed_count == 0

            # service A updated
            service_updated_event.clear()
            service_address = '10.0.1.3'
            # Verify we match on uppercase
            service_server = service_server.upper()
            _inject_response(zeroconf, mock_incoming_msg(r.ServiceStateChange.Updated))
            service_updated_event.wait(wait_time)
            assert service_added_count == 1
            assert service_updated_count == 3
            assert service_removed_count == 0

            # service all updated
            service_updated_event.clear()
            service_server = 'ash-3.local.'
            service_text = b'path=/~matt3/'
            service_address = '10.0.1.3'
            _inject_response(zeroconf, mock_incoming_msg(r.ServiceStateChange.Updated))
            service_updated_event.wait(wait_time)
            assert service_added_count == 1
            assert service_updated_count == 4
            assert service_removed_count == 0

            # service removed
            _inject_response(zeroconf, mock_incoming_msg(r.ServiceStateChange.Removed))
            service_removed_event.wait(wait_time)
            assert service_added_count == 1
            assert service_updated_count == 4
            assert service_removed_count == 1

        finally:
            assert len(zeroconf.listeners) == 1
            service_browser.cancel()
            time.sleep(0.2)
            assert len(zeroconf.listeners) == 0
            zeroconf.remove_all_service_listeners()
            zeroconf.close()


class TestServiceBrowserMultipleTypes(unittest.TestCase):
    def test_update_record(self):

        service_names = ['name2._type2._tcp.local.', 'name._type._tcp.local.', 'name._type._udp.local']
        service_types = ['_type2._tcp.local.', '_type._tcp.local.', '_type._udp.local.']

        service_added_count = 0
        service_removed_count = 0
        service_add_event = Event()
        service_removed_event = Event()

        class MyServiceListener(r.ServiceListener):
            def add_service(self, zc, type_, name) -> None:
                nonlocal service_added_count
                service_added_count += 1
                if service_added_count == 3:
                    service_add_event.set()

            def remove_service(self, zc, type_, name) -> None:
                nonlocal service_removed_count
                service_removed_count += 1
                if service_removed_count == 3:
                    service_removed_event.set()

        def mock_incoming_msg(
            service_state_change: r.ServiceStateChange, service_type: str, service_name: str, ttl: int
        ) -> r.DNSIncoming:
            generated = r.DNSOutgoing(const._FLAGS_QR_RESPONSE)
            generated.add_answer_at_time(
                r.DNSPointer(service_type, const._TYPE_PTR, const._CLASS_IN, ttl, service_name), 0
            )
            return r.DNSIncoming(generated.packets()[0])

        zeroconf = r.Zeroconf(interfaces=['127.0.0.1'])
        service_browser = r.ServiceBrowser(zeroconf, service_types, listener=MyServiceListener())

        try:
            wait_time = 3

            # all three services added
            _inject_response(
                zeroconf,
                mock_incoming_msg(r.ServiceStateChange.Added, service_types[0], service_names[0], 120),
            )
            _inject_response(
                zeroconf,
                mock_incoming_msg(r.ServiceStateChange.Added, service_types[1], service_names[1], 120),
            )
            time.sleep(0.1)

            called_with_refresh_time_check = False

            def _mock_get_expiration_time(self, percent):
                nonlocal called_with_refresh_time_check
                if percent == const._EXPIRE_REFRESH_TIME_PERCENT:
                    called_with_refresh_time_check = True
                    return 0
                return self.created + (percent * self.ttl * 10)

            # Set an expire time that will force a refresh
            with patch("zeroconf.DNSRecord.get_expiration_time", new=_mock_get_expiration_time):
                _inject_response(
                    zeroconf,
                    mock_incoming_msg(r.ServiceStateChange.Added, service_types[0], service_names[0], 120),
                )
                # Add the last record after updating the first one
                # to ensure the service_add_event only gets set
                # after the update
                _inject_response(
                    zeroconf,
                    mock_incoming_msg(r.ServiceStateChange.Added, service_types[2], service_names[2], 120),
                )
                service_add_event.wait(wait_time)
            assert called_with_refresh_time_check is True
            assert service_added_count == 3
            assert service_removed_count == 0

            _inject_response(
                zeroconf,
                mock_incoming_msg(r.ServiceStateChange.Updated, service_types[0], service_names[0], 0),
            )

            # all three services removed
            _inject_response(
                zeroconf,
                mock_incoming_msg(r.ServiceStateChange.Removed, service_types[0], service_names[0], 0),
            )
            _inject_response(
                zeroconf,
                mock_incoming_msg(r.ServiceStateChange.Removed, service_types[1], service_names[1], 0),
            )
            _inject_response(
                zeroconf,
                mock_incoming_msg(r.ServiceStateChange.Removed, service_types[2], service_names[2], 0),
            )
            service_removed_event.wait(wait_time)
            assert service_added_count == 3
            assert service_removed_count == 3

        finally:
            assert len(zeroconf.listeners) == 1
            service_browser.cancel()
            time.sleep(0.2)
            assert len(zeroconf.listeners) == 0
            zeroconf.remove_all_service_listeners()
            zeroconf.close()


def test_backoff():
    got_query = Event()

    type_ = "_http._tcp.local."
    zeroconf_browser = Zeroconf(interfaces=['127.0.0.1'])
    _wait_for_start(zeroconf_browser)

    # we are going to patch the zeroconf send to check query transmission
    old_send = zeroconf_browser.async_send

    time_offset = 0.0
    start_time = time.monotonic() * 1000
    initial_query_interval = _services_browser._BROWSER_TIME / 1000

    def current_time_millis():
        """Current system time in milliseconds"""
        return start_time + time_offset * 1000

    def send(out, addr=const._MDNS_ADDR, port=const._MDNS_PORT, v6_flow_scope=()):
        """Sends an outgoing packet."""
        got_query.set()
        old_send(out, addr=addr, port=port, v6_flow_scope=v6_flow_scope)

    # patch the zeroconf send
    # patch the zeroconf current_time_millis
    # patch the backoff limit to prevent test running forever
    with patch.object(zeroconf_browser, "async_send", send), patch.object(
        zeroconf_browser.question_history, "suppresses", return_value=False
    ), patch.object(_services_browser, "current_time_millis", current_time_millis), patch.object(
        _services_browser, "_BROWSER_BACKOFF_LIMIT", 10
    ), patch.object(
        _services_browser, "_FIRST_QUERY_DELAY_RANDOM_INTERVAL", (0, 0)
    ):
        # dummy service callback
        def on_service_state_change(zeroconf, service_type, state_change, name):
            pass

        browser = ServiceBrowser(zeroconf_browser, type_, [on_service_state_change])

        try:
            # Test that queries are sent at increasing intervals
            sleep_count = 0
            next_query_interval = 0.0
            expected_query_time = 0.0
            while True:
                sleep_count += 1
                got_query.wait(0.1)
                if time_offset == expected_query_time:
                    assert got_query.is_set()
                    got_query.clear()
                    if next_query_interval == _services_browser._BROWSER_BACKOFF_LIMIT:
                        # Only need to test up to the point where we've seen a query
                        # after the backoff limit has been hit
                        break
                    elif next_query_interval == 0:
                        next_query_interval = initial_query_interval
                        expected_query_time = initial_query_interval
                    else:
                        next_query_interval = min(
                            2 * next_query_interval, _services_browser._BROWSER_BACKOFF_LIMIT
                        )
                        expected_query_time += next_query_interval
                else:
                    assert not got_query.is_set()
                time_offset += initial_query_interval
                zeroconf_browser.loop.call_soon_threadsafe(browser._async_send_ready_queries_schedule_next)

        finally:
            browser.cancel()
            zeroconf_browser.close()


def test_first_query_delay():
    """Verify the first query is delayed.

    https://datatracker.ietf.org/doc/html/rfc6762#section-5.2
    """
    type_ = "_http._tcp.local."
    zeroconf_browser = Zeroconf(interfaces=['127.0.0.1'])
    _wait_for_start(zeroconf_browser)

    # we are going to patch the zeroconf send to check query transmission
    old_send = zeroconf_browser.async_send

    first_query_time = None

    def send(out, addr=const._MDNS_ADDR, port=const._MDNS_PORT):
        """Sends an outgoing packet."""
        nonlocal first_query_time
        if first_query_time is None:
            first_query_time = current_time_millis()
        old_send(out, addr=addr, port=port)

    # patch the zeroconf send
    with patch.object(zeroconf_browser, "async_send", send):
        # dummy service callback
        def on_service_state_change(zeroconf, service_type, state_change, name):
            pass

        start_time = current_time_millis()
        browser = ServiceBrowser(zeroconf_browser, type_, [on_service_state_change])
        time.sleep(millis_to_seconds(_services_browser._FIRST_QUERY_DELAY_RANDOM_INTERVAL[1] + 5))
        try:
            assert (
                current_time_millis() - start_time > _services_browser._FIRST_QUERY_DELAY_RANDOM_INTERVAL[0]
            )
        finally:
            browser.cancel()
            zeroconf_browser.close()


def test_asking_default_is_asking_qm_questions_after_the_first_qu():
    """Verify the service browser's first question is QU and subsequent ones are QM questions."""
    type_ = "_quservice._tcp.local."
    zeroconf_browser = Zeroconf(interfaces=['127.0.0.1'])

    # we are going to patch the zeroconf send to check query transmission
    old_send = zeroconf_browser.async_send

    first_outgoing = None
    second_outgoing = None

    def send(out, addr=const._MDNS_ADDR, port=const._MDNS_PORT):
        """Sends an outgoing packet."""
        nonlocal first_outgoing
        nonlocal second_outgoing
        if first_outgoing is not None and second_outgoing is None:
            second_outgoing = out
        if first_outgoing is None:
            first_outgoing = out
        old_send(out, addr=addr, port=port)

    # patch the zeroconf send
    with patch.object(zeroconf_browser, "async_send", send):
        # dummy service callback
        def on_service_state_change(zeroconf, service_type, state_change, name):
            pass

        browser = ServiceBrowser(zeroconf_browser, type_, [on_service_state_change], delay=5)
        time.sleep(millis_to_seconds(_services_browser._FIRST_QUERY_DELAY_RANDOM_INTERVAL[1] + 120 + 5))
        try:
            assert first_outgoing.questions[0].unicast == True
            assert second_outgoing.questions[0].unicast == False
        finally:
            browser.cancel()
            zeroconf_browser.close()


def test_asking_qm_questions():
    """Verify explictly asking QM questions."""
    type_ = "_quservice._tcp.local."
    zeroconf_browser = Zeroconf(interfaces=['127.0.0.1'])

    # we are going to patch the zeroconf send to check query transmission
    old_send = zeroconf_browser.async_send

    first_outgoing = None

    def send(out, addr=const._MDNS_ADDR, port=const._MDNS_PORT):
        """Sends an outgoing packet."""
        nonlocal first_outgoing
        if first_outgoing is None:
            first_outgoing = out
        old_send(out, addr=addr, port=port)

    # patch the zeroconf send
    with patch.object(zeroconf_browser, "async_send", send):
        # dummy service callback
        def on_service_state_change(zeroconf, service_type, state_change, name):
            pass

        browser = ServiceBrowser(
            zeroconf_browser, type_, [on_service_state_change], question_type=r.DNSQuestionType.QM
        )
        time.sleep(millis_to_seconds(_services_browser._FIRST_QUERY_DELAY_RANDOM_INTERVAL[1] + 5))
        try:
            assert first_outgoing.questions[0].unicast == False
        finally:
            browser.cancel()
            zeroconf_browser.close()


def test_asking_qu_questions():
    """Verify the service browser can ask QU questions."""
    type_ = "_quservice._tcp.local."
    zeroconf_browser = Zeroconf(interfaces=['127.0.0.1'])

    # we are going to patch the zeroconf send to check query transmission
    old_send = zeroconf_browser.async_send

    first_outgoing = None

    def send(out, addr=const._MDNS_ADDR, port=const._MDNS_PORT):
        """Sends an outgoing packet."""
        nonlocal first_outgoing
        if first_outgoing is None:
            first_outgoing = out
        old_send(out, addr=addr, port=port)

    # patch the zeroconf send
    with patch.object(zeroconf_browser, "async_send", send):
        # dummy service callback
        def on_service_state_change(zeroconf, service_type, state_change, name):
            pass

        browser = ServiceBrowser(
            zeroconf_browser, type_, [on_service_state_change], question_type=r.DNSQuestionType.QU
        )
        time.sleep(millis_to_seconds(_services_browser._FIRST_QUERY_DELAY_RANDOM_INTERVAL[1] + 5))
        try:
            assert first_outgoing.questions[0].unicast == True
        finally:
            browser.cancel()
            zeroconf_browser.close()


def test_legacy_record_update_listener():
    """Test a RecordUpdateListener that does not implement update_records."""

    # instantiate a zeroconf instance
    zc = Zeroconf(interfaces=['127.0.0.1'])

    with pytest.raises(RuntimeError):
        r.RecordUpdateListener().update_record(
            zc, 0, r.DNSRecord('irrelevant', const._TYPE_SRV, const._CLASS_IN, const._DNS_HOST_TTL)
        )

    updates = []

    class LegacyRecordUpdateListener(r.RecordUpdateListener):
        """A RecordUpdateListener that does not implement update_records."""

        def update_record(self, zc: 'Zeroconf', now: float, record: r.DNSRecord) -> None:
            nonlocal updates
            updates.append(record)

    listener = LegacyRecordUpdateListener()

    zc.add_listener(listener, None)

    # dummy service callback
    def on_service_state_change(zeroconf, service_type, state_change, name):
        pass

    # start a browser
    type_ = "_homeassistant._tcp.local."
    name = "MyTestHome"
    browser = ServiceBrowser(zc, type_, [on_service_state_change])

    info_service = ServiceInfo(
        type_,
        f'{name}.{type_}',
        80,
        0,
        0,
        {'path': '/~paulsm/'},
        "ash-2.local.",
        addresses=[socket.inet_aton("10.0.1.2")],
    )

    zc.register_service(info_service)

    time.sleep(0.001)

    browser.cancel()

    assert len(updates)
    assert len([isinstance(update, r.DNSPointer) and update.name == type_ for update in updates]) >= 1

    zc.remove_listener(listener)
    # Removing a second time should not throw
    zc.remove_listener(listener)

    zc.close()


def test_service_browser_is_aware_of_port_changes():
    """Test that the ServiceBrowser is aware of port changes."""

    # instantiate a zeroconf instance
    zc = Zeroconf(interfaces=['127.0.0.1'])
    # start a browser
    type_ = "_hap._tcp.local."
    registration_name = "xxxyyy.%s" % type_

    callbacks = []
    # dummy service callback
    def on_service_state_change(zeroconf, service_type, state_change, name):
        nonlocal callbacks
        if name == registration_name:
            callbacks.append((service_type, state_change, name))

    browser = ServiceBrowser(zc, type_, [on_service_state_change])

    desc = {'path': '/~paulsm/'}
    address_parsed = "10.0.1.2"
    address = socket.inet_aton(address_parsed)
    info = ServiceInfo(type_, registration_name, 80, 0, 0, desc, "ash-2.local.", addresses=[address])

    def mock_incoming_msg(records) -> r.DNSIncoming:
        generated = r.DNSOutgoing(const._FLAGS_QR_RESPONSE)
        for record in records:
            generated.add_answer_at_time(record, 0)
        return r.DNSIncoming(generated.packets()[0])

    _inject_response(
        zc,
        mock_incoming_msg([info.dns_pointer(), info.dns_service(), info.dns_text(), *info.dns_addresses()]),
    )
    time.sleep(0.1)

    assert callbacks == [('_hap._tcp.local.', ServiceStateChange.Added, 'xxxyyy._hap._tcp.local.')]
    assert zc.get_service_info(type_, registration_name).port == 80

    info.port = 400
    _inject_response(
        zc,
        mock_incoming_msg([info.dns_service()]),
    )
    time.sleep(0.1)

    assert callbacks == [
        ('_hap._tcp.local.', ServiceStateChange.Added, 'xxxyyy._hap._tcp.local.'),
        ('_hap._tcp.local.', ServiceStateChange.Updated, 'xxxyyy._hap._tcp.local.'),
    ]
    assert zc.get_service_info(type_, registration_name).port == 400
    browser.cancel()

    zc.close()


def test_service_browser_listeners_update_service():
    """Test that the ServiceBrowser ServiceListener that implements update_service."""

    # instantiate a zeroconf instance
    zc = Zeroconf(interfaces=['127.0.0.1'])
    # start a browser
    type_ = "_hap._tcp.local."
    registration_name = "xxxyyy.%s" % type_
    callbacks = []

    class MyServiceListener(r.ServiceListener):
        def add_service(self, zc, type_, name) -> None:
            nonlocal callbacks
            if name == registration_name:
                callbacks.append(("add", type_, name))

        def remove_service(self, zc, type_, name) -> None:
            nonlocal callbacks
            if name == registration_name:
                callbacks.append(("remove", type_, name))

        def update_service(self, zc, type_, name) -> None:
            nonlocal callbacks
            if name == registration_name:
                callbacks.append(("update", type_, name))

    listener = MyServiceListener()

    browser = r.ServiceBrowser(zc, type_, None, listener)

    desc = {'path': '/~paulsm/'}
    address_parsed = "10.0.1.2"
    address = socket.inet_aton(address_parsed)
    info = ServiceInfo(type_, registration_name, 80, 0, 0, desc, "ash-2.local.", addresses=[address])

    def mock_incoming_msg(records) -> r.DNSIncoming:
        generated = r.DNSOutgoing(const._FLAGS_QR_RESPONSE)
        for record in records:
            generated.add_answer_at_time(record, 0)
        return r.DNSIncoming(generated.packets()[0])

    _inject_response(
        zc,
        mock_incoming_msg([info.dns_pointer(), info.dns_service(), info.dns_text(), *info.dns_addresses()]),
    )
    time.sleep(0.2)
    info.port = 400
    _inject_response(
        zc,
        mock_incoming_msg([info.dns_service()]),
    )
    time.sleep(0.2)

    assert callbacks == [
        ('add', type_, registration_name),
        ('update', type_, registration_name),
    ]
    browser.cancel()

    zc.close()


def test_service_browser_listeners_no_update_service():
    """Test that the ServiceBrowser ServiceListener that does not implement update_service."""

    # instantiate a zeroconf instance
    zc = Zeroconf(interfaces=['127.0.0.1'])
    # start a browser
    type_ = "_hap._tcp.local."
    registration_name = "xxxyyy.%s" % type_
    callbacks = []

    class MyServiceListener:
        def add_service(self, zc, type_, name) -> None:
            nonlocal callbacks
            if name == registration_name:
                callbacks.append(("add", type_, name))

        def remove_service(self, zc, type_, name) -> None:
            nonlocal callbacks
            if name == registration_name:
                callbacks.append(("remove", type_, name))

    listener = MyServiceListener()

    browser = r.ServiceBrowser(zc, type_, None, listener)

    desc = {'path': '/~paulsm/'}
    address_parsed = "10.0.1.2"
    address = socket.inet_aton(address_parsed)
    info = ServiceInfo(type_, registration_name, 80, 0, 0, desc, "ash-2.local.", addresses=[address])

    def mock_incoming_msg(records) -> r.DNSIncoming:
        generated = r.DNSOutgoing(const._FLAGS_QR_RESPONSE)
        for record in records:
            generated.add_answer_at_time(record, 0)
        return r.DNSIncoming(generated.packets()[0])

    _inject_response(
        zc,
        mock_incoming_msg([info.dns_pointer(), info.dns_service(), info.dns_text(), *info.dns_addresses()]),
    )
    time.sleep(0.2)
    info.port = 400
    _inject_response(
        zc,
        mock_incoming_msg([info.dns_service()]),
    )
    time.sleep(0.2)

    assert callbacks == [
        ('add', type_, registration_name),
    ]
    browser.cancel()

    zc.close()


def test_servicebrowser_uses_non_strict_names():
    """Verify we can look for technically invalid names as we cannot change what others do."""

    # dummy service callback
    def on_service_state_change(zeroconf, service_type, state_change, name):
        pass

    zc = r.Zeroconf(interfaces=['127.0.0.1'])
    browser = ServiceBrowser(zc, ["_tivo-videostream._tcp.local."], [on_service_state_change])
    browser.cancel()

    # Still fail on completely invalid
    with pytest.raises(r.BadTypeInNameException):
        browser = ServiceBrowser(zc, ["tivo-videostream._tcp.local."], [on_service_state_change])
    zc.close()


def test_group_ptr_queries_with_known_answers():
    questions_with_known_answers: _services_browser._QuestionWithKnownAnswers = {}
    now = current_time_millis()
    for i in range(120):
        name = f"_hap{i}._tcp._local."
        questions_with_known_answers[DNSQuestion(name, const._TYPE_PTR, const._CLASS_IN)] = {
            DNSPointer(
                name,
                const._TYPE_PTR,
                const._CLASS_IN,
                4500,
                f"zoo{counter}.{name}",
            )
            for counter in range(i)
        }
    outs = _services_browser._group_ptr_queries_with_known_answers(now, True, questions_with_known_answers)
    for out in outs:
        packets = out.packets()
        # If we generate multiple packets there must
        # only be one question
        assert len(packets) == 1 or len(out.questions) == 1


# This test uses asyncio because it needs to access the cache directly
# which is not threadsafe
@pytest.mark.asyncio
async def test_generate_service_query_suppress_duplicate_questions():
    """Generate a service query for sending with zeroconf.send."""
    aiozc = AsyncZeroconf(interfaces=['127.0.0.1'])
    zc = aiozc.zeroconf
    now = current_time_millis()
    name = "_suppresstest._tcp.local."
    question = r.DNSQuestion(name, const._TYPE_PTR, const._CLASS_IN)
    answer = r.DNSPointer(
        name,
        const._TYPE_PTR,
        const._CLASS_IN,
        10000,
        f'known-to-other.{name}',
    )
    other_known_answers = {answer}
    zc.question_history.add_question_at_time(question, now, other_known_answers)
    assert zc.question_history.suppresses(question, now, other_known_answers)

    # The known answer list is different, do not suppress
    outs = _services_browser.generate_service_query(zc, now, [name], multicast=True)
    assert outs

    zc.cache.async_add_records([answer])
    # The known answer list contains all the asked questions in the history
    # we should suppress

    outs = _services_browser.generate_service_query(zc, now, [name], multicast=True)
    assert not outs

    # We do not suppress once the question history expires
    outs = _services_browser.generate_service_query(zc, now + 1000, [name], multicast=True)
    assert outs

    # We do not suppress QU queries ever
    outs = _services_browser.generate_service_query(zc, now, [name], multicast=False)
    assert outs

    zc.question_history.async_expire(now + 2000)
    # No suppression after clearing the history
    outs = _services_browser.generate_service_query(zc, now, [name], multicast=True)
    assert outs

    # The previous query we just sent is still remembered and
    # the next one is suppressed
    outs = _services_browser.generate_service_query(zc, now, [name], multicast=True)
    assert not outs

    await aiozc.async_close()


@pytest.mark.asyncio
async def test_query_scheduler():
    delay = const._BROWSER_TIME
    types_ = {"_hap._tcp.local.", "_http._tcp.local."}
    query_scheduler = _services_browser.QueryScheduler(types_, delay, (0, 0))

    now = current_time_millis()
    query_scheduler.start(now)

    # Test query interval is increasing
    assert query_scheduler.millis_to_wait(now - 1) == 1
    assert query_scheduler.millis_to_wait(now) == 0
    assert query_scheduler.millis_to_wait(now + 1) == 0

    assert set(query_scheduler.process_ready_types(now)) == types_
    assert set(query_scheduler.process_ready_types(now)) == set()
    assert query_scheduler.millis_to_wait(now) == pytest.approx(delay, 0.00001)

    assert set(query_scheduler.process_ready_types(now + delay)) == types_
    assert set(query_scheduler.process_ready_types(now + delay)) == set()
    assert query_scheduler.millis_to_wait(now) == pytest.approx(delay * 3, 0.00001)

    assert set(query_scheduler.process_ready_types(now + delay * 3)) == types_
    assert set(query_scheduler.process_ready_types(now + delay * 3)) == set()
    assert query_scheduler.millis_to_wait(now) == pytest.approx(delay * 7, 0.00001)

    assert set(query_scheduler.process_ready_types(now + delay * 7)) == types_
    assert set(query_scheduler.process_ready_types(now + delay * 7)) == set()
    assert query_scheduler.millis_to_wait(now) == pytest.approx(delay * 15, 0.00001)

    assert set(query_scheduler.process_ready_types(now + delay * 15)) == types_
    assert set(query_scheduler.process_ready_types(now + delay * 15)) == set()

    # Test if we reschedule 1 second later, the millis_to_wait goes up by 1
    query_scheduler.reschedule_type("_hap._tcp.local.", now + delay * 16)
    assert query_scheduler.millis_to_wait(now) == pytest.approx(delay * 16, 0.00001)

    assert set(query_scheduler.process_ready_types(now + delay * 15)) == set()

    # Test if we reschedule 1 second later... and its ready for processing
<<<<<<< HEAD
    assert set(query_scheduler.process_ready_types(now + delay * 16)) == {"_hap._tcp.local."}
    assert query_scheduler.millis_to_wait(now) == delay * 31
=======
    assert set(query_scheduler.process_ready_types(now + delay * 16)) == set(["_hap._tcp.local."])
    assert query_scheduler.millis_to_wait(now) == pytest.approx(delay * 31, 0.00001)
>>>>>>> 2996e642
    assert set(query_scheduler.process_ready_types(now + delay * 20)) == set()

    assert set(query_scheduler.process_ready_types(now + delay * 31)) == {"_http._tcp.local."}<|MERGE_RESOLUTION|>--- conflicted
+++ resolved
@@ -1012,13 +1012,8 @@
     assert set(query_scheduler.process_ready_types(now + delay * 15)) == set()
 
     # Test if we reschedule 1 second later... and its ready for processing
-<<<<<<< HEAD
     assert set(query_scheduler.process_ready_types(now + delay * 16)) == {"_hap._tcp.local."}
-    assert query_scheduler.millis_to_wait(now) == delay * 31
-=======
-    assert set(query_scheduler.process_ready_types(now + delay * 16)) == set(["_hap._tcp.local."])
     assert query_scheduler.millis_to_wait(now) == pytest.approx(delay * 31, 0.00001)
->>>>>>> 2996e642
     assert set(query_scheduler.process_ready_types(now + delay * 20)) == set()
 
     assert set(query_scheduler.process_ready_types(now + delay * 31)) == {"_http._tcp.local."}