--- conflicted
+++ resolved
@@ -148,22 +148,14 @@
         record = r.DNSRecord('irrelevant', const._TYPE_SRV, const._CLASS_IN, 8)
         now = current_time_millis()
         assert record.is_stale(now) is False
-<<<<<<< HEAD
-        assert record.is_stale(now + (8 / 4 * 1000)) is False
-=======
         assert record.is_stale(now + (8 / 4.1 * 1000)) is False
->>>>>>> 72ef24a8
         assert record.is_stale(now + (8 / 2 * 1000)) is True
         assert record.is_stale(now + (8 * 1000)) is True
 
     def test_dns_record_is_recent(self):
         now = current_time_millis()
         record = r.DNSRecord('irrelevant', const._TYPE_SRV, const._CLASS_IN, 8)
-<<<<<<< HEAD
-        assert record.is_recent(now + (8 / 4 * 1000)) is True
-=======
         assert record.is_recent(now + (8 / 4.1 * 1000)) is True
->>>>>>> 72ef24a8
         assert record.is_recent(now + (8 / 3 * 1000)) is False
         assert record.is_recent(now + (8 / 2 * 1000)) is False
         assert record.is_recent(now + (8 * 1000)) is False
