--- conflicted
+++ resolved
@@ -138,30 +138,6 @@
         repr(dns_outgoing)
 
     def test_dns_record_is_expired(self):
-<<<<<<< HEAD
-        record = r.DNSRecord('irrelevant', const._TYPE_SRV, const._CLASS_IN, const._DNS_HOST_TTL)
-        now = current_time_millis()
-        assert record.is_expired(now) is False
-        assert record.is_expired(now + const._DNS_HOST_TTL * 1000 / 2) is False
-        assert record.is_expired(now + const._DNS_HOST_TTL * 1000) is True
-
-    def test_dns_record_is_stale(self):
-        record = r.DNSRecord('irrelevant', const._TYPE_SRV, const._CLASS_IN, const._DNS_HOST_TTL)
-        now = current_time_millis()
-        assert record.is_stale(now) is False
-        assert record.is_stale(now + const._DNS_HOST_TTL * 1000 / 4) is False
-        assert record.is_stale(now + const._DNS_HOST_TTL * 1000 / 2) is True
-        assert record.is_stale(now + const._DNS_HOST_TTL * 1000) is True
-
-    def test_dns_record_is_recent(self):
-        now = current_time_millis()
-        record = r.DNSRecord('irrelevant', const._TYPE_SRV, const._CLASS_IN, const._DNS_HOST_TTL)
-        assert record.is_recent(now) is True
-        assert record.is_recent(now + const._DNS_HOST_TTL * 1000 / 4) is True
-        assert record.is_recent(now + const._DNS_HOST_TTL * 1000 / 3) is False
-        assert record.is_recent(now + const._DNS_HOST_TTL * 1000 / 2) is False
-        assert record.is_recent(now + const._DNS_HOST_TTL * 1000) is False
-=======
         record = r.DNSRecord('irrelevant', const._TYPE_SRV, const._CLASS_IN, 8)
         now = current_time_millis()
         assert record.is_expired(now) is False
@@ -183,7 +159,6 @@
         assert record.is_recent(now + (8 / 3 * 1000)) is False
         assert record.is_recent(now + (8 / 2 * 1000)) is False
         assert record.is_recent(now + (8 * 1000)) is False
->>>>>>> 8ed696cc
 
 
 class PacketGeneration(unittest.TestCase):
