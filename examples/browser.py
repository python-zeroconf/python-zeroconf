#!/usr/bin/env python3

USE="""usage: example.py [--help] [--debug] [--find]

Scan network for available mDNS services.

  --help     This help
  --debug    Set logging level to DEBUG
  --find     Browse all available services:
    """
SVC="\n    "

import argparse
import logging
import socket
from time import sleep
from typing import cast

<<<<<<< HEAD
from zeroconf import ServiceBrowser, ServiceStateChange, Zeroconf, ZeroconfServiceTypes
=======
from zeroconf import IPVersion, ServiceBrowser, ServiceStateChange, Zeroconf
>>>>>>> 488ee1e8


def on_service_state_change(
    zeroconf: Zeroconf, service_type: str, name: str, state_change: ServiceStateChange
) -> None:
    print("Service %s of type %s state changed: %s" % (name, service_type, state_change))

    if state_change is ServiceStateChange.Added:
        info = zeroconf.get_service_info(service_type, name)
        if info:
            addresses = ["%s:%d" % (socket.inet_ntoa(addr), cast(int, info.port)) for addr in info.addresses]
            print("  Addresses: %s" % ", ".join(addresses))
            print("  Weight: %d, priority: %d" % (info.weight, info.priority))
            print("  Server: %s" % (info.server,))
            if info.properties:
                print("  Properties are:")
                for key, value in info.properties.items():
                    print("    %s: %s" % (key, value))
            else:
                print("  No properties")
        else:
            print("  No info")
        print('\n')


if __name__ == '__main__':
    logging.basicConfig(level=logging.DEBUG)
<<<<<<< HEAD
    if '--debug' in sys.argv[1:]:
=======

    parser = argparse.ArgumentParser()
    parser.add_argument('--debug', action='store_true')
    version_group = parser.add_mutually_exclusive_group()
    version_group.add_argument('--v6', action='store_true')
    version_group.add_argument('--v6-only', action='store_true')
    args = parser.parse_args()

    if args.debug:
>>>>>>> 488ee1e8
        logging.getLogger('zeroconf').setLevel(logging.DEBUG)
    if args.v6:
        ip_version = IPVersion.All
    elif args.v6_only:
        ip_version = IPVersion.V6Only
    else:
        ip_version = IPVersion.V4Only

<<<<<<< HEAD
    zeroconf = Zeroconf()
    services = ("_http._tcp.local.",)
    if '--find' in sys.argv[1:]:
        services = ZeroconfServiceTypes.find(zc=zeroconf)
    if '--help' in sys.argv[1:]:
        print(USE + (SVC.join( services )))
        sys.exit(0)

    print("\nBrowsing %d service(s), press Ctrl-C to exit...\n" % len(services))
    for service_type in services:
        ServiceBrowser(zeroconf, service_type, handlers=[on_service_state_change])
=======
    zeroconf = Zeroconf(ip_version=ip_version)
    print("\nBrowsing services, press Ctrl-C to exit...\n")
    browser = ServiceBrowser(
        zeroconf, ["_http._tcp.local.", "_hap._tcp.local."], handlers=[on_service_state_change]
    )
>>>>>>> 488ee1e8

    try:
        while True:
            sleep(0.1)
    except KeyboardInterrupt:
        pass
    finally:
        zeroconf.close()<|MERGE_RESOLUTION|>--- conflicted
+++ resolved
@@ -1,14 +1,9 @@
 #!/usr/bin/env python3
 
-USE="""usage: example.py [--help] [--debug] [--find]
+""" Example of browsing for a service. 
 
-Scan network for available mDNS services.
-
-  --help     This help
-  --debug    Set logging level to DEBUG
-  --find     Browse all available services:
-    """
-SVC="\n    "
+The default is HTTP; use --all to search for all available services in the network
+"""
 
 import argparse
 import logging
@@ -16,11 +11,7 @@
 from time import sleep
 from typing import cast
 
-<<<<<<< HEAD
-from zeroconf import ServiceBrowser, ServiceStateChange, Zeroconf, ZeroconfServiceTypes
-=======
-from zeroconf import IPVersion, ServiceBrowser, ServiceStateChange, Zeroconf
->>>>>>> 488ee1e8
+from zeroconf import IPVersion, ServiceBrowser, ServiceStateChange, Zeroconf, ZeroconfServiceTypes
 
 
 def on_service_state_change(
@@ -30,6 +21,7 @@
 
     if state_change is ServiceStateChange.Added:
         info = zeroconf.get_service_info(service_type, name)
+        print("Info from zeroconf.get_service_info: %r" % (info))
         if info:
             addresses = ["%s:%d" % (socket.inet_ntoa(addr), cast(int, info.port)) for addr in info.addresses]
             print("  Addresses: %s" % ", ".join(addresses))
@@ -48,9 +40,6 @@
 
 if __name__ == '__main__':
     logging.basicConfig(level=logging.DEBUG)
-<<<<<<< HEAD
-    if '--debug' in sys.argv[1:]:
-=======
 
     parser = argparse.ArgumentParser()
     parser.add_argument('--debug', action='store_true')
@@ -60,7 +49,6 @@
     args = parser.parse_args()
 
     if args.debug:
->>>>>>> 488ee1e8
         logging.getLogger('zeroconf').setLevel(logging.DEBUG)
     if args.v6:
         ip_version = IPVersion.All
@@ -69,25 +57,16 @@
     else:
         ip_version = IPVersion.V4Only
 
-<<<<<<< HEAD
-    zeroconf = Zeroconf()
-    services = ("_http._tcp.local.",)
+    zeroconf = Zeroconf(ip_version=ip_version)
+
+    services = ["_http._tcp.local.", "_hap._tcp.local."]
     if '--find' in sys.argv[1:]:
-        services = ZeroconfServiceTypes.find(zc=zeroconf)
-    if '--help' in sys.argv[1:]:
-        print(USE + (SVC.join( services )))
-        sys.exit(0)
+        services = list(ZeroconfServiceTypes.find(zc=zeroconf))
 
     print("\nBrowsing %d service(s), press Ctrl-C to exit...\n" % len(services))
-    for service_type in services:
-        ServiceBrowser(zeroconf, service_type, handlers=[on_service_state_change])
-=======
-    zeroconf = Zeroconf(ip_version=ip_version)
-    print("\nBrowsing services, press Ctrl-C to exit...\n")
     browser = ServiceBrowser(
-        zeroconf, ["_http._tcp.local.", "_hap._tcp.local."], handlers=[on_service_state_change]
+        zeroconf, services, handlers=[on_service_state_change]
     )
->>>>>>> 488ee1e8
 
     try:
         while True:
