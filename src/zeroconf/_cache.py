--- conflicted
+++ resolved
@@ -211,13 +211,7 @@
         This function is not threadsafe and must be called from
         the event loop.
         """
-<<<<<<< HEAD
-        if entries := self.cache.get(name.lower()):
-            return list(entries.values())
-        return []
-=======
         return self.entries_with_name(name)
->>>>>>> e05055c5
 
     def async_entries_with_server(self, name: str) -> List[DNSRecord]:
         """Returns a dict of entries whose key matches the server.
@@ -225,13 +219,7 @@
         This function is not threadsafe and must be called from
         the event loop.
         """
-<<<<<<< HEAD
-        if entries := self.service_cache.get(name.lower()):
-            return list(entries.values())
-        return []
-=======
         return self.entries_with_server(name)
->>>>>>> e05055c5
 
     # The below functions are threadsafe and do not need to be run in the
     # event loop, however they all make copies so they significantly
@@ -278,13 +266,6 @@
 
     def entries_with_server(self, server: str) -> List[DNSRecord]:
         """Returns a list of entries whose server matches the name."""
-<<<<<<< HEAD
-        return self.async_entries_with_server(server)
-
-    def entries_with_name(self, name: str) -> List[DNSRecord]:
-        """Returns a list of entries whose key matches the name."""
-        return self.async_entries_with_name(name)
-=======
         if entries := self.service_cache.get(server.lower()):
             return list(entries.values())
         return []
@@ -294,7 +275,6 @@
         if entries := self.cache.get(name.lower()):
             return list(entries.values())
         return []
->>>>>>> e05055c5
 
     def current_entry_with_name_and_alias(self, name: str, alias: str) -> Optional[DNSRecord]:
         now = current_time_millis()
