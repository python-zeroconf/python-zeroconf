--- conflicted
+++ resolved
@@ -44,13 +44,8 @@
     wait_event_or_timeout,
 )
 from .._utils.name import service_type_name
-<<<<<<< HEAD
-from .._utils.net import IPVersion, _encode_address, _is_v6_address
+from .._utils.net import IPVersion, _encode_address
 from .._utils.time import current_time_millis, millis_to_seconds
-=======
-from .._utils.net import IPVersion, _encode_address
-from .._utils.time import current_time_millis
->>>>>>> a3b4ef51
 from ..const import (
     _CLASS_IN,
     _CLASS_UNIQUE,
@@ -432,6 +427,8 @@
             self.priority = record.priority
             return True
 
+        return False
+
     def dns_addresses(
         self,
         override_ttl: Optional[int] = None,
