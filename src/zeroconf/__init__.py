--- conflicted
+++ resolved
@@ -113,9 +113,6 @@
     "NonUniqueNameException",
     "NotRunningException",
     "ServiceNameAlreadyRegistered",
-<<<<<<< HEAD
-]
-=======
 ]
 
 if sys.version_info <= (3, 6):  # pragma: no cover
@@ -125,5 +122,4 @@
 If you need support for Python 2 or Python 3.3-3.4 please use version 19.1
 If you need support for Python 3.5 please use version 0.28.0
     """
-    )
->>>>>>> 0c68d711
+    )