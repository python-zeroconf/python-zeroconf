--- conflicted
+++ resolved
@@ -275,8 +275,6 @@
         data_len = len(data)
         debug = log.isEnabledFor(logging.DEBUG)
 
-<<<<<<< HEAD
-=======
         if len(addrs) == 2:
             # https://github.com/python/mypy/issues/1178
             addr, port = addrs  # type: ignore
@@ -288,7 +286,6 @@
                 log.debug('IPv6 scope_id %d associated to the receiving interface', scope)
             v6_flow_scope = (flow, scope)
 
->>>>>>> ac5c50af
         if data_len > _MAX_MSG_ABSOLUTE:
             # Guard against oversized packets to ensure bad implementations cannot overwhelm
             # the system.
