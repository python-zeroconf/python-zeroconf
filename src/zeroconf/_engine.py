""" Multicast DNS Service Discovery for Python, v0.14-wmcbrine
    Copyright 2003 Paul Scott-Murphy, 2014 William McBrine

    This module provides a framework for the use of DNS Service Discovery
    using IP multicast.

    This library is free software; you can redistribute it and/or
    modify it under the terms of the GNU Lesser General Public
    License as published by the Free Software Foundation; either
    version 2.1 of the License, or (at your option) any later version.

    This library is distributed in the hope that it will be useful,
    but WITHOUT ANY WARRANTY; without even the implied warranty of
    MERCHANTABILITY or FITNESS FOR A PARTICULAR PURPOSE. See the GNU
    Lesser General Public License for more details.

    You should have received a copy of the GNU Lesser General Public
    License along with this library; if not, write to the Free Software
    Foundation, Inc., 51 Franklin St, Fifth Floor, Boston, MA 02110-1301
    USA
"""

import asyncio
import itertools
import socket
import threading
from typing import TYPE_CHECKING, List, Optional, cast

from ._updates import RecordUpdate
from ._utils.asyncio import get_running_loop, run_coro_with_timeout
from ._utils.time import current_time_millis
from .const import _CACHE_CLEANUP_INTERVAL

if TYPE_CHECKING:
    from ._core import Zeroconf

<<<<<<< HEAD
_TC_DELAY_RANDOM_INTERVAL = (400, 500)

_CLOSE_TIMEOUT = 3000  # ms

_bytes = bytes

logging_DEBUG = logging.DEBUG


class _WrappedTransport:
    """A wrapper for transports."""

    __slots__ = (
        'transport',
        'is_ipv6',
        'sock',
        'fileno',
        'sock_name',
    )

    def __init__(
        self,
        transport: asyncio.DatagramTransport,
        is_ipv6: bool,
        sock: socket.socket,
        fileno: int,
        sock_name: Any,
    ) -> None:
        """Initialize the wrapped transport.

        These attributes are used when sending packets.
        """
        self.transport = transport
        self.is_ipv6 = is_ipv6
        self.sock = sock
        self.fileno = fileno
        self.sock_name = sock_name
=======
>>>>>>> 10ae1cb9

from ._listener import AsyncListener
from ._transport import _WrappedTransport, make_wrapped_transport

_CLOSE_TIMEOUT = 3000  # ms


class AsyncEngine:
    """An engine wraps sockets in the event loop."""

    __slots__ = (
        'loop',
        'zc',
        'protocols',
        'readers',
        'senders',
        'running_event',
        '_listen_socket',
        '_respond_sockets',
        '_cleanup_timer',
    )

    def __init__(
        self,
        zeroconf: 'Zeroconf',
        listen_socket: Optional[socket.socket],
        respond_sockets: List[socket.socket],
    ) -> None:
        self.loop: Optional[asyncio.AbstractEventLoop] = None
        self.zc = zeroconf
        self.protocols: List[AsyncListener] = []
        self.readers: List[_WrappedTransport] = []
        self.senders: List[_WrappedTransport] = []
        self.running_event: Optional[asyncio.Event] = None
        self._listen_socket = listen_socket
        self._respond_sockets = respond_sockets
        self._cleanup_timer: Optional[asyncio.TimerHandle] = None

    def setup(self, loop: asyncio.AbstractEventLoop, loop_thread_ready: Optional[threading.Event]) -> None:
        """Set up the instance."""
        self.loop = loop
        self.running_event = asyncio.Event()
        self.loop.create_task(self._async_setup(loop_thread_ready))

    async def _async_setup(self, loop_thread_ready: Optional[threading.Event]) -> None:
        """Set up the instance."""
        assert self.loop is not None
        self._cleanup_timer = self.loop.call_later(_CACHE_CLEANUP_INTERVAL, self._async_cache_cleanup)
        await self._async_create_endpoints()
        assert self.running_event is not None
        self.running_event.set()
        if loop_thread_ready:
            loop_thread_ready.set()

    async def _async_create_endpoints(self) -> None:
        """Create endpoints to send and receive."""
        assert self.loop is not None
        loop = self.loop
        reader_sockets = []
        sender_sockets = []
        if self._listen_socket:
            reader_sockets.append(self._listen_socket)
        for s in self._respond_sockets:
            if s not in reader_sockets:
                reader_sockets.append(s)
            sender_sockets.append(s)

        for s in reader_sockets:
            transport, protocol = await loop.create_datagram_endpoint(
                lambda: AsyncListener(self.zc), sock=s  # type: ignore[arg-type, return-value]
            )
            self.protocols.append(cast(AsyncListener, protocol))
            self.readers.append(make_wrapped_transport(cast(asyncio.DatagramTransport, transport)))
            if s in sender_sockets:
                self.senders.append(make_wrapped_transport(cast(asyncio.DatagramTransport, transport)))

    def _async_cache_cleanup(self) -> None:
        """Periodic cache cleanup."""
        now = current_time_millis()
        self.zc.question_history.async_expire(now)
        self.zc.record_manager.async_updates(
            now, [RecordUpdate(record, record) for record in self.zc.cache.async_expire(now)]
        )
        self.zc.record_manager.async_updates_complete(False)
        assert self.loop is not None
        self._cleanup_timer = self.loop.call_later(_CACHE_CLEANUP_INTERVAL, self._async_cache_cleanup)

    async def _async_close(self) -> None:
        """Cancel and wait for the cleanup task to finish."""
        self._async_shutdown()
        await asyncio.sleep(0)  # flush out any call soons
        assert self._cleanup_timer is not None
        self._cleanup_timer.cancel()

    def _async_shutdown(self) -> None:
        """Shutdown transports and sockets."""
        assert self.running_event is not None
        self.running_event.clear()
        for wrapped_transport in itertools.chain(self.senders, self.readers):
            wrapped_transport.transport.close()

    def close(self) -> None:
        """Close from sync context.

        While it is not expected during normal operation,
        this function may raise EventLoopBlocked if the underlying
        call to `_async_close` cannot be completed.
        """
        assert self.loop is not None
        # Guard against Zeroconf.close() being called from the eventloop
        if get_running_loop() == self.loop:
            self._async_shutdown()
            return
        if not self.loop.is_running():
            return
<<<<<<< HEAD
        run_coro_with_timeout(self._async_close(), self.loop, _CLOSE_TIMEOUT)


class AsyncListener:

    """A Listener is used by this module to listen on the multicast
    group to which DNS messages are sent, allowing the implementation
    to cache information as it arrives.

    It requires registration with an Engine object in order to have
    the read() method called when a socket is available for reading."""

    __slots__ = (
        'zc',
        'data',
        'last_time',
        'last_message',
        'transport',
        'sock_description',
        '_deferred',
        '_timers',
    )

    def __init__(self, zc: 'Zeroconf') -> None:
        self.zc = zc
        self.data: Optional[bytes] = None
        self.last_time: float = 0
        self.last_message: Optional[DNSIncoming] = None
        self.transport: Optional[_WrappedTransport] = None
        self.sock_description: Optional[str] = None
        self._deferred: Dict[str, List[DNSIncoming]] = {}
        self._timers: Dict[str, asyncio.TimerHandle] = {}

    def datagram_received(
        self, data: _bytes, addrs: Union[Tuple[str, int], Tuple[str, int, int, int]]
    ) -> None:
        assert self.transport is not None
        data_len = len(data)
        debug = log.isEnabledFor(logging_DEBUG)

        if data_len > _MAX_MSG_ABSOLUTE:
            # Guard against oversized packets to ensure bad implementations cannot overwhelm
            # the system.
            if debug:
                log.debug(
                    "Discarding incoming packet with length %s, which is larger "
                    "than the absolute maximum size of %s",
                    data_len,
                    _MAX_MSG_ABSOLUTE,
                )
            return

        now = current_time_millis()
        if (
            self.data == data
            and (now - _DUPLICATE_PACKET_SUPPRESSION_INTERVAL) < self.last_time
            and self.last_message is not None
            and not self.last_message.has_qu_question()
        ):
            # Guard against duplicate packets
            if debug:
                log.debug(
                    'Ignoring duplicate message with no unicast questions received from %s [socket %s] (%d bytes) as [%r]',
                    addrs,
                    self.sock_description,
                    data_len,
                    data,
                )
            return

        v6_flow_scope: Union[Tuple[()], Tuple[int, int]] = ()
        if len(addrs) == 2:
            # https://github.com/python/mypy/issues/1178
            addr, port = addrs  # type: ignore
            scope = None
        else:
            # https://github.com/python/mypy/issues/1178
            addr, port, flow, scope = addrs  # type: ignore
            if debug:  # pragma: no branch
                log.debug('IPv6 scope_id %d associated to the receiving interface', scope)
            v6_flow_scope = (flow, scope)

        msg = DNSIncoming(data, (addr, port), scope, now)
        self.data = data
        self.last_time = now
        self.last_message = msg
        if msg.valid:
            if debug:
                log.debug(
                    'Received from %r:%r [socket %s]: %r (%d bytes) as [%r]',
                    addr,
                    port,
                    self.sock_description,
                    msg,
                    data_len,
                    data,
                )
        else:
            if debug:
                log.debug(
                    'Received from %r:%r [socket %s]: (%d bytes) [%r]',
                    addr,
                    port,
                    self.sock_description,
                    data_len,
                    data,
                )
            return

        if not msg.is_query():
            self.zc.handle_response(msg)
            return

        self.handle_query_or_defer(msg, addr, port, self.transport, v6_flow_scope)

    def handle_query_or_defer(
        self,
        msg: DNSIncoming,
        addr: str,
        port: int,
        transport: _WrappedTransport,
        v6_flow_scope: Union[Tuple[()], Tuple[int, int]] = (),
    ) -> None:
        """Deal with incoming query packets.  Provides a response if
        possible."""
        if not msg.truncated:
            self._respond_query(msg, addr, port, transport, v6_flow_scope)
            return

        deferred = self._deferred.setdefault(addr, [])
        # If we get the same packet we ignore it
        for incoming in reversed(deferred):
            if incoming.data == msg.data:
                return
        deferred.append(msg)
        delay = millis_to_seconds(random.randint(*_TC_DELAY_RANDOM_INTERVAL))
        assert self.zc.loop is not None
        self._cancel_any_timers_for_addr(addr)
        self._timers[addr] = self.zc.loop.call_later(
            delay, self._respond_query, None, addr, port, transport, v6_flow_scope
        )

    def _cancel_any_timers_for_addr(self, addr: str) -> None:
        """Cancel any future truncated packet timers for the address."""
        if addr in self._timers:
            self._timers.pop(addr).cancel()

    def _respond_query(
        self,
        msg: Optional[DNSIncoming],
        addr: str,
        port: int,
        transport: _WrappedTransport,
        v6_flow_scope: Union[Tuple[()], Tuple[int, int]] = (),
    ) -> None:
        """Respond to a query and reassemble any truncated deferred packets."""
        self._cancel_any_timers_for_addr(addr)
        packets = self._deferred.pop(addr, [])
        if msg:
            packets.append(msg)

        self.zc.handle_assembled_query(packets, addr, port, transport, v6_flow_scope)

    def error_received(self, exc: Exception) -> None:
        """Likely socket closed or IPv6."""
        # We preformat the message string with the socket as we want
        # log_exception_once to log a warrning message once PER EACH
        # different socket in case there are problems with multiple
        # sockets
        msg_str = f"Error with socket {self.sock_description}): %s"
        QuietLogger.log_exception_once(exc, msg_str, exc)

    def connection_made(self, transport: asyncio.BaseTransport) -> None:
        wrapped_transport = _make_wrapped_transport(cast(asyncio.DatagramTransport, transport))
        self.transport = wrapped_transport
        self.sock_description = f"{wrapped_transport.fileno} ({wrapped_transport.sock_name})"

    def connection_lost(self, exc: Optional[Exception]) -> None:
        """Handle connection lost."""
=======
        run_coro_with_timeout(self._async_close(), self.loop, _CLOSE_TIMEOUT)
>>>>>>> 10ae1cb9
<|MERGE_RESOLUTION|>--- conflicted
+++ resolved
@@ -34,46 +34,6 @@
 if TYPE_CHECKING:
     from ._core import Zeroconf
 
-<<<<<<< HEAD
-_TC_DELAY_RANDOM_INTERVAL = (400, 500)
-
-_CLOSE_TIMEOUT = 3000  # ms
-
-_bytes = bytes
-
-logging_DEBUG = logging.DEBUG
-
-
-class _WrappedTransport:
-    """A wrapper for transports."""
-
-    __slots__ = (
-        'transport',
-        'is_ipv6',
-        'sock',
-        'fileno',
-        'sock_name',
-    )
-
-    def __init__(
-        self,
-        transport: asyncio.DatagramTransport,
-        is_ipv6: bool,
-        sock: socket.socket,
-        fileno: int,
-        sock_name: Any,
-    ) -> None:
-        """Initialize the wrapped transport.
-
-        These attributes are used when sending packets.
-        """
-        self.transport = transport
-        self.is_ipv6 = is_ipv6
-        self.sock = sock
-        self.fileno = fileno
-        self.sock_name = sock_name
-=======
->>>>>>> 10ae1cb9
 
 from ._listener import AsyncListener
 from ._transport import _WrappedTransport, make_wrapped_transport
@@ -189,186 +149,4 @@
             return
         if not self.loop.is_running():
             return
-<<<<<<< HEAD
-        run_coro_with_timeout(self._async_close(), self.loop, _CLOSE_TIMEOUT)
-
-
-class AsyncListener:
-
-    """A Listener is used by this module to listen on the multicast
-    group to which DNS messages are sent, allowing the implementation
-    to cache information as it arrives.
-
-    It requires registration with an Engine object in order to have
-    the read() method called when a socket is available for reading."""
-
-    __slots__ = (
-        'zc',
-        'data',
-        'last_time',
-        'last_message',
-        'transport',
-        'sock_description',
-        '_deferred',
-        '_timers',
-    )
-
-    def __init__(self, zc: 'Zeroconf') -> None:
-        self.zc = zc
-        self.data: Optional[bytes] = None
-        self.last_time: float = 0
-        self.last_message: Optional[DNSIncoming] = None
-        self.transport: Optional[_WrappedTransport] = None
-        self.sock_description: Optional[str] = None
-        self._deferred: Dict[str, List[DNSIncoming]] = {}
-        self._timers: Dict[str, asyncio.TimerHandle] = {}
-
-    def datagram_received(
-        self, data: _bytes, addrs: Union[Tuple[str, int], Tuple[str, int, int, int]]
-    ) -> None:
-        assert self.transport is not None
-        data_len = len(data)
-        debug = log.isEnabledFor(logging_DEBUG)
-
-        if data_len > _MAX_MSG_ABSOLUTE:
-            # Guard against oversized packets to ensure bad implementations cannot overwhelm
-            # the system.
-            if debug:
-                log.debug(
-                    "Discarding incoming packet with length %s, which is larger "
-                    "than the absolute maximum size of %s",
-                    data_len,
-                    _MAX_MSG_ABSOLUTE,
-                )
-            return
-
-        now = current_time_millis()
-        if (
-            self.data == data
-            and (now - _DUPLICATE_PACKET_SUPPRESSION_INTERVAL) < self.last_time
-            and self.last_message is not None
-            and not self.last_message.has_qu_question()
-        ):
-            # Guard against duplicate packets
-            if debug:
-                log.debug(
-                    'Ignoring duplicate message with no unicast questions received from %s [socket %s] (%d bytes) as [%r]',
-                    addrs,
-                    self.sock_description,
-                    data_len,
-                    data,
-                )
-            return
-
-        v6_flow_scope: Union[Tuple[()], Tuple[int, int]] = ()
-        if len(addrs) == 2:
-            # https://github.com/python/mypy/issues/1178
-            addr, port = addrs  # type: ignore
-            scope = None
-        else:
-            # https://github.com/python/mypy/issues/1178
-            addr, port, flow, scope = addrs  # type: ignore
-            if debug:  # pragma: no branch
-                log.debug('IPv6 scope_id %d associated to the receiving interface', scope)
-            v6_flow_scope = (flow, scope)
-
-        msg = DNSIncoming(data, (addr, port), scope, now)
-        self.data = data
-        self.last_time = now
-        self.last_message = msg
-        if msg.valid:
-            if debug:
-                log.debug(
-                    'Received from %r:%r [socket %s]: %r (%d bytes) as [%r]',
-                    addr,
-                    port,
-                    self.sock_description,
-                    msg,
-                    data_len,
-                    data,
-                )
-        else:
-            if debug:
-                log.debug(
-                    'Received from %r:%r [socket %s]: (%d bytes) [%r]',
-                    addr,
-                    port,
-                    self.sock_description,
-                    data_len,
-                    data,
-                )
-            return
-
-        if not msg.is_query():
-            self.zc.handle_response(msg)
-            return
-
-        self.handle_query_or_defer(msg, addr, port, self.transport, v6_flow_scope)
-
-    def handle_query_or_defer(
-        self,
-        msg: DNSIncoming,
-        addr: str,
-        port: int,
-        transport: _WrappedTransport,
-        v6_flow_scope: Union[Tuple[()], Tuple[int, int]] = (),
-    ) -> None:
-        """Deal with incoming query packets.  Provides a response if
-        possible."""
-        if not msg.truncated:
-            self._respond_query(msg, addr, port, transport, v6_flow_scope)
-            return
-
-        deferred = self._deferred.setdefault(addr, [])
-        # If we get the same packet we ignore it
-        for incoming in reversed(deferred):
-            if incoming.data == msg.data:
-                return
-        deferred.append(msg)
-        delay = millis_to_seconds(random.randint(*_TC_DELAY_RANDOM_INTERVAL))
-        assert self.zc.loop is not None
-        self._cancel_any_timers_for_addr(addr)
-        self._timers[addr] = self.zc.loop.call_later(
-            delay, self._respond_query, None, addr, port, transport, v6_flow_scope
-        )
-
-    def _cancel_any_timers_for_addr(self, addr: str) -> None:
-        """Cancel any future truncated packet timers for the address."""
-        if addr in self._timers:
-            self._timers.pop(addr).cancel()
-
-    def _respond_query(
-        self,
-        msg: Optional[DNSIncoming],
-        addr: str,
-        port: int,
-        transport: _WrappedTransport,
-        v6_flow_scope: Union[Tuple[()], Tuple[int, int]] = (),
-    ) -> None:
-        """Respond to a query and reassemble any truncated deferred packets."""
-        self._cancel_any_timers_for_addr(addr)
-        packets = self._deferred.pop(addr, [])
-        if msg:
-            packets.append(msg)
-
-        self.zc.handle_assembled_query(packets, addr, port, transport, v6_flow_scope)
-
-    def error_received(self, exc: Exception) -> None:
-        """Likely socket closed or IPv6."""
-        # We preformat the message string with the socket as we want
-        # log_exception_once to log a warrning message once PER EACH
-        # different socket in case there are problems with multiple
-        # sockets
-        msg_str = f"Error with socket {self.sock_description}): %s"
-        QuietLogger.log_exception_once(exc, msg_str, exc)
-
-    def connection_made(self, transport: asyncio.BaseTransport) -> None:
-        wrapped_transport = _make_wrapped_transport(cast(asyncio.DatagramTransport, transport))
-        self.transport = wrapped_transport
-        self.sock_description = f"{wrapped_transport.fileno} ({wrapped_transport.sock_name})"
-
-    def connection_lost(self, exc: Optional[Exception]) -> None:
-        """Handle connection lost."""
-=======
-        run_coro_with_timeout(self._async_close(), self.loop, _CLOSE_TIMEOUT)
->>>>>>> 10ae1cb9
+        run_coro_with_timeout(self._async_close(), self.loop, _CLOSE_TIMEOUT)