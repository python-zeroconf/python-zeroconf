--- conflicted
+++ resolved
@@ -1,11 +1,6 @@
 [tool.poetry]
-<<<<<<< HEAD
 name = "zeroconf"
-version = "0.39.5"
-=======
-name = "python-zeroconf"
 version = "0.40.0"
->>>>>>> 36bc03c0
 description = "A pure python implementation of multicast DNS service discovery"
 authors = ["Paul Scott-Murphy", "William McBrine", "Jakub Stasiak", "J. Nick Koston"]
 license = "LGPL"
