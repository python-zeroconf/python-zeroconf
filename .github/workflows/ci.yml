name: CI

on:
  push:
    branches:
      - master
  pull_request:
    branches:
      - "**"

jobs:
  build:
    runs-on: ${{ matrix.os }}
    strategy:
      matrix:
        os: [ubuntu-latest, macos-latest, windows-latest]
        python-version: [3.6, 3.7, 3.8, 3.9, pypy3]
    steps:
<<<<<<< HEAD
      - uses: actions/checkout@v2
      - uses: actions/cache@v2
        id: cache
        with:
          path: env
          key: ${{ runner.os }}-pip-${{ matrix.python-version }}-${{ hashFiles('**/requirements-dev.txt') }}-${{ hashFiles('**/Makefile') }}
          restore-keys: |
            ${{ runner.os }}-pip-
      - name: Set up Python ${{ matrix.python-version }}
        uses: actions/setup-python@v2
        with:
          python-version: ${{ matrix.python-version }}
      - name: Install dependencies
        if: steps.cache.outputs.cache-hit != 'true'
        run: |
          pip install --upgrade -r requirements-dev.txt
          pip install .
      - name: Run tests
        run: make ci
      - name: Report coverage to Codecov
        uses: codecov/codecov-action@v1
=======
    - uses: actions/checkout@v2
    - name: Set up Python ${{ matrix.python-version }}
      uses: actions/setup-python@v2
      with:
        python-version: ${{ matrix.python-version }}
    - name: Install dependencies
      run: |
        pip install --upgrade -r requirements-dev.txt
        pip install .
    - name: Install pytest-github-actions-annotate-failures plugin
      run: pip install pytest-github-actions-annotate-failures        
    - name: Run tests
      run: make ci
    - name: Report coverage to Codecov
      uses: codecov/codecov-action@v1
>>>>>>> 4039b0b7
<|MERGE_RESOLUTION|>--- conflicted
+++ resolved
@@ -16,7 +16,6 @@
         os: [ubuntu-latest, macos-latest, windows-latest]
         python-version: [3.6, 3.7, 3.8, 3.9, pypy3]
     steps:
-<<<<<<< HEAD
       - uses: actions/checkout@v2
       - uses: actions/cache@v2
         id: cache
@@ -34,24 +33,9 @@
         run: |
           pip install --upgrade -r requirements-dev.txt
           pip install .
+      - name: Install pytest-github-actions-annotate-failures plugin
+        run: pip install pytest-github-actions-annotate-failures               
       - name: Run tests
         run: make ci
       - name: Report coverage to Codecov
-        uses: codecov/codecov-action@v1
-=======
-    - uses: actions/checkout@v2
-    - name: Set up Python ${{ matrix.python-version }}
-      uses: actions/setup-python@v2
-      with:
-        python-version: ${{ matrix.python-version }}
-    - name: Install dependencies
-      run: |
-        pip install --upgrade -r requirements-dev.txt
-        pip install .
-    - name: Install pytest-github-actions-annotate-failures plugin
-      run: pip install pytest-github-actions-annotate-failures        
-    - name: Run tests
-      run: make ci
-    - name: Report coverage to Codecov
-      uses: codecov/codecov-action@v1
->>>>>>> 4039b0b7
+        uses: codecov/codecov-action@v1