--- conflicted
+++ resolved
@@ -905,11 +905,7 @@
         if not self.cache:
             return []
         else:
-<<<<<<< HEAD
-            # copy the cache before running the reduce, to avoid size change during iteration
-=======
             # avoid size change during iteration by copying the cache
->>>>>>> 94570b73
             values = list(self.cache.values())
             return reduce(lambda a, b: a + b, values)
 
