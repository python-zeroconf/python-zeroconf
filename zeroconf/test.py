--- conflicted
+++ resolved
@@ -17,17 +17,11 @@
 import unittest
 import unittest.mock
 from threading import Event
-<<<<<<< HEAD
 from typing import Dict, Optional  # noqa # used in type hints
 from typing import cast
 from unittest.mock import patch
 
 import ifaddr
-=======
-from typing import Dict, Optional, cast  # noqa # used in type hints
-
-import pytest
->>>>>>> 33a3a6ae
 
 import zeroconf as r
 from zeroconf import (
