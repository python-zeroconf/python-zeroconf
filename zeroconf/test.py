--- conflicted
+++ resolved
@@ -564,7 +564,6 @@
         rv = r.Zeroconf(interfaces=r.InterfaceChoice.Default)
         rv.close()
 
-<<<<<<< HEAD
     def test_launch_and_close_context_manager(self):
         with r.Zeroconf(interfaces=r.InterfaceChoice.All) as rv:
             assert rv.done is False
@@ -574,8 +573,6 @@
             assert rv.done is False
         assert rv.done is True
 
-    @unittest.skipIf(not socket.has_ipv6, 'Requires IPv6')
-=======
     def test_launch_and_close_unicast(self):
         rv = r.Zeroconf(interfaces=r.InterfaceChoice.All, unicast=True)
         rv.close()
@@ -588,7 +585,6 @@
         rv.close()
 
     @unittest.skipIf(not has_working_ipv6(), 'Requires IPv6')
->>>>>>> 6fafdee2
     @unittest.skipIf(os.environ.get('SKIP_IPV6'), 'IPv6 tests disabled')
     def test_launch_and_close_v4_v6(self):
         rv = r.Zeroconf(interfaces=r.InterfaceChoice.All, ip_version=r.IPVersion.All)
