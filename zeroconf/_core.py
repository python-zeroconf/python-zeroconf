""" Multicast DNS Service Discovery for Python, v0.14-wmcbrine
    Copyright 2003 Paul Scott-Murphy, 2014 William McBrine

    This module provides a framework for the use of DNS Service Discovery
    using IP multicast.

    This library is free software; you can redistribute it and/or
    modify it under the terms of the GNU Lesser General Public
    License as published by the Free Software Foundation; either
    version 2.1 of the License, or (at your option) any later version.

    This library is distributed in the hope that it will be useful,
    but WITHOUT ANY WARRANTY; without even the implied warranty of
    MERCHANTABILITY or FITNESS FOR A PARTICULAR PURPOSE. See the GNU
    Lesser General Public License for more details.

    You should have received a copy of the GNU Lesser General Public
    License along with this library; if not, write to the Free Software
    Foundation, Inc., 51 Franklin St, Fifth Floor, Boston, MA 02110-1301
    USA
"""

import asyncio
import errno
import itertools
import platform
import socket
import threading
from types import TracebackType  # noqa # used in type hints
from typing import Dict, List, Optional, Tuple, Type, Union, cast

from ._cache import DNSCache
from ._dns import DNSIncoming, DNSOutgoing, DNSQuestion
from ._exceptions import NonUniqueNameException
from ._handlers import QueryHandler, RecordManager
from ._logger import QuietLogger, log
from ._services import (
    RecordUpdateListener,
    ServiceBrowser,
    ServiceInfo,
    ServiceListener,
    instance_name_from_service_info,
)
from ._services.registry import ServiceRegistry
from ._utils.aio import get_running_loop
from ._utils.name import service_type_name
from ._utils.net import (
    IPVersion,
    InterfaceChoice,
    InterfacesType,
    autodetect_ip_version,
    can_send_to,
    create_sockets,
)
from ._utils.time import current_time_millis, millis_to_seconds
from .const import (
    _CACHE_CLEANUP_INTERVAL,
    _CHECK_TIME,
    _CLASS_IN,
    _FLAGS_AA,
    _FLAGS_QR_QUERY,
    _FLAGS_QR_RESPONSE,
    _MAX_MSG_ABSOLUTE,
    _MDNS_ADDR,
    _MDNS_ADDR6,
    _MDNS_PORT,
    _REGISTER_TIME,
    _TYPE_PTR,
    _UNREGISTER_TIME,
)


class NotifyListener:
    """Receive notifications Zeroconf.notify_all is called."""

    def notify_all(self) -> None:
        """Called when Zeroconf.notify_all is called."""
        raise NotImplementedError()


class AsyncEngine:
    """An engine wraps sockets in the event loop."""

    def __init__(
        self,
        zeroconf: 'Zeroconf',
        listen_socket: Optional[socket.socket],
        respond_sockets: List[socket.socket],
    ) -> None:
        self.loop: Optional[asyncio.AbstractEventLoop] = None
        self.zc = zeroconf
        self.readers: List[asyncio.DatagramTransport] = []
        self.senders: List[asyncio.DatagramTransport] = []
        self._listen_socket = listen_socket
        self._respond_sockets = respond_sockets
        self._cache_cleanup_task: Optional[asyncio.Task] = None
        self._running_event: Optional[asyncio.Event] = None

    def setup(self, loop: asyncio.AbstractEventLoop, loop_thread_ready: Optional[threading.Event]) -> None:
        """Set up the instance."""
        self.loop = loop
        self._running_event = asyncio.Event()
        self.loop.create_task(self._async_setup(loop_thread_ready))

    async def _async_setup(self, loop_thread_ready: Optional[threading.Event]) -> None:
        """Set up the instance."""
        assert self.loop is not None
        await self._async_create_endpoints()
        self._cache_cleanup_task = self.loop.create_task(self._async_cache_cleanup())
        assert self._running_event is not None
        self._running_event.set()
        if loop_thread_ready:
            loop_thread_ready.set()

    async def async_wait_for_start(self) -> None:
        """Wait for start up."""
        assert self._running_event is not None
        await self._running_event.wait()

    async def _async_create_endpoints(self) -> None:
        """Create endpoints to send and receive."""
        assert self.loop is not None
        loop = self.loop
        reader_sockets = []
        sender_sockets = []
        if self._listen_socket:
            reader_sockets.append(self._listen_socket)
        for s in self._respond_sockets:
            if s not in reader_sockets:
                reader_sockets.append(s)
            sender_sockets.append(s)

        for s in reader_sockets:
            transport, _ = await loop.create_datagram_endpoint(lambda: AsyncListener(self.zc), sock=s)
            self.readers.append(cast(asyncio.DatagramTransport, transport))
            if s in sender_sockets:
                self.senders.append(cast(asyncio.DatagramTransport, transport))

    async def _async_cache_cleanup(self) -> None:
        """Periodic cache cleanup."""
        while not self.zc.done:
            now = current_time_millis()
            self.zc.record_manager.updates(now, list(self.zc.cache.expire(now)))
            self.zc.record_manager.updates_complete()
            await asyncio.sleep(millis_to_seconds(_CACHE_CLEANUP_INTERVAL))

    def close(self) -> None:
        """Close the engine."""
        if self._cache_cleanup_task:
            self._cache_cleanup_task.cancel()
            self._cache_cleanup_task = None
        for transport in itertools.chain(self.senders, self.readers):
            transport.close()
        for s in self._respond_sockets:
            s.close()


class AsyncListener(asyncio.Protocol, QuietLogger):

    """A Listener is used by this module to listen on the multicast
    group to which DNS messages are sent, allowing the implementation
    to cache information as it arrives.

    It requires registration with an Engine object in order to have
    the read() method called when a socket is available for reading."""

    def __init__(self, zc: 'Zeroconf') -> None:
        self.zc = zc
        self.data = None  # type: Optional[bytes]
        self.transport: Optional[asyncio.DatagramTransport] = None
        super().__init__()

    def datagram_received(
        self, data: bytes, addrs: Union[Tuple[str, int], Tuple[str, int, int, int]]
    ) -> None:
        assert self.transport is not None
        if len(addrs) == 2:
            addr, port = addrs  # type: ignore
        elif len(addrs) == 4:
            addr, port, _flow, _scope = addrs  # type: ignore
        else:
            return

        if self.data == data:
            log.debug(
                'Ignoring duplicate message received from %r:%r (socket %d) (%d bytes) as [%r]',
                addr,
                port,
                self.transport.get_extra_info('socket').fileno(),
                len(data),
                data,
            )
            return

        self.data = data
        msg = DNSIncoming(data)
        if msg.valid:
            log.debug(
                'Received from %r:%r (socket %d): %r (%d bytes) as [%r]',
                addr,
                port,
                self.transport.get_extra_info('socket').fileno(),
                msg,
                len(data),
                data,
            )
        else:
            log.debug(
                'Received from %r:%r (socket %d): (%d bytes) [%r]',
                addr,
                port,
                self.transport.get_extra_info('socket').fileno(),
                len(data),
                data,
            )

        if not msg.valid:
            pass

        elif not msg.is_query():
            self.zc.handle_response(msg)
            return

        self.zc.handle_query(msg, addr, port)

    def error_received(self, exc: Exception) -> None:
        """Likely socket closed or IPv6."""

    def connection_made(self, transport: asyncio.BaseTransport) -> None:
        self.transport = cast(asyncio.DatagramTransport, transport)


class Zeroconf(QuietLogger):

    """Implementation of Zeroconf Multicast DNS Service Discovery

    Supports registration, unregistration, queries and browsing.
    """

    def __init__(
        self,
        interfaces: InterfacesType = InterfaceChoice.All,
        unicast: bool = False,
        ip_version: Optional[IPVersion] = None,
        apple_p2p: bool = False,
    ) -> None:
        """Creates an instance of the Zeroconf class, establishing
        multicast communications, listening and reaping threads.

        :param interfaces: :class:`InterfaceChoice` or a list of IP addresses
            (IPv4 and IPv6) and interface indexes (IPv6 only).

            IPv6 notes for non-POSIX systems:
            * `InterfaceChoice.All` is an alias for `InterfaceChoice.Default`
              on Python versions before 3.8.

            Also listening on loopback (``::1``) doesn't work, use a real address.
        :param ip_version: IP versions to support. If `choice` is a list, the default is detected
            from it. Otherwise defaults to V4 only for backward compatibility.
        :param apple_p2p: use AWDL interface (only macOS)
        """
        if ip_version is None:
            ip_version = autodetect_ip_version(interfaces)

        # hook for threads
        self._GLOBAL_DONE = False

        if apple_p2p and not platform.system() == 'Darwin':
            raise RuntimeError('Option `apple_p2p` is not supported on non-Apple platforms.')

        listen_socket, respond_sockets = create_sockets(interfaces, unicast, ip_version, apple_p2p=apple_p2p)
        log.debug('Listen socket %s, respond sockets %s', listen_socket, respond_sockets)

        self.engine = AsyncEngine(self, listen_socket, respond_sockets)

        self._notify_listeners: List[NotifyListener] = []
        self.browsers: Dict[ServiceListener, ServiceBrowser] = {}
        self.registry = ServiceRegistry()
        self.cache = DNSCache()
        self.query_handler = QueryHandler(self.registry, self.cache)
        self.record_manager = RecordManager(self)

        self.condition = threading.Condition()
        self.loop: Optional[asyncio.AbstractEventLoop] = None
        self._loop_thread: Optional[threading.Thread] = None

        self.start()

    def start(self) -> None:
        """Start Zeroconf."""
        self.loop = get_running_loop()
        if self.loop:
            self.engine.setup(self.loop, None)
            return
        self._start_thread()

    def _start_thread(self) -> None:
        """Start a thread with a running event loop."""
        loop_thread_ready = threading.Event()

        def _run_loop() -> None:
            self.loop = asyncio.new_event_loop()
            asyncio.set_event_loop(self.loop)
            self.engine.setup(self.loop, loop_thread_ready)
            self.loop.run_forever()

        self._loop_thread = threading.Thread(target=_run_loop, daemon=True)
        self._loop_thread.start()
        loop_thread_ready.wait()

    async def async_wait_for_start(self) -> None:
        """Wait for start up."""
        await self.engine.async_wait_for_start()

    @property
    def done(self) -> bool:
        return self._GLOBAL_DONE

    @property
    def listeners(self) -> List[RecordUpdateListener]:
        return self.record_manager.listeners

    def wait(self, timeout: float) -> None:
        """Calling thread waits for a given number of milliseconds or
        until notified."""
        with self.condition:
            self.condition.wait(millis_to_seconds(timeout))

    def notify_all(self) -> None:
        """Notifies all waiting threads"""
        with self.condition:
            self.condition.notify_all()
            for listener in self._notify_listeners:
                listener.notify_all()

    def get_service_info(self, type_: str, name: str, timeout: int = 3000) -> Optional[ServiceInfo]:
        """Returns network's service information for a particular
        name and type, or None if no service matches by the timeout,
        which defaults to 3 seconds."""
        info = ServiceInfo(type_, name)
        if info.request(self, timeout):
            return info
        return None

    def add_notify_listener(self, listener: NotifyListener) -> None:
        """Adds a listener to receive notify_all events."""
        self._notify_listeners.append(listener)

    def remove_notify_listener(self, listener: NotifyListener) -> None:
        """Removes a listener from the set that is currently listening."""
        self._notify_listeners.remove(listener)

    def add_service_listener(self, type_: str, listener: ServiceListener) -> None:
        """Adds a listener for a particular service type.  This object
        will then have its add_service and remove_service methods called when
        services of that type become available and unavailable."""
        self.remove_service_listener(listener)
        self.browsers[listener] = ServiceBrowser(self, type_, listener)

    def remove_service_listener(self, listener: ServiceListener) -> None:
        """Removes a listener from the set that is currently listening."""
        if listener in self.browsers:
            self.browsers[listener].cancel()
            del self.browsers[listener]

    def remove_all_service_listeners(self) -> None:
        """Removes a listener from the set that is currently listening."""
        for listener in list(self.browsers):
            self.remove_service_listener(listener)

    def register_service(
        self,
        info: ServiceInfo,
        ttl: Optional[int] = None,
        allow_name_change: bool = False,
        cooperating_responders: bool = False,
    ) -> None:
        """Registers service information to the network with a default TTL.
        Zeroconf will then respond to requests for information for that
        service.  The name of the service may be changed if needed to make
        it unique on the network. Additionally multiple cooperating responders
        can register the same service on the network for resilience
        (if you want this behavior set `cooperating_responders` to `True`)."""
        if ttl is not None:
            # ttl argument is used to maintain backward compatibility
            # Setting TTLs via ServiceInfo is preferred
            info.host_ttl = ttl
            info.other_ttl = ttl
        self.check_service(info, allow_name_change, cooperating_responders)
        self.registry.add(info)
        self._broadcast_service(info, _REGISTER_TIME, None)

    def update_service(self, info: ServiceInfo) -> None:
        """Registers service information to the network with a default TTL.
        Zeroconf will then respond to requests for information for that
        service."""

        self.registry.update(info)
        self._broadcast_service(info, _REGISTER_TIME, None)

    def _broadcast_service(self, info: ServiceInfo, interval: int, ttl: Optional[int]) -> None:
        """Send a broadcasts to announce a service at intervals."""
        now = current_time_millis()
        next_time = now
        i = 0
        while i < 3:
            if now < next_time:
                self.wait(next_time - now)
                now = current_time_millis()
                continue

            self.send_service_broadcast(info, ttl)
            i += 1
            next_time += interval

    def send_service_broadcast(self, info: ServiceInfo, ttl: Optional[int]) -> None:
        """Send a broadcast to announce a service."""
        self.send(self.generate_service_broadcast(info, ttl))

    def generate_service_broadcast(self, info: ServiceInfo, ttl: Optional[int]) -> DNSOutgoing:
        """Generate a broadcast to announce a service."""
        out = DNSOutgoing(_FLAGS_QR_RESPONSE | _FLAGS_AA)
        self._add_broadcast_answer(out, info, ttl)
        return out

    def send_service_query(self, info: ServiceInfo) -> None:
        """Send a query to lookup a service."""
        self.send(self.generate_service_query(info))

    def generate_service_query(self, info: ServiceInfo) -> DNSOutgoing:  # pylint: disable=no-self-use
        """Generate a query to lookup a service."""
        out = DNSOutgoing(_FLAGS_QR_QUERY | _FLAGS_AA)
        out.add_question(DNSQuestion(info.type, _TYPE_PTR, _CLASS_IN))
        out.add_authorative_answer(info.dns_pointer())
        return out

    def _add_broadcast_answer(  # pylint: disable=no-self-use
        self, out: DNSOutgoing, info: ServiceInfo, override_ttl: Optional[int]
    ) -> None:
        """Add answers to broadcast a service."""
        other_ttl = info.other_ttl if override_ttl is None else override_ttl
        host_ttl = info.host_ttl if override_ttl is None else override_ttl
        out.add_answer_at_time(info.dns_pointer(override_ttl=other_ttl), 0)
        out.add_answer_at_time(info.dns_service(override_ttl=host_ttl), 0)
        out.add_answer_at_time(info.dns_text(override_ttl=other_ttl), 0)
        for dns_address in info.dns_addresses(override_ttl=host_ttl):
            out.add_answer_at_time(dns_address, 0)

    def unregister_service(self, info: ServiceInfo) -> None:
        """Unregister a service."""
        self.registry.remove(info)
        self._broadcast_service(info, _UNREGISTER_TIME, 0)

    def unregister_all_services(self) -> None:
        """Unregister all registered services."""
        service_infos = self.registry.get_service_infos()
        if not service_infos:
            return
        now = current_time_millis()
        next_time = now
        i = 0
        while i < 3:
            if now < next_time:
                self.wait(next_time - now)
                now = current_time_millis()
                continue
            out = DNSOutgoing(_FLAGS_QR_RESPONSE | _FLAGS_AA)
            for info in service_infos:
                self._add_broadcast_answer(out, info, 0)
            self.send(out)
            i += 1
            next_time += _UNREGISTER_TIME

    def check_service(
        self, info: ServiceInfo, allow_name_change: bool, cooperating_responders: bool = False
    ) -> None:
        """Checks the network for a unique service name, modifying the
        ServiceInfo passed in if it is not unique."""
        instance_name = instance_name_from_service_info(info)
        if cooperating_responders:
            return
        next_instance_number = 2
        next_time = now = current_time_millis()
        i = 0
        while i < 3:
            # check for a name conflict
            while self.cache.current_entry_with_name_and_alias(info.type, info.name):
                if not allow_name_change:
                    raise NonUniqueNameException

                # change the name and look for a conflict
                info.name = '%s-%s.%s' % (instance_name, next_instance_number, info.type)
                next_instance_number += 1
                service_type_name(info.name)
                next_time = now
                i = 0

            if now < next_time:
                self.wait(next_time - now)
                now = current_time_millis()
                continue

            self.send_service_query(info)
            i += 1
            next_time += _CHECK_TIME

    def add_listener(
        self, listener: RecordUpdateListener, question: Optional[Union[DNSQuestion, List[DNSQuestion]]]
    ) -> None:
        """Adds a listener for a given question.  The listener will have
        its update_record method called when information is available to
        answer the question(s)."""
        self.record_manager.add_listener(listener, question)

    def remove_listener(self, listener: RecordUpdateListener) -> None:
        """Removes a listener."""
        self.record_manager.remove_listener(listener)

    def handle_response(self, msg: DNSIncoming) -> None:
        """Deal with incoming response packets.  All answers
        are held in the cache, and listeners are notified."""
        self.record_manager.updates_from_response(msg)

    def handle_query(self, msg: DNSIncoming, addr: Optional[str], port: int) -> None:
        """Deal with incoming query packets.  Provides a response if
        possible."""
        unicast_out, multicast_out = self.query_handler.response(msg, addr, port)
        if unicast_out and unicast_out.answers:
            self.async_send(unicast_out, addr, port)
        if multicast_out and multicast_out.answers:
            self.async_send(multicast_out, None, _MDNS_PORT)

    def send(self, out: DNSOutgoing, addr: Optional[str] = None, port: int = _MDNS_PORT) -> None:
        """Sends an outgoing packet threadsafe."""
        assert self.loop is not None
        self.loop.call_soon_threadsafe(self.async_send, out, addr, port)

    def async_send(self, out: DNSOutgoing, addr: Optional[str] = None, port: int = _MDNS_PORT) -> None:
        """Sends an outgoing packet."""
        for packet_num, packet in enumerate(out.packets()):
            if len(packet) > _MAX_MSG_ABSOLUTE:
                self.log_warning_once("Dropping %r over-sized packet (%d bytes) %r", out, len(packet), packet)
                return
            log.debug(
<<<<<<< HEAD
                'Sending to (%s,%d) (%d bytes #%d) %r as %r...',
                addr,
                port,
                len(packet),
                packet_num,
                out,
                packet,
            )
            for transport in self.engine.senders:
=======
                'Sending to (%s, %d) (%d bytes #%d) %r as %r...',
                addr,
                port,
                len(packet),
                packet_num + 1,
                out,
                packet,
            )
            for s in self._respond_sockets:
>>>>>>> 035133df
                if self._GLOBAL_DONE:
                    return
                s = transport.get_extra_info('socket')
                try:
                    if addr is None:
                        real_addr = _MDNS_ADDR6 if s.family == socket.AF_INET6 else _MDNS_ADDR
                    elif not can_send_to(s, addr):
                        continue
                    else:
                        real_addr = addr
                    transport.sendto(packet, (real_addr, port or _MDNS_PORT))
                except OSError as exc:
                    if exc.errno == errno.ENETUNREACH and s.family == socket.AF_INET6:
                        # with IPv6 we don't have a reliable way to determine if an interface actually has
                        # IPV6 support, so we have to try and ignore errors.
                        continue
                    # on send errors, log the exception and keep going
                    self.log_exception_warning('Error sending through socket %d', s.fileno())
                except Exception:  # pylint: disable=broad-except  # TODO stop catching all Exceptions
                    # on send errors, log the exception and keep going
                    self.log_exception_warning('Error sending through socket %d', s.fileno())

    def close(self) -> None:
        """Ends the background threads, and prevent this instance from
        servicing further queries."""
        if self._GLOBAL_DONE:
            return
        # remove service listeners
        self.remove_all_service_listeners()
        self.unregister_all_services()
        self._GLOBAL_DONE = True
        self.engine.close()
        # shutdown the rest
        self.notify_all()
        if self._loop_thread:
            assert self.loop is not None
            self.loop.call_soon_threadsafe(self.loop.stop)
            self._loop_thread.join()

    def __enter__(self) -> 'Zeroconf':
        return self

    def __exit__(  # pylint: disable=useless-return
        self,
        exc_type: Optional[Type[BaseException]],
        exc_val: Optional[BaseException],
        exc_tb: Optional[TracebackType],
    ) -> Optional[bool]:
        self.close()
        return None<|MERGE_RESOLUTION|>--- conflicted
+++ resolved
@@ -542,17 +542,6 @@
                 self.log_warning_once("Dropping %r over-sized packet (%d bytes) %r", out, len(packet), packet)
                 return
             log.debug(
-<<<<<<< HEAD
-                'Sending to (%s,%d) (%d bytes #%d) %r as %r...',
-                addr,
-                port,
-                len(packet),
-                packet_num,
-                out,
-                packet,
-            )
-            for transport in self.engine.senders:
-=======
                 'Sending to (%s, %d) (%d bytes #%d) %r as %r...',
                 addr,
                 port,
@@ -561,8 +550,7 @@
                 out,
                 packet,
             )
-            for s in self._respond_sockets:
->>>>>>> 035133df
+            for transport in self.engine.senders:
                 if self._GLOBAL_DONE:
                     return
                 s = transport.get_extra_info('socket')
