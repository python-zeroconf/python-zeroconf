""" Multicast DNS Service Discovery for Python, v0.14-wmcbrine
    Copyright 2003 Paul Scott-Murphy, 2014 William McBrine

    This module provides a framework for the use of DNS Service Discovery
    using IP multicast.

    This library is free software; you can redistribute it and/or
    modify it under the terms of the GNU Lesser General Public
    License as published by the Free Software Foundation; either
    version 2.1 of the License, or (at your option) any later version.

    This library is distributed in the hope that it will be useful,
    but WITHOUT ANY WARRANTY; without even the implied warranty of
    MERCHANTABILITY or FITNESS FOR A PARTICULAR PURPOSE. See the GNU
    Lesser General Public License for more details.

    You should have received a copy of the GNU Lesser General Public
    License along with this library; if not, write to the Free Software
    Foundation, Inc., 51 Franklin St, Fifth Floor, Boston, MA 02110-1301
    USA
"""

import asyncio
import contextlib
import errno
import itertools
import platform
import socket
import threading
from types import TracebackType  # noqa # used in type hints
from typing import Dict, List, Optional, Tuple, Type, Union, cast

from ._cache import DNSCache
from ._dns import DNSIncoming, DNSOutgoing, DNSQuestion
from ._exceptions import NonUniqueNameException
from ._handlers import QueryHandler, RecordManager
from ._logger import QuietLogger, log
from ._services import (
    RecordUpdateListener,
    ServiceBrowser,
    ServiceInfo,
    ServiceListener,
    instance_name_from_service_info,
)
from ._services.registry import ServiceRegistry
from ._utils.aio import get_running_loop
from ._utils.name import service_type_name
from ._utils.net import (
    IPVersion,
    InterfaceChoice,
    InterfacesType,
    autodetect_ip_version,
    can_send_to,
    create_sockets,
)
from ._utils.time import current_time_millis, millis_to_seconds
from .const import (
    _CACHE_CLEANUP_INTERVAL,
    _CHECK_TIME,
    _CLASS_IN,
    _CLASS_UNIQUE,
    _FLAGS_AA,
    _FLAGS_QR_QUERY,
    _FLAGS_QR_RESPONSE,
    _MAX_MSG_ABSOLUTE,
    _MDNS_ADDR,
    _MDNS_ADDR6,
    _MDNS_PORT,
    _REGISTER_TIME,
    _TYPE_PTR,
    _UNREGISTER_TIME,
)


class NotifyListener:
    """Receive notifications Zeroconf.notify_all is called."""

    def notify_all(self) -> None:
        """Called when Zeroconf.notify_all is called."""
        raise NotImplementedError()


class AsyncEngine:
    """An engine wraps sockets in the event loop."""

    def __init__(
        self,
        zeroconf: 'Zeroconf',
        listen_socket: Optional[socket.socket],
        respond_sockets: List[socket.socket],
    ) -> None:
        self.loop: Optional[asyncio.AbstractEventLoop] = None
        self.zc = zeroconf
        self.readers: List[asyncio.DatagramTransport] = []
        self.senders: List[asyncio.DatagramTransport] = []
        self._listen_socket = listen_socket
        self._respond_sockets = respond_sockets
        self._cache_cleanup_task: Optional[asyncio.Task] = None
        self._running_event: Optional[asyncio.Event] = None

    def setup(self, loop: asyncio.AbstractEventLoop, loop_thread_ready: Optional[threading.Event]) -> None:
        """Set up the instance."""
        self.loop = loop
        self._running_event = asyncio.Event()
        self.loop.create_task(self._async_setup(loop_thread_ready))

    async def _async_setup(self, loop_thread_ready: Optional[threading.Event]) -> None:
        """Set up the instance."""
        assert self.loop is not None
        await self._async_create_endpoints()
        self._cache_cleanup_task = self.loop.create_task(self._async_cache_cleanup())
        assert self._running_event is not None
        self._running_event.set()
        if loop_thread_ready:
            loop_thread_ready.set()

    async def async_wait_for_start(self) -> None:
        """Wait for start up."""
        assert self._running_event is not None
        await self._running_event.wait()

    async def _async_create_endpoints(self) -> None:
        """Create endpoints to send and receive."""
        assert self.loop is not None
        loop = self.loop
        reader_sockets = []
        sender_sockets = []
        if self._listen_socket:
            reader_sockets.append(self._listen_socket)
        for s in self._respond_sockets:
            if s not in reader_sockets:
                reader_sockets.append(s)
            sender_sockets.append(s)

        for s in reader_sockets:
            transport, _ = await loop.create_datagram_endpoint(lambda: AsyncListener(self.zc), sock=s)
            self.readers.append(cast(asyncio.DatagramTransport, transport))
            if s in sender_sockets:
                self.senders.append(cast(asyncio.DatagramTransport, transport))

    async def _async_cache_cleanup(self) -> None:
        """Periodic cache cleanup."""
        while not self.zc.done:
            now = current_time_millis()
            self.zc.record_manager.updates(now, list(self.zc.cache.expire(now)))
            self.zc.record_manager.updates_complete()
            await asyncio.sleep(millis_to_seconds(_CACHE_CLEANUP_INTERVAL))

    async def _async_close(self) -> None:
        """Cancel and wait for the cleanup task to finish."""
        self._async_shutdown()
        assert self._cache_cleanup_task is not None
        self._cache_cleanup_task.cancel()
        with contextlib.suppress(asyncio.CancelledError):
            await self._cache_cleanup_task
        self._cache_cleanup_task = None
        await asyncio.sleep(0)  # flush out any call soons

    def _async_shutdown(self) -> None:
        """Shutdown transports and sockets."""
        for transport in itertools.chain(self.senders, self.readers):
            transport.close()
        for s in self._respond_sockets:
            s.close()

    def close(self) -> None:
        """Close from sync context."""
        assert self.loop is not None
        # Guard against Zeroconf.close() being called from the eventloop
        if get_running_loop() == self.loop:
            self._async_shutdown()
            return
        asyncio.run_coroutine_threadsafe(self._async_close(), self.loop).result()


class AsyncListener(asyncio.Protocol, QuietLogger):

    """A Listener is used by this module to listen on the multicast
    group to which DNS messages are sent, allowing the implementation
    to cache information as it arrives.

    It requires registration with an Engine object in order to have
    the read() method called when a socket is available for reading."""

    def __init__(self, zc: 'Zeroconf') -> None:
        self.zc = zc
        self.data = None  # type: Optional[bytes]
        self.transport: Optional[asyncio.DatagramTransport] = None
        super().__init__()

    def datagram_received(
        self, data: bytes, addrs: Union[Tuple[str, int], Tuple[str, int, int, int]]
    ) -> None:
        assert self.transport is not None
        if len(addrs) == 2:
            addr, port = addrs  # type: ignore
        elif len(addrs) == 4:
            addr, port, _flow, _scope = addrs  # type: ignore
        else:
            return

        if self.data == data:
            log.debug(
                'Ignoring duplicate message received from %r:%r (socket %d) (%d bytes) as [%r]',
                addr,
                port,
                self.transport.get_extra_info('socket').fileno(),
                len(data),
                data,
            )
            return

        self.data = data
        msg = DNSIncoming(data)
        if msg.valid:
            log.debug(
                'Received from %r:%r (socket %d): %r (%d bytes) as [%r]',
                addr,
                port,
                self.transport.get_extra_info('socket').fileno(),
                msg,
                len(data),
                data,
            )
        else:
            log.debug(
                'Received from %r:%r (socket %d): (%d bytes) [%r]',
                addr,
                port,
                self.transport.get_extra_info('socket').fileno(),
                len(data),
                data,
            )
            return

        if not msg.is_query():
            self.zc.handle_response(msg)
            return

        self.zc.handle_query(msg, addr, port)

    def error_received(self, exc: Exception) -> None:
        """Likely socket closed or IPv6."""

    def connection_made(self, transport: asyncio.BaseTransport) -> None:
        self.transport = cast(asyncio.DatagramTransport, transport)


class Zeroconf(QuietLogger):

    """Implementation of Zeroconf Multicast DNS Service Discovery

    Supports registration, unregistration, queries and browsing.
    """

    def __init__(
        self,
        interfaces: InterfacesType = InterfaceChoice.All,
        unicast: bool = False,
        ip_version: Optional[IPVersion] = None,
        apple_p2p: bool = False,
    ) -> None:
        """Creates an instance of the Zeroconf class, establishing
        multicast communications, listening and reaping threads.

        :param interfaces: :class:`InterfaceChoice` or a list of IP addresses
            (IPv4 and IPv6) and interface indexes (IPv6 only).

            IPv6 notes for non-POSIX systems:
            * `InterfaceChoice.All` is an alias for `InterfaceChoice.Default`
              on Python versions before 3.8.

            Also listening on loopback (``::1``) doesn't work, use a real address.
        :param ip_version: IP versions to support. If `choice` is a list, the default is detected
            from it. Otherwise defaults to V4 only for backward compatibility.
        :param apple_p2p: use AWDL interface (only macOS)
        """
        if ip_version is None:
            ip_version = autodetect_ip_version(interfaces)

        # hook for threads
        self._GLOBAL_DONE = False

        if apple_p2p and not platform.system() == 'Darwin':
            raise RuntimeError('Option `apple_p2p` is not supported on non-Apple platforms.')

        listen_socket, respond_sockets = create_sockets(interfaces, unicast, ip_version, apple_p2p=apple_p2p)
        log.debug('Listen socket %s, respond sockets %s', listen_socket, respond_sockets)

        self.engine = AsyncEngine(self, listen_socket, respond_sockets)

        self._notify_listeners: List[NotifyListener] = []
        self.browsers: Dict[ServiceListener, ServiceBrowser] = {}
        self.registry = ServiceRegistry()
        self.cache = DNSCache()
        self.query_handler = QueryHandler(self.registry, self.cache)
        self.record_manager = RecordManager(self)

        self.condition = threading.Condition()
        self.loop: Optional[asyncio.AbstractEventLoop] = None
        self._loop_thread: Optional[threading.Thread] = None

        self.start()

    def start(self) -> None:
        """Start Zeroconf."""
        self.loop = get_running_loop()
        if self.loop:
            self.engine.setup(self.loop, None)
            return
        self._start_thread()

    def _start_thread(self) -> None:
        """Start a thread with a running event loop."""
        loop_thread_ready = threading.Event()

        def _run_loop() -> None:
            self.loop = asyncio.new_event_loop()
            asyncio.set_event_loop(self.loop)
            self.engine.setup(self.loop, loop_thread_ready)
            self.loop.run_forever()

        self._loop_thread = threading.Thread(target=_run_loop, daemon=True)
        self._loop_thread.start()
        loop_thread_ready.wait()

    async def async_wait_for_start(self) -> None:
        """Wait for start up."""
        await self.engine.async_wait_for_start()

    @property
    def done(self) -> bool:
        return self._GLOBAL_DONE

    @property
    def listeners(self) -> List[RecordUpdateListener]:
        return self.record_manager.listeners

    def wait(self, timeout: float) -> None:
        """Calling thread waits for a given number of milliseconds or
        until notified."""
        with self.condition:
            self.condition.wait(millis_to_seconds(timeout))

    def notify_all(self) -> None:
        """Notifies all waiting threads"""
        with self.condition:
            self.condition.notify_all()
            for listener in self._notify_listeners:
                listener.notify_all()

    def get_service_info(self, type_: str, name: str, timeout: int = 3000) -> Optional[ServiceInfo]:
        """Returns network's service information for a particular
        name and type, or None if no service matches by the timeout,
        which defaults to 3 seconds."""
        info = ServiceInfo(type_, name)
        if info.request(self, timeout):
            return info
        return None

    def add_notify_listener(self, listener: NotifyListener) -> None:
        """Adds a listener to receive notify_all events."""
        self._notify_listeners.append(listener)

    def remove_notify_listener(self, listener: NotifyListener) -> None:
        """Removes a listener from the set that is currently listening."""
        with contextlib.suppress(ValueError):
            self._notify_listeners.remove(listener)

    def add_service_listener(self, type_: str, listener: ServiceListener) -> None:
        """Adds a listener for a particular service type.  This object
        will then have its add_service and remove_service methods called when
        services of that type become available and unavailable."""
        self.remove_service_listener(listener)
        self.browsers[listener] = ServiceBrowser(self, type_, listener)

    def remove_service_listener(self, listener: ServiceListener) -> None:
        """Removes a listener from the set that is currently listening."""
        if listener in self.browsers:
            self.browsers[listener].cancel()
            del self.browsers[listener]

    def remove_all_service_listeners(self) -> None:
        """Removes a listener from the set that is currently listening."""
        for listener in list(self.browsers):
            self.remove_service_listener(listener)

    def register_service(
        self,
        info: ServiceInfo,
        ttl: Optional[int] = None,
        allow_name_change: bool = False,
        cooperating_responders: bool = False,
    ) -> None:
        """Registers service information to the network with a default TTL.
        Zeroconf will then respond to requests for information for that
        service.  The name of the service may be changed if needed to make
        it unique on the network. Additionally multiple cooperating responders
        can register the same service on the network for resilience
        (if you want this behavior set `cooperating_responders` to `True`)."""
        if ttl is not None:
            # ttl argument is used to maintain backward compatibility
            # Setting TTLs via ServiceInfo is preferred
            info.host_ttl = ttl
            info.other_ttl = ttl
        self.check_service(info, allow_name_change, cooperating_responders)
        self.registry.add(info)
        self._broadcast_service(info, _REGISTER_TIME, None)

    def update_service(self, info: ServiceInfo) -> None:
        """Registers service information to the network with a default TTL.
        Zeroconf will then respond to requests for information for that
        service."""

        self.registry.update(info)
        self._broadcast_service(info, _REGISTER_TIME, None)

    def _broadcast_service(self, info: ServiceInfo, interval: int, ttl: Optional[int]) -> None:
        """Send a broadcasts to announce a service at intervals."""
        now = current_time_millis()
        next_time = now
        i = 0
        while i < 3:
            if now < next_time:
                self.wait(next_time - now)
                now = current_time_millis()
                continue

            self.send_service_broadcast(info, ttl)
            i += 1
            next_time += interval

    def send_service_broadcast(self, info: ServiceInfo, ttl: Optional[int]) -> None:
        """Send a broadcast to announce a service."""
        self.send(self.generate_service_broadcast(info, ttl))

    def generate_service_broadcast(self, info: ServiceInfo, ttl: Optional[int]) -> DNSOutgoing:
        """Generate a broadcast to announce a service."""
        out = DNSOutgoing(_FLAGS_QR_RESPONSE | _FLAGS_AA)
        self._add_broadcast_answer(out, info, ttl)
        return out

    def send_service_query(self, info: ServiceInfo) -> None:
        """Send a query to lookup a service."""
        self.send(self.generate_service_query(info))

    def generate_service_query(self, info: ServiceInfo) -> DNSOutgoing:  # pylint: disable=no-self-use
        """Generate a query to lookup a service."""
        out = DNSOutgoing(_FLAGS_QR_QUERY | _FLAGS_AA)
        # https://datatracker.ietf.org/doc/html/rfc6762#section-8.1
        # Because of the mDNS multicast rate-limiting
        # rules, the probes SHOULD be sent as "QU" questions with the unicast-
        # response bit set, to allow a defending host to respond immediately
        # via unicast, instead of potentially having to wait before replying
        # via multicast.
        #
        # _CLASS_UNIQUE is the "QU" bit
        out.add_question(DNSQuestion(info.type, _TYPE_PTR, _CLASS_IN | _CLASS_UNIQUE))
        out.add_authorative_answer(info.dns_pointer())
        return out

    def _add_broadcast_answer(  # pylint: disable=no-self-use
        self, out: DNSOutgoing, info: ServiceInfo, override_ttl: Optional[int]
    ) -> None:
        """Add answers to broadcast a service."""
        other_ttl = info.other_ttl if override_ttl is None else override_ttl
        host_ttl = info.host_ttl if override_ttl is None else override_ttl
        out.add_answer_at_time(info.dns_pointer(override_ttl=other_ttl), 0)
        out.add_answer_at_time(info.dns_service(override_ttl=host_ttl), 0)
        out.add_answer_at_time(info.dns_text(override_ttl=other_ttl), 0)
        for dns_address in info.dns_addresses(override_ttl=host_ttl):
            out.add_answer_at_time(dns_address, 0)

    def unregister_service(self, info: ServiceInfo) -> None:
        """Unregister a service."""
        self.registry.remove(info)
        self._broadcast_service(info, _UNREGISTER_TIME, 0)

<<<<<<< HEAD
    def generate_unregister_all_services(self) -> None:
=======
    def generate_unregister_all_services(self) -> Optional[DNSOutgoing]:
>>>>>>> cf0b5b9e
        """Generate a DNSOutgoing goodbye for all services and remove them from the registry."""
        service_infos = self.registry.get_service_infos()
        if not service_infos:
            return None
        out = DNSOutgoing(_FLAGS_QR_RESPONSE | _FLAGS_AA)
        for info in service_infos:
            self._add_broadcast_answer(out, info, 0)
        self.registry.remove(service_infos)
        return out

    def unregister_all_services(self) -> None:
        """Unregister all registered services."""
        # Send Goodbye packets https://datatracker.ietf.org/doc/html/rfc6762#section-10.1
        out = self.generate_unregister_all_services()
        if not out:
            return
        out = DNSOutgoing(_FLAGS_QR_RESPONSE | _FLAGS_AA)
        for info in service_infos:
            self._add_broadcast_answer(out, info, 0)
        for service_info in service_infos:
            self.registry.remove(service_info)
        return out

    def unregister_all_services(self) -> None:
        """Unregister all registered services."""
        # Goodbye packets
        # https://datatracker.ietf.org/doc/html/rfc6762#section-10.1
        out = self.generate_unregister_all_services()
        if not out:
            return
        now = current_time_millis()
        next_time = now
        i = 0
        while i < 3:
            if now < next_time:
                self.wait(next_time - now)
                now = current_time_millis()
                continue
            self.send(out)
            i += 1
            next_time += _UNREGISTER_TIME

    def check_service(
        self, info: ServiceInfo, allow_name_change: bool, cooperating_responders: bool = False
    ) -> None:
        """Checks the network for a unique service name, modifying the
        ServiceInfo passed in if it is not unique."""
        instance_name = instance_name_from_service_info(info)
        if cooperating_responders:
            return
        next_instance_number = 2
        next_time = now = current_time_millis()
        i = 0
        while i < 3:
            # check for a name conflict
            while self.cache.current_entry_with_name_and_alias(info.type, info.name):
                if not allow_name_change:
                    raise NonUniqueNameException

                # change the name and look for a conflict
                info.name = '%s-%s.%s' % (instance_name, next_instance_number, info.type)
                next_instance_number += 1
                service_type_name(info.name)
                next_time = now
                i = 0

            if now < next_time:
                self.wait(next_time - now)
                now = current_time_millis()
                continue

            self.send_service_query(info)
            i += 1
            next_time += _CHECK_TIME

    def add_listener(
        self, listener: RecordUpdateListener, question: Optional[Union[DNSQuestion, List[DNSQuestion]]]
    ) -> None:
        """Adds a listener for a given question.  The listener will have
        its update_record method called when information is available to
        answer the question(s)."""
        self.record_manager.add_listener(listener, question)

    def remove_listener(self, listener: RecordUpdateListener) -> None:
        """Removes a listener."""
        self.record_manager.remove_listener(listener)

    def handle_response(self, msg: DNSIncoming) -> None:
        """Deal with incoming response packets.  All answers
        are held in the cache, and listeners are notified."""
        self.record_manager.updates_from_response(msg)

    def handle_query(self, msg: DNSIncoming, addr: Optional[str], port: int) -> None:
        """Deal with incoming query packets.  Provides a response if
        possible."""
        unicast_out, multicast_out = self.query_handler.response(msg, addr, port)
        if unicast_out and unicast_out.answers:
            self.async_send(unicast_out, addr, port)
        if multicast_out and multicast_out.answers:
            self.async_send(multicast_out, None, _MDNS_PORT)

    def send(self, out: DNSOutgoing, addr: Optional[str] = None, port: int = _MDNS_PORT) -> None:
        """Sends an outgoing packet threadsafe."""
        assert self.loop is not None
        self.loop.call_soon_threadsafe(self.async_send, out, addr, port)

    def async_send(self, out: DNSOutgoing, addr: Optional[str] = None, port: int = _MDNS_PORT) -> None:
        """Sends an outgoing packet."""
        for packet_num, packet in enumerate(out.packets()):
            if len(packet) > _MAX_MSG_ABSOLUTE:
                self.log_warning_once("Dropping %r over-sized packet (%d bytes) %r", out, len(packet), packet)
                return
            log.debug(
                'Sending to (%s, %d) (%d bytes #%d) %r as %r...',
                addr,
                port,
                len(packet),
                packet_num + 1,
                out,
                packet,
            )
            for transport in self.engine.senders:
                if self._GLOBAL_DONE:
                    return
                s = transport.get_extra_info('socket')
                try:
                    if addr is None:
                        real_addr = _MDNS_ADDR6 if s.family == socket.AF_INET6 else _MDNS_ADDR
                    elif not can_send_to(s, addr):
                        continue
                    else:
                        real_addr = addr
                    transport.sendto(packet, (real_addr, port or _MDNS_PORT))
                except OSError as exc:
                    if exc.errno == errno.ENETUNREACH and s.family == socket.AF_INET6:
                        # with IPv6 we don't have a reliable way to determine if an interface actually has
                        # IPV6 support, so we have to try and ignore errors.
                        continue
                    # on send errors, log the exception and keep going
                    self.log_exception_warning('Error sending through socket %d', s.fileno())
                except Exception:  # pylint: disable=broad-except  # TODO stop catching all Exceptions
                    # on send errors, log the exception and keep going
                    self.log_exception_warning('Error sending through socket %d', s.fileno())

    def close(self) -> None:
        """Ends the background threads, and prevent this instance from
        servicing further queries."""
        if self._GLOBAL_DONE:
            return
        # remove service listeners
        self.unregister_all_services()
        self.remove_all_service_listeners()
        self._GLOBAL_DONE = True
        self.engine.close()
        # shutdown the rest
        self.notify_all()
        if not self._loop_thread:
            return
        assert self.loop is not None
        self.loop.call_soon_threadsafe(self.loop.stop)
        self._loop_thread.join()

    def __enter__(self) -> 'Zeroconf':
        return self

    def __exit__(  # pylint: disable=useless-return
        self,
        exc_type: Optional[Type[BaseException]],
        exc_val: Optional[BaseException],
        exc_tb: Optional[TracebackType],
    ) -> Optional[bool]:
        self.close()
        return None<|MERGE_RESOLUTION|>--- conflicted
+++ resolved
@@ -476,11 +476,7 @@
         self.registry.remove(info)
         self._broadcast_service(info, _UNREGISTER_TIME, 0)
 
-<<<<<<< HEAD
-    def generate_unregister_all_services(self) -> None:
-=======
     def generate_unregister_all_services(self) -> Optional[DNSOutgoing]:
->>>>>>> cf0b5b9e
         """Generate a DNSOutgoing goodbye for all services and remove them from the registry."""
         service_infos = self.registry.get_service_infos()
         if not service_infos:
@@ -489,19 +485,6 @@
         for info in service_infos:
             self._add_broadcast_answer(out, info, 0)
         self.registry.remove(service_infos)
-        return out
-
-    def unregister_all_services(self) -> None:
-        """Unregister all registered services."""
-        # Send Goodbye packets https://datatracker.ietf.org/doc/html/rfc6762#section-10.1
-        out = self.generate_unregister_all_services()
-        if not out:
-            return
-        out = DNSOutgoing(_FLAGS_QR_RESPONSE | _FLAGS_AA)
-        for info in service_infos:
-            self._add_broadcast_answer(out, info, 0)
-        for service_info in service_infos:
-            self.registry.remove(service_info)
         return out
 
     def unregister_all_services(self) -> None:
