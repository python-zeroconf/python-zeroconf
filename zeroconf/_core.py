--- conflicted
+++ resolved
@@ -146,13 +146,8 @@
         """Periodic cache cleanup."""
         while not self.zc.done:
             now = current_time_millis()
-<<<<<<< HEAD
-            self.zc.record_manager.updates(now, list(self.zc.cache.async_expire(now)))
-            self.zc.record_manager.updates_complete()
-=======
-            self.zc.record_manager.async_updates(now, list(self.zc.cache.expire(now)))
+            self.zc.record_manager.async_updates(now, list(self.zc.cache.async_expire(now)))
             self.zc.record_manager.async_updates_complete()
->>>>>>> 9cc834d5
             await asyncio.sleep(millis_to_seconds(_CACHE_CLEANUP_INTERVAL))
 
     async def _async_close(self) -> None:
