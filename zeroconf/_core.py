""" Multicast DNS Service Discovery for Python, v0.14-wmcbrine
    Copyright 2003 Paul Scott-Murphy, 2014 William McBrine

    This module provides a framework for the use of DNS Service Discovery
    using IP multicast.

    This library is free software; you can redistribute it and/or
    modify it under the terms of the GNU Lesser General Public
    License as published by the Free Software Foundation; either
    version 2.1 of the License, or (at your option) any later version.

    This library is distributed in the hope that it will be useful,
    but WITHOUT ANY WARRANTY; without even the implied warranty of
    MERCHANTABILITY or FITNESS FOR A PARTICULAR PURPOSE. See the GNU
    Lesser General Public License for more details.

    You should have received a copy of the GNU Lesser General Public
    License along with this library; if not, write to the Free Software
    Foundation, Inc., 51 Franklin St, Fifth Floor, Boston, MA 02110-1301
    USA
"""

import asyncio
import contextlib
import errno
import itertools
import random
import socket
import sys
import threading
from types import TracebackType  # noqa # used in type hints
from typing import Dict, List, Optional, Tuple, Type, Union, cast

from ._cache import DNSCache
from ._dns import DNSQuestion, DNSQuestionType
from ._exceptions import NonUniqueNameException
from ._handlers import QueryHandler, RecordManager
from ._history import QuestionHistory
from ._logger import QuietLogger, log
from ._protocol import DNSIncoming, DNSOutgoing
from ._services import ServiceListener
from ._services.browser import ServiceBrowser
from ._services.info import ServiceInfo, instance_name_from_service_info
from ._services.registry import ServiceRegistry
from ._updates import RecordUpdate, RecordUpdateListener
from ._utils.aio import get_running_loop, shutdown_loop, wait_event_or_timeout
from ._utils.name import service_type_name
from ._utils.net import (
    IPVersion,
    InterfaceChoice,
    InterfacesType,
    autodetect_ip_version,
    can_send_to,
    create_sockets,
)
from ._utils.time import current_time_millis, millis_to_seconds
from .const import (
    _CACHE_CLEANUP_INTERVAL,
    _CHECK_TIME,
    _CLASS_IN,
    _CLASS_UNIQUE,
    _FLAGS_AA,
    _FLAGS_QR_QUERY,
    _FLAGS_QR_RESPONSE,
    _MAX_MSG_ABSOLUTE,
    _MDNS_ADDR,
    _MDNS_ADDR6,
    _MDNS_PORT,
    _REGISTER_TIME,
    _TYPE_PTR,
    _UNREGISTER_TIME,
)

_TC_DELAY_RANDOM_INTERVAL = (400, 500)


class AsyncEngine:
    """An engine wraps sockets in the event loop."""

    def __init__(
        self,
        zeroconf: 'Zeroconf',
        listen_socket: Optional[socket.socket],
        respond_sockets: List[socket.socket],
    ) -> None:
        self.loop: Optional[asyncio.AbstractEventLoop] = None
        self.zc = zeroconf
        self.readers: List[asyncio.DatagramTransport] = []
        self.senders: List[asyncio.DatagramTransport] = []
        self._listen_socket = listen_socket
        self._respond_sockets = respond_sockets
        self._cache_cleanup_task: Optional[asyncio.Task] = None
        self._running_event: Optional[asyncio.Event] = None

    def setup(self, loop: asyncio.AbstractEventLoop, loop_thread_ready: Optional[threading.Event]) -> None:
        """Set up the instance."""
        self.loop = loop
        self._running_event = asyncio.Event()
        self.loop.create_task(self._async_setup(loop_thread_ready))

    async def _async_setup(self, loop_thread_ready: Optional[threading.Event]) -> None:
        """Set up the instance."""
        assert self.loop is not None
        await self._async_create_endpoints()
        self._cache_cleanup_task = self.loop.create_task(self._async_cache_cleanup())
        assert self._running_event is not None
        self._running_event.set()
        if loop_thread_ready:
            loop_thread_ready.set()

    async def async_wait_for_start(self) -> None:
        """Wait for start up."""
        assert self._running_event is not None
        await self._running_event.wait()

    async def _async_create_endpoints(self) -> None:
        """Create endpoints to send and receive."""
        assert self.loop is not None
        loop = self.loop
        reader_sockets = []
        sender_sockets = []
        if self._listen_socket:
            reader_sockets.append(self._listen_socket)
        for s in self._respond_sockets:
            if s not in reader_sockets:
                reader_sockets.append(s)
            sender_sockets.append(s)

        for s in reader_sockets:
            transport, _ = await loop.create_datagram_endpoint(lambda: AsyncListener(self.zc), sock=s)
            self.readers.append(cast(asyncio.DatagramTransport, transport))
            if s in sender_sockets:
                self.senders.append(cast(asyncio.DatagramTransport, transport))

    async def _async_cache_cleanup(self) -> None:
        """Periodic cache cleanup."""
        while not self.zc.done:
            now = current_time_millis()
            self.zc.question_history.async_expire(now)
            self.zc.record_manager.async_updates(
<<<<<<< HEAD
                now, {record: None for record in self.zc.cache.async_expire(now)}
=======
                now, [RecordUpdate(record, None) for record in self.zc.cache.async_expire(now)]
>>>>>>> f8dbf32c
            )
            self.zc.record_manager.async_updates_complete()
            await asyncio.sleep(millis_to_seconds(_CACHE_CLEANUP_INTERVAL))

    async def _async_close(self) -> None:
        """Cancel and wait for the cleanup task to finish."""
        self._async_shutdown()
        if self._cache_cleanup_task:
            self._cache_cleanup_task.cancel()
            with contextlib.suppress(asyncio.CancelledError):
                await self._cache_cleanup_task
            self._cache_cleanup_task = None
        await asyncio.sleep(0)  # flush out any call soons

    def _async_shutdown(self) -> None:
        """Shutdown transports and sockets."""
        for transport in itertools.chain(self.senders, self.readers):
            transport.close()
        for s in self._respond_sockets:
            s.close()

    def close(self) -> None:
        """Close from sync context."""
        assert self.loop is not None
        # Guard against Zeroconf.close() being called from the eventloop
        if get_running_loop() == self.loop:
            self._async_shutdown()
            return
        if not self.loop.is_running():
            return
        asyncio.run_coroutine_threadsafe(self._async_close(), self.loop).result()


class AsyncListener(asyncio.Protocol, QuietLogger):

    """A Listener is used by this module to listen on the multicast
    group to which DNS messages are sent, allowing the implementation
    to cache information as it arrives.

    It requires registration with an Engine object in order to have
    the read() method called when a socket is available for reading."""

    def __init__(self, zc: 'Zeroconf') -> None:
        self.zc = zc
        self.data: Optional[bytes] = None
        self.transport: Optional[asyncio.DatagramTransport] = None
        super().__init__()

    def datagram_received(
        self, data: bytes, addrs: Union[Tuple[str, int], Tuple[str, int, int, int]]
    ) -> None:
        assert self.transport is not None
        if len(addrs) == 2:
            # https://github.com/python/mypy/issues/1178
            addr, port = addrs  # type: ignore
        elif len(addrs) == 4:
            # https://github.com/python/mypy/issues/1178
            addr, port, _flow, _scope = addrs  # type: ignore
        else:
            return

        if self.data == data:
            log.debug(
                'Ignoring duplicate message received from %r:%r (socket %d) (%d bytes) as [%r]',
                addr,
                port,
                self.transport.get_extra_info('socket').fileno(),
                len(data),
                data,
            )
            return

        self.data = data
        msg = DNSIncoming(data)
        if msg.valid:
            log.debug(
                'Received from %r:%r (socket %d): %r (%d bytes) as [%r]',
                addr,
                port,
                self.transport.get_extra_info('socket').fileno(),
                msg,
                len(data),
                data,
            )
        else:
            log.debug(
                'Received from %r:%r (socket %d): (%d bytes) [%r]',
                addr,
                port,
                self.transport.get_extra_info('socket').fileno(),
                len(data),
                data,
            )
            return

        if not msg.is_query():
            self.zc.handle_response(msg)
            return

        self.zc.handle_query(msg, addr, port)

    def error_received(self, exc: Exception) -> None:
        """Likely socket closed or IPv6."""

    def connection_made(self, transport: asyncio.BaseTransport) -> None:
        self.transport = cast(asyncio.DatagramTransport, transport)


class Zeroconf(QuietLogger):

    """Implementation of Zeroconf Multicast DNS Service Discovery

    Supports registration, unregistration, queries and browsing.
    """

    def __init__(
        self,
        interfaces: InterfacesType = InterfaceChoice.All,
        unicast: bool = False,
        ip_version: Optional[IPVersion] = None,
        apple_p2p: bool = False,
    ) -> None:
        """Creates an instance of the Zeroconf class, establishing
        multicast communications, listening and reaping threads.

        :param interfaces: :class:`InterfaceChoice` or a list of IP addresses
            (IPv4 and IPv6) and interface indexes (IPv6 only).

            IPv6 notes for non-POSIX systems:
            * `InterfaceChoice.All` is an alias for `InterfaceChoice.Default`
              on Python versions before 3.8.

            Also listening on loopback (``::1``) doesn't work, use a real address.
        :param ip_version: IP versions to support. If `choice` is a list, the default is detected
            from it. Otherwise defaults to V4 only for backward compatibility.
        :param apple_p2p: use AWDL interface (only macOS)
        """
        if ip_version is None:
            ip_version = autodetect_ip_version(interfaces)

        # hook for threads
        self._GLOBAL_DONE = False

        if apple_p2p and sys.platform != 'darwin':
            raise RuntimeError('Option `apple_p2p` is not supported on non-Apple platforms.')

        listen_socket, respond_sockets = create_sockets(interfaces, unicast, ip_version, apple_p2p=apple_p2p)
        log.debug('Listen socket %s, respond sockets %s', listen_socket, respond_sockets)

        self.engine = AsyncEngine(self, listen_socket, respond_sockets)

        self.browsers: Dict[ServiceListener, ServiceBrowser] = {}
        self.registry = ServiceRegistry()
        self.cache = DNSCache()
        self.question_history = QuestionHistory()
        self.query_handler = QueryHandler(self.registry, self.cache, self.question_history)
        self.record_manager = RecordManager(self)

        self.notify_event: Optional[asyncio.Event] = None
        self.loop: Optional[asyncio.AbstractEventLoop] = None
        self._loop_thread: Optional[threading.Thread] = None

        self._deferred: Dict[str, List[DNSIncoming]] = {}
        self._timers: Dict[str, asyncio.TimerHandle] = {}

        self.start()

    def start(self) -> None:
        """Start Zeroconf."""
        self.loop = get_running_loop()
        if self.loop:
            self.notify_event = asyncio.Event()
            self.engine.setup(self.loop, None)
            return
        self._start_thread()

    def _start_thread(self) -> None:
        """Start a thread with a running event loop."""
        loop_thread_ready = threading.Event()

        def _run_loop() -> None:
            self.loop = asyncio.new_event_loop()
            asyncio.set_event_loop(self.loop)
            self.notify_event = asyncio.Event()
            self.engine.setup(self.loop, loop_thread_ready)
            self.loop.run_forever()

        self._loop_thread = threading.Thread(target=_run_loop, daemon=True)
        self._loop_thread.start()
        loop_thread_ready.wait()

    async def async_wait_for_start(self) -> None:
        """Wait for start up."""
        await self.engine.async_wait_for_start()

    @property
    def done(self) -> bool:
        return self._GLOBAL_DONE

    @property
    def listeners(self) -> List[RecordUpdateListener]:
        return self.record_manager.listeners

    def wait(self, timeout: float) -> None:
        """Calling task waits for a given number of milliseconds or until notified."""
        assert self.loop is not None
        asyncio.run_coroutine_threadsafe(self.async_wait(timeout), self.loop).result()

    async def async_wait(self, timeout: float) -> None:
        """Calling task waits for a given number of milliseconds or until notified."""
        assert self.notify_event is not None
        await wait_event_or_timeout(self.notify_event, timeout=millis_to_seconds(timeout))

    def notify_all(self) -> None:
        """Notifies all waiting threads and notify listeners."""
        assert self.loop is not None
        self.loop.call_soon_threadsafe(self.async_notify_all)

    def async_notify_all(self) -> None:
        """Schedule an async_notify_all."""
        assert self.notify_event is not None
        self.notify_event.set()
        self.notify_event.clear()

    def get_service_info(
        self, type_: str, name: str, timeout: int = 3000, question_type: Optional[DNSQuestionType] = None
    ) -> Optional[ServiceInfo]:
        """Returns network's service information for a particular
        name and type, or None if no service matches by the timeout,
        which defaults to 3 seconds."""
        info = ServiceInfo(type_, name)
        if info.request(self, timeout, question_type):
            return info
        return None

    def add_service_listener(self, type_: str, listener: ServiceListener) -> None:
        """Adds a listener for a particular service type.  This object
        will then have its add_service and remove_service methods called when
        services of that type become available and unavailable."""
        self.remove_service_listener(listener)
        self.browsers[listener] = ServiceBrowser(self, type_, listener)

    def remove_service_listener(self, listener: ServiceListener) -> None:
        """Removes a listener from the set that is currently listening."""
        if listener in self.browsers:
            self.browsers[listener].cancel()
            del self.browsers[listener]

    def remove_all_service_listeners(self) -> None:
        """Removes a listener from the set that is currently listening."""
        for listener in list(self.browsers):
            self.remove_service_listener(listener)

    def register_service(
        self,
        info: ServiceInfo,
        ttl: Optional[int] = None,
        allow_name_change: bool = False,
        cooperating_responders: bool = False,
    ) -> None:
        """Registers service information to the network with a default TTL.
        Zeroconf will then respond to requests for information for that
        service.  The name of the service may be changed if needed to make
        it unique on the network. Additionally multiple cooperating responders
        can register the same service on the network for resilience
        (if you want this behavior set `cooperating_responders` to `True`)."""
        if ttl is not None:
            # ttl argument is used to maintain backward compatibility
            # Setting TTLs via ServiceInfo is preferred
            info.host_ttl = ttl
            info.other_ttl = ttl
        self.check_service(info, allow_name_change, cooperating_responders)
        self.registry.add(info)
        self._broadcast_service(info, _REGISTER_TIME, None)

    def update_service(self, info: ServiceInfo) -> None:
        """Registers service information to the network with a default TTL.
        Zeroconf will then respond to requests for information for that
        service."""

        self.registry.update(info)
        self._broadcast_service(info, _REGISTER_TIME, None)

    def _broadcast_service(self, info: ServiceInfo, interval: int, ttl: Optional[int]) -> None:
        """Send a broadcasts to announce a service at intervals."""
        now = current_time_millis()
        next_time = now
        i = 0
        while i < 3:
            if now < next_time:
                self.wait(next_time - now)
                now = current_time_millis()
                continue

            self.send_service_broadcast(info, ttl)
            i += 1
            next_time += interval

    def send_service_broadcast(self, info: ServiceInfo, ttl: Optional[int]) -> None:
        """Send a broadcast to announce a service."""
        self.send(self.generate_service_broadcast(info, ttl))

    def generate_service_broadcast(self, info: ServiceInfo, ttl: Optional[int]) -> DNSOutgoing:
        """Generate a broadcast to announce a service."""
        out = DNSOutgoing(_FLAGS_QR_RESPONSE | _FLAGS_AA)
        self._add_broadcast_answer(out, info, ttl)
        return out

    def send_service_query(self, info: ServiceInfo) -> None:
        """Send a query to lookup a service."""
        self.send(self.generate_service_query(info))

    def generate_service_query(self, info: ServiceInfo) -> DNSOutgoing:  # pylint: disable=no-self-use
        """Generate a query to lookup a service."""
        out = DNSOutgoing(_FLAGS_QR_QUERY | _FLAGS_AA)
        # https://datatracker.ietf.org/doc/html/rfc6762#section-8.1
        # Because of the mDNS multicast rate-limiting
        # rules, the probes SHOULD be sent as "QU" questions with the unicast-
        # response bit set, to allow a defending host to respond immediately
        # via unicast, instead of potentially having to wait before replying
        # via multicast.
        #
        # _CLASS_UNIQUE is the "QU" bit
        out.add_question(DNSQuestion(info.type, _TYPE_PTR, _CLASS_IN | _CLASS_UNIQUE))
        out.add_authorative_answer(info.dns_pointer(created=current_time_millis()))
        return out

    def _add_broadcast_answer(  # pylint: disable=no-self-use
        self, out: DNSOutgoing, info: ServiceInfo, override_ttl: Optional[int]
    ) -> None:
        """Add answers to broadcast a service."""
        now = current_time_millis()
        other_ttl = info.other_ttl if override_ttl is None else override_ttl
        host_ttl = info.host_ttl if override_ttl is None else override_ttl
        out.add_answer_at_time(info.dns_pointer(override_ttl=other_ttl, created=now), 0)
        out.add_answer_at_time(info.dns_service(override_ttl=host_ttl, created=now), 0)
        out.add_answer_at_time(info.dns_text(override_ttl=other_ttl, created=now), 0)
        for dns_address in info.dns_addresses(override_ttl=host_ttl, created=now):
            out.add_answer_at_time(dns_address, 0)

    def unregister_service(self, info: ServiceInfo) -> None:
        """Unregister a service."""
        self.registry.remove(info)
        self._broadcast_service(info, _UNREGISTER_TIME, 0)

    def generate_unregister_all_services(self) -> Optional[DNSOutgoing]:
        """Generate a DNSOutgoing goodbye for all services and remove them from the registry."""
        service_infos = self.registry.get_service_infos()
        if not service_infos:
            return None
        out = DNSOutgoing(_FLAGS_QR_RESPONSE | _FLAGS_AA)
        for info in service_infos:
            self._add_broadcast_answer(out, info, 0)
        self.registry.remove(service_infos)
        return out

    def unregister_all_services(self) -> None:
        """Unregister all registered services."""
        # Send Goodbye packets https://datatracker.ietf.org/doc/html/rfc6762#section-10.1
        out = self.generate_unregister_all_services()
        if not out:
            return
        now = current_time_millis()
        next_time = now
        i = 0
        while i < 3:
            if now < next_time:
                self.wait(next_time - now)
                now = current_time_millis()
                continue
            self.send(out)
            i += 1
            next_time += _UNREGISTER_TIME

    def check_service(
        self, info: ServiceInfo, allow_name_change: bool, cooperating_responders: bool = False
    ) -> None:
        """Checks the network for a unique service name, modifying the
        ServiceInfo passed in if it is not unique."""
        instance_name = instance_name_from_service_info(info)
        if cooperating_responders:
            return
        next_instance_number = 2
        next_time = now = current_time_millis()
        i = 0
        while i < 3:
            # check for a name conflict
            while self.cache.current_entry_with_name_and_alias(info.type, info.name):
                if not allow_name_change:
                    raise NonUniqueNameException

                # change the name and look for a conflict
                info.name = '%s-%s.%s' % (instance_name, next_instance_number, info.type)
                next_instance_number += 1
                service_type_name(info.name)
                next_time = now
                i = 0

            if now < next_time:
                self.wait(next_time - now)
                now = current_time_millis()
                continue

            self.send_service_query(info)
            i += 1
            next_time += _CHECK_TIME

    def add_listener(
        self, listener: RecordUpdateListener, question: Optional[Union[DNSQuestion, List[DNSQuestion]]]
    ) -> None:
        """Adds a listener for a given question.  The listener will have
        its update_record method called when information is available to
        answer the question(s).

        This function is threadsafe
        """
        assert self.loop is not None
        self.loop.call_soon_threadsafe(self.record_manager.async_add_listener, listener, question)

    def remove_listener(self, listener: RecordUpdateListener) -> None:
        """Removes a listener.

        This function is threadsafe
        """
        assert self.loop is not None
        self.loop.call_soon_threadsafe(self.record_manager.async_remove_listener, listener)

    def async_add_listener(
        self, listener: RecordUpdateListener, question: Optional[Union[DNSQuestion, List[DNSQuestion]]]
    ) -> None:
        """Adds a listener for a given question.  The listener will have
        its update_record method called when information is available to
        answer the question(s).

        This function is not threadsafe and must be called in the eventloop.
        """
        self.record_manager.async_add_listener(listener, question)

    def async_remove_listener(self, listener: RecordUpdateListener) -> None:
        """Removes a listener.

        This function is not threadsafe and must be called in the eventloop.
        """
        self.record_manager.async_remove_listener(listener)

    def handle_response(self, msg: DNSIncoming) -> None:
        """Deal with incoming response packets.  All answers
        are held in the cache, and listeners are notified."""
        self.record_manager.async_updates_from_response(msg)

    def handle_query(self, msg: DNSIncoming, addr: str, port: int) -> None:
        """Deal with incoming query packets.  Provides a response if
        possible."""
        if not msg.truncated:
            self._respond_query(msg, addr, port)
            return

        deferred = self._deferred.setdefault(addr, [])
        # If we get the same packet on another iterface we ignore it
        for incoming in reversed(deferred):
            if incoming.data == msg.data:
                return
        deferred.append(msg)
        delay = millis_to_seconds(random.randint(*_TC_DELAY_RANDOM_INTERVAL))
        assert self.loop is not None
        if addr in self._timers:
            self._timers.pop(addr).cancel()
        self._timers[addr] = self.loop.call_later(delay, self._respond_query, None, addr, port)

    def _respond_query(self, msg: Optional[DNSIncoming], addr: str, port: int) -> None:
        """Respond to a query and reassemble any truncated deferred packets."""
        if addr in self._timers:
            self._timers.pop(addr).cancel()
        packets = self._deferred.pop(addr, [])
        if msg:
            packets.append(msg)

        unicast_out, multicast_out = self.query_handler.async_response(packets, addr, port)
        if unicast_out:
            self.async_send(unicast_out, addr, port)
        if multicast_out:
            self.async_send(multicast_out, None, _MDNS_PORT)

    def send(self, out: DNSOutgoing, addr: Optional[str] = None, port: int = _MDNS_PORT) -> None:
        """Sends an outgoing packet threadsafe."""
        assert self.loop is not None
        self.loop.call_soon_threadsafe(self.async_send, out, addr, port)

    def async_send(self, out: DNSOutgoing, addr: Optional[str] = None, port: int = _MDNS_PORT) -> None:
        """Sends an outgoing packet."""
        for packet_num, packet in enumerate(out.packets()):
            if len(packet) > _MAX_MSG_ABSOLUTE:
                self.log_warning_once("Dropping %r over-sized packet (%d bytes) %r", out, len(packet), packet)
                return
            log.debug(
                'Sending to (%s, %d) (%d bytes #%d) %r as %r...',
                addr,
                port,
                len(packet),
                packet_num + 1,
                out,
                packet,
            )
            for transport in self.engine.senders:
                if self._GLOBAL_DONE:
                    return
                s = transport.get_extra_info('socket')
                try:
                    if addr is None:
                        real_addr = _MDNS_ADDR6 if s.family == socket.AF_INET6 else _MDNS_ADDR
                    elif not can_send_to(s, addr):
                        continue
                    else:
                        real_addr = addr
                    transport.sendto(packet, (real_addr, port or _MDNS_PORT))
                except OSError as exc:
                    if exc.errno == errno.ENETUNREACH and s.family == socket.AF_INET6:
                        # with IPv6 we don't have a reliable way to determine if an interface actually has
                        # IPV6 support, so we have to try and ignore errors.
                        continue
                    # on send errors, log the exception and keep going
                    self.log_exception_warning('Error sending through socket %d', s.fileno())
                except Exception:  # pylint: disable=broad-except  # TODO stop catching all Exceptions
                    # on send errors, log the exception and keep going
                    self.log_exception_warning('Error sending through socket %d', s.fileno())

    def _close(self) -> None:
        """Set global done and remove all service listeners."""
        if self._GLOBAL_DONE:
            return
        self.remove_all_service_listeners()
        self._GLOBAL_DONE = True

    def _shutdown_threads(self) -> None:
        """Shutdown any threads."""
        self.notify_all()
        if not self._loop_thread:
            return
        assert self.loop is not None
        shutdown_loop(self.loop)
        self._loop_thread.join()
        self._loop_thread = None

    def close(self) -> None:
        """Ends the background threads, and prevent this instance from
        servicing further queries.

        This method is idempotent and irreversible.
        """
        self.unregister_all_services()
        self._close()
        self.engine.close()
        self._shutdown_threads()

    async def _async_close(self) -> None:
        """Ends the background threads, and prevent this instance from
        servicing further queries.

        This method is idempotent and irreversible.

        This call only intended to be used by AsyncZeroconf

        Callers are responsible for unregistering all services
        before calling this function
        """
        self._close()
        await self.engine._async_close()  # pylint: disable=protected-access
        self._shutdown_threads()

    def __enter__(self) -> 'Zeroconf':
        return self

    def __exit__(  # pylint: disable=useless-return
        self,
        exc_type: Optional[Type[BaseException]],
        exc_val: Optional[BaseException],
        exc_tb: Optional[TracebackType],
    ) -> Optional[bool]:
        self.close()
        return None<|MERGE_RESOLUTION|>--- conflicted
+++ resolved
@@ -138,11 +138,7 @@
             now = current_time_millis()
             self.zc.question_history.async_expire(now)
             self.zc.record_manager.async_updates(
-<<<<<<< HEAD
-                now, {record: None for record in self.zc.cache.async_expire(now)}
-=======
                 now, [RecordUpdate(record, None) for record in self.zc.cache.async_expire(now)]
->>>>>>> f8dbf32c
             )
             self.zc.record_manager.async_updates_complete()
             await asyncio.sleep(millis_to_seconds(_CACHE_CLEANUP_INTERVAL))
