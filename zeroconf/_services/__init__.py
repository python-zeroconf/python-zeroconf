--- conflicted
+++ resolved
@@ -109,759 +109,4 @@
         At this point the cache will have the new records.
 
         This method will be run in the event loop.
-<<<<<<< HEAD
-        """
-
-
-class _DNSPointerOutgoingBucket:
-    """A DNSOutgoing bucket."""
-
-    def __init__(self, now: float, multicast: bool) -> None:
-        """Create a bucke to wrap a DNSOutgoing."""
-        self.now = now
-        self.out = DNSOutgoing(_FLAGS_QR_QUERY, multicast=multicast)
-        self.bytes = 0
-
-    def add(self, max_compressed_size: int, question: DNSQuestion, answers: Set[DNSPointer]) -> None:
-        """Add a new set of questions and known answers to the outgoing."""
-        self.out.add_question(question)
-        for answer in answers:
-            self.out.add_answer_at_time(answer, self.now)
-        self.bytes += max_compressed_size
-
-
-def _group_ptr_queries_with_known_answers(
-    now: float, multicast: bool, question_with_known_answers: _QuestionWithKnownAnswers
-) -> List[DNSOutgoing]:
-    """Aggregate queries so that as many known answers as possible fit in the same packet
-    without having known answers spill over into the next packet unless the
-    question and known answers are always going to exceed the packet size.
-
-    Some responders do not implement multi-packet known answer suppression
-    so we try to keep all the known answers in the same packet as the
-    questions.
-    """
-    # This is the maximum size the query + known answers can be with name compression.
-    # The actual size of the query + known answers may be a bit smaller since other
-    # parts may be shared when the final DNSOutgoing packets are constructed. The
-    # goal of this algorithm is to quickly bucket the query + known answers without
-    # the overhead of actually constructing the packets.
-    query_by_size: Dict[DNSQuestion, int] = {
-        question: (question.max_size + sum([answer.max_size_compressed for answer in known_answers]))
-        for question, known_answers in question_with_known_answers.items()
-    }
-    max_bucket_size = _MAX_MSG_TYPICAL - _DNS_PACKET_HEADER_LEN
-    query_buckets: List[_DNSPointerOutgoingBucket] = []
-    for question in sorted(
-        query_by_size,
-        key=query_by_size.get,  # type: ignore
-        reverse=True,
-    ):
-        max_compressed_size = query_by_size[question]
-        answers = question_with_known_answers[question]
-        for query_bucket in query_buckets:
-            if query_bucket.bytes + max_compressed_size <= max_bucket_size:
-                query_bucket.add(max_compressed_size, question, answers)
-                break
-        else:
-            # If a single question and known answers won't fit in a packet
-            # we will end up generating multiple packets, but there will never
-            # be multiple questions
-            query_bucket = _DNSPointerOutgoingBucket(now, multicast)
-            query_bucket.add(max_compressed_size, question, answers)
-            query_buckets.append(query_bucket)
-
-    return [query_bucket.out for query_bucket in query_buckets]
-
-
-def generate_service_query(
-    zc: 'Zeroconf', now: float, types_: List[str], multicast: bool = True, include_known_answers: bool = True
-) -> List[DNSOutgoing]:
-    """Generate a service query for sending with zeroconf.send."""
-    questions_with_known_answers: _QuestionWithKnownAnswers = {}
-    for type_ in types_:
-        service_type_name(type_, strict=False)
-        question = DNSQuestion(type_, _TYPE_PTR, _CLASS_IN)
-        if not multicast:
-            question.unicast = True
-        if include_known_answers:
-            known_answers = set(
-                cast(DNSPointer, record)
-                for record in zc.cache.get_all_by_details(type_, _TYPE_PTR, _CLASS_IN)
-                if not record.is_stale(now)
-            )
-        else:
-            known_answers = cast(Set[DNSPointer], set())
-
-        questions_with_known_answers[question] = known_answers
-
-    return _group_ptr_queries_with_known_answers(now, multicast, questions_with_known_answers)
-
-
-def _service_state_changed_from_listener(listener: ServiceListener) -> Callable[..., None]:
-    """Generate a service_state_changed handlers from a listener."""
-
-    def on_change(
-        zeroconf: 'Zeroconf', service_type: str, name: str, state_change: ServiceStateChange
-    ) -> None:
-        assert listener is not None
-        args = (zeroconf, service_type, name)
-        if state_change is ServiceStateChange.Added:
-            listener.add_service(*args)
-        elif state_change is ServiceStateChange.Removed:
-            listener.remove_service(*args)
-        elif state_change is ServiceStateChange.Updated:
-            if hasattr(listener, 'update_service'):
-                listener.update_service(*args)
-            else:
-                warnings.warn(
-                    "%r has no update_service method. Provide one (it can be empty if you "
-                    "don't care about the updates), it'll become mandatory." % (listener,),
-                    FutureWarning,
-                )
-
-    return on_change
-
-
-class _ServiceBrowserBase(RecordUpdateListener):
-    """Base class for ServiceBrowser."""
-
-    def __init__(
-        self,
-        zc: 'Zeroconf',
-        type_: Union[str, list],
-        handlers: Optional[Union['ServiceListener', List[Callable[..., None]]]] = None,
-        listener: Optional['ServiceListener'] = None,
-        addr: Optional[str] = None,
-        port: int = _MDNS_PORT,
-        delay: int = _BROWSER_TIME,
-    ) -> None:
-        """Creates a browser for a specific type"""
-        assert handlers or listener, 'You need to specify at least one handler'
-        self.types: Set[str] = set(type_ if isinstance(type_, list) else [type_])
-        for check_type_ in self.types:
-            # Will generate BadTypeInNameException on a bad name
-            service_type_name(check_type_, strict=False)
-        self.zc = zc
-        self.addr = addr
-        self.port = port
-        self.multicast = self.addr in (None, _MDNS_ADDR, _MDNS_ADDR6)
-        current_time = current_time_millis()
-        self._next_time = {check_type_: current_time for check_type_ in self.types}
-        self._delay = {check_type_: delay for check_type_ in self.types}
-        self._pending_handlers: OrderedDict[Tuple[str, str], ServiceStateChange] = OrderedDict()
-        self._handlers_to_call: OrderedDict[Tuple[str, str], ServiceStateChange] = OrderedDict()
-        self._service_state_changed = Signal()
-
-        self.done = False
-
-        if hasattr(handlers, 'add_service'):
-            listener = cast('ServiceListener', handlers)
-            handlers = None
-
-        handlers = cast(List[Callable[..., None]], handlers or [])
-
-        if listener:
-            handlers.append(_service_state_changed_from_listener(listener))
-
-        for h in handlers:
-            self.service_state_changed.register_handler(h)
-
-    @property
-    def service_state_changed(self) -> SignalRegistrationInterface:
-        return self._service_state_changed.registration_interface
-
-    def _record_matching_type(self, record: DNSRecord) -> Optional[str]:
-        """Return the type if the record matches one of the types we are browsing."""
-        return next((type_ for type_ in self.types if record.name.endswith(type_)), None)
-
-    def _enqueue_callback(
-        self,
-        state_change: ServiceStateChange,
-        type_: str,
-        name: str,
-    ) -> None:
-        # Code to ensure we only do a single update message
-        # Precedence is; Added, Remove, Update
-        key = (name, type_)
-        if (
-            state_change is ServiceStateChange.Added
-            or (
-                state_change is ServiceStateChange.Removed
-                and self._pending_handlers.get(key) != ServiceStateChange.Added
-            )
-            or (state_change is ServiceStateChange.Updated and key not in self._pending_handlers)
-        ):
-            self._pending_handlers[key] = state_change
-
-    def _async_process_record_update(self, now: float, record: DNSRecord) -> None:
-        """Process a single record update from a batch of updates."""
-        expired = record.is_expired(now)
-
-        if isinstance(record, DNSPointer):
-            if record.name not in self.types:
-                return
-            old_record = self.zc.cache.async_get_unique(
-                DNSPointer(record.name, _TYPE_PTR, _CLASS_IN, 0, record.alias)
-            )
-            if old_record is None:
-                self._enqueue_callback(ServiceStateChange.Added, record.name, record.alias)
-            elif expired:
-                self._enqueue_callback(ServiceStateChange.Removed, record.name, record.alias)
-            else:
-                expires = record.get_expiration_time(_EXPIRE_REFRESH_TIME_PERCENT)
-                if expires < self._next_time[record.name]:
-                    self._next_time[record.name] = expires
-            return
-
-        # If its expired or already exists in the cache it cannot be updated.
-        if expired or self.zc.cache.async_get_unique(cast(_UniqueRecordsType, record)):
-            return
-
-        if isinstance(record, DNSAddress):
-            # Iterate through the DNSCache and callback any services that use this address
-            for service in self.zc.cache.async_entries_with_server(record.name):
-                type_ = self._record_matching_type(service)
-                if type_:
-                    self._enqueue_callback(ServiceStateChange.Updated, type_, service.name)
-                    break
-
-            return
-
-        type_ = self._record_matching_type(record)
-        if type_:
-            self._enqueue_callback(ServiceStateChange.Updated, type_, record.name)
-
-    def async_update_records(self, zc: 'Zeroconf', now: float, records: List[DNSRecord]) -> None:
-        """Callback invoked by Zeroconf when new information arrives.
-
-        Updates information required by browser in the Zeroconf cache.
-
-        Ensures that there is are no unecessary duplicates in the list.
-
-        This method will be run in the event loop.
-        """
-        for record in records:
-            self._async_process_record_update(now, record)
-
-    def async_update_records_complete(self) -> None:
-        """Called when a record update has completed for all handlers.
-
-        At this point the cache will have the new records.
-
-        This method will be run in the event loop.
-        """
-        # Cannot use .update here since can fail with
-        # RuntimeError: dictionary changed size during iteration
-        # for threaded ServiceBrowsers
-        while self._pending_handlers:
-            try:
-                (name_type, state_change) = self._pending_handlers.popitem(False)
-            except KeyError:
-                return
-            self._handlers_to_call[name_type] = state_change
-
-    def cancel(self) -> None:
-        """Cancel the browser."""
-        self.done = True
-        self.zc.remove_listener(self)
-
-    def run(self) -> None:
-        """Run the browser."""
-        questions = [DNSQuestion(type_, _TYPE_PTR, _CLASS_IN) for type_ in self.types]
-        self.zc.add_listener(self, questions)
-
-    def generate_ready_queries(self) -> List[DNSOutgoing]:
-        """Generate the service browser query for any type that is due."""
-        now = current_time_millis()
-
-        if min(self._next_time.values()) > now:
-            return []
-
-        ready_types = []
-
-        for type_, due in self._next_time.items():
-            if due > now:
-                continue
-
-            ready_types.append(type_)
-            self._next_time[type_] = now + self._delay[type_]
-            self._delay[type_] = min(_BROWSER_BACKOFF_LIMIT * 1000, self._delay[type_] * 2)
-
-        return generate_service_query(self.zc, now, ready_types, self.multicast)
-
-    def _seconds_to_wait(self) -> Optional[float]:
-        """Returns the number of seconds to wait for the next event."""
-        # If there are handlers to call
-        # we want to process them right away
-        if self._handlers_to_call:
-            return None
-
-        # Wait for the type has the smallest next time
-        next_time = min(self._next_time.values())
-        now = current_time_millis()
-
-        if next_time <= now:
-            return None
-
-        return millis_to_seconds(next_time - now)
-
-
-class ServiceBrowser(_ServiceBrowserBase, threading.Thread):
-    """Used to browse for a service of a specific type.
-
-    The listener object will have its add_service() and
-    remove_service() methods called when this browser
-    discovers changes in the services availability."""
-
-    def __init__(
-        self,
-        zc: 'Zeroconf',
-        type_: Union[str, list],
-        handlers: Optional[Union['ServiceListener', List[Callable[..., None]]]] = None,
-        listener: Optional['ServiceListener'] = None,
-        addr: Optional[str] = None,
-        port: int = _MDNS_PORT,
-        delay: int = _BROWSER_TIME,
-    ) -> None:
-        threading.Thread.__init__(self)
-        super().__init__(zc, type_, handlers=handlers, listener=listener, addr=addr, port=port, delay=delay)
-        self.daemon = True
-        self.start()
-        self.name = "zeroconf-ServiceBrowser-%s-%s" % (
-            '-'.join([type_[:-7] for type_ in self.types]),
-            getattr(self, 'native_id', self.ident),
-        )
-
-    def cancel(self) -> None:
-        """Cancel the browser."""
-        super().cancel()
-        self.join()
-
-    def run(self) -> None:
-        """Run the browser thread."""
-        super().run()
-        while True:
-            timeout = self._seconds_to_wait()
-            if timeout:
-                with self.zc.condition:
-                    # We must check again while holding the condition
-                    # in case the other thread has added to _handlers_to_call
-                    # between when we checked above when we were not
-                    # holding the condition
-                    if not self._handlers_to_call:
-                        self.zc.condition.wait(timeout)
-
-            if self.zc.done or self.done:
-                return
-
-            outs = self.generate_ready_queries()
-            for out in outs:
-                self.zc.send(out, addr=self.addr, port=self.port)
-
-            if not self._handlers_to_call:
-                continue
-
-            (name_type, state_change) = self._handlers_to_call.popitem(False)
-            self._service_state_changed.fire(
-                zeroconf=self.zc,
-                service_type=name_type[1],
-                name=name_type[0],
-                state_change=state_change,
-            )
-
-
-class ServiceInfo(RecordUpdateListener):
-    """Service information.
-
-    Constructor parameters are as follows:
-
-    * `type_`: fully qualified service type name
-    * `name`: fully qualified service name
-    * `port`: port that the service runs on
-    * `weight`: weight of the service
-    * `priority`: priority of the service
-    * `properties`: dictionary of properties (or a bytes object holding the contents of the `text` field).
-      converted to str and then encoded to bytes using UTF-8. Keys with `None` values are converted to
-      value-less attributes.
-    * `server`: fully qualified name for service host (defaults to name)
-    * `host_ttl`: ttl used for A/SRV records
-    * `other_ttl`: ttl used for PTR/TXT records
-    * `addresses` and `parsed_addresses`: List of IP addresses (either as bytes, network byte order,
-      or in parsed form as text; at most one of those parameters can be provided)
-
-    """
-
-    text = b''
-
-    def __init__(
-        self,
-        type_: str,
-        name: str,
-        port: Optional[int] = None,
-        weight: int = 0,
-        priority: int = 0,
-        properties: Union[bytes, Dict] = b'',
-        server: Optional[str] = None,
-        host_ttl: int = _DNS_HOST_TTL,
-        other_ttl: int = _DNS_OTHER_TTL,
-        *,
-        addresses: Optional[List[bytes]] = None,
-        parsed_addresses: Optional[List[str]] = None
-    ) -> None:
-        # Accept both none, or one, but not both.
-        if addresses is not None and parsed_addresses is not None:
-            raise TypeError("addresses and parsed_addresses cannot be provided together")
-        if not type_.endswith(service_type_name(name, strict=False)):
-            raise BadTypeInNameException
-        self.type = type_
-        self._name = name
-        self.key = name.lower()
-        if addresses is not None:
-            self._addresses = addresses
-        elif parsed_addresses is not None:
-            self._addresses = [_encode_address(a) for a in parsed_addresses]
-        else:
-            self._addresses = []
-        # This results in an ugly error when registering, better check now
-        invalid = [a for a in self._addresses if not isinstance(a, bytes) or len(a) not in (4, 16)]
-        if invalid:
-            raise TypeError(
-                'Addresses must be bytes, got %s. Hint: convert string addresses '
-                'with socket.inet_pton' % invalid
-            )
-        self.port = port
-        self.weight = weight
-        self.priority = priority
-        self.server = server if server else name
-        self.server_key = self.server.lower()
-        self._properties: Dict[Union[str, bytes], Optional[Union[str, bytes]]] = {}
-        if isinstance(properties, bytes):
-            self._set_text(properties)
-        else:
-            self._set_properties(properties)
-        self.host_ttl = host_ttl
-        self.other_ttl = other_ttl
-
-    @property
-    def name(self) -> str:
-        """The name of the service."""
-        return self._name
-
-    @name.setter
-    def name(self, name: str) -> None:
-        """Replace the the name and reset the key."""
-        self._name = name
-        self.key = name.lower()
-
-    @property
-    def addresses(self) -> List[bytes]:
-        """IPv4 addresses of this service.
-
-        Only IPv4 addresses are returned for backward compatibility.
-        Use :meth:`addresses_by_version` or :meth:`parsed_addresses` to
-        include IPv6 addresses as well.
-        """
-        return self.addresses_by_version(IPVersion.V4Only)
-
-    @addresses.setter
-    def addresses(self, value: List[bytes]) -> None:
-        """Replace the addresses list.
-
-        This replaces all currently stored addresses, both IPv4 and IPv6.
-        """
-        self._addresses = value
-
-    @property
-    def properties(self) -> Dict:
-        """If properties were set in the constructor this property returns the original dictionary
-        of type `Dict[Union[bytes, str], Any]`.
-
-        If properties are coming from the network, after decoding a TXT record, the keys are always
-        bytes and the values are either bytes, if there was a value, even empty, or `None`, if there
-        was none. No further decoding is attempted. The type returned is `Dict[bytes, Optional[bytes]]`.
-        """
-        return self._properties
-
-    def addresses_by_version(self, version: IPVersion) -> List[bytes]:
-        """List addresses matching IP version."""
-        if version == IPVersion.V4Only:
-            return [addr for addr in self._addresses if not _is_v6_address(addr)]
-        if version == IPVersion.V6Only:
-            return list(filter(_is_v6_address, self._addresses))
-        return self._addresses
-
-    def parsed_addresses(self, version: IPVersion = IPVersion.All) -> List[str]:
-        """List addresses in their parsed string form."""
-        result = self.addresses_by_version(version)
-        return [
-            socket.inet_ntop(socket.AF_INET6 if _is_v6_address(addr) else socket.AF_INET, addr)
-            for addr in result
-        ]
-
-    def _set_properties(self, properties: Dict) -> None:
-        """Sets properties and text of this info from a dictionary"""
-        self._properties = properties
-        list_ = []
-        result = b''
-        for key, value in properties.items():
-            if isinstance(key, str):
-                key = key.encode('utf-8')
-
-            record = key
-            if value is not None:
-                if not isinstance(value, bytes):
-                    value = str(value).encode('utf-8')
-                record += b'=' + value
-            list_.append(record)
-        for item in list_:
-            result = b''.join((result, int2byte(len(item)), item))
-        self.text = result
-
-    def _set_text(self, text: bytes) -> None:
-        """Sets properties and text given a text field"""
-        self.text = text
-        end = len(text)
-        if end == 0:
-            self._properties = {}
-            return
-        result: Dict[Union[str, bytes], Optional[Union[str, bytes]]] = {}
-        index = 0
-        strs = []
-        while index < end:
-            length = text[index]
-            index += 1
-            strs.append(text[index : index + length])
-            index += length
-
-        key: bytes
-        value: Optional[bytes]
-        for s in strs:
-            try:
-                key, value = s.split(b'=', 1)
-            except ValueError:
-                # No equals sign at all
-                key = s
-                value = None
-
-            # Only update non-existent properties
-            if key and result.get(key) is None:
-                result[key] = value
-
-        self._properties = result
-
-    def get_name(self) -> str:
-        """Name accessor"""
-        return self.name[: len(self.name) - len(self.type) - 1]
-
-    def update_record(self, zc: 'Zeroconf', now: float, record: Optional[DNSRecord]) -> None:
-        """Updates service information from a DNS record.
-
-        This method is deprecated and will be removed in a future version.
-        update_records should be implemented instead.
-
-        This method will be run in the event loop.
-        """
-        if record is not None:
-            self._process_records_threadsafe(zc, now, [record])
-
-    def async_update_records(self, zc: 'Zeroconf', now: float, records: List[DNSRecord]) -> None:
-        """Updates service information from a DNS record.
-
-        This method will be run in the event loop.
-        """
-        self._process_records_threadsafe(zc, now, records)
-
-    def _process_records_threadsafe(self, zc: 'Zeroconf', now: float, records: List[DNSRecord]) -> None:
-        """Thread safe record updating."""
-        update_addresses = False
-        for record in records:
-            if isinstance(record, DNSService):
-                update_addresses = True
-            self._process_record_threadsafe(record, now)
-
-        # Only update addresses if the DNSService (.server) has changed
-        if not update_addresses:
-            return
-
-        for record in self._get_address_records_from_cache(zc):
-            self._process_record_threadsafe(record, now)
-
-    def _process_record_threadsafe(self, record: DNSRecord, now: float) -> None:
-        if record.is_expired(now):
-            return
-
-        if isinstance(record, DNSAddress):
-            if record.key == self.server_key and record.address not in self._addresses:
-                self._addresses.append(record.address)
-            return
-
-        if isinstance(record, DNSService):
-            if record.key != self.key:
-                return
-            self.name = record.name
-            self.server = record.server
-            self.server_key = record.server.lower()
-            self.port = record.port
-            self.weight = record.weight
-            self.priority = record.priority
-            return
-
-        if isinstance(record, DNSText):
-            if record.key == self.key:
-                self._set_text(record.text)
-
-    def dns_addresses(
-        self,
-        override_ttl: Optional[int] = None,
-        version: IPVersion = IPVersion.All,
-        created: Optional[float] = None,
-    ) -> List[DNSAddress]:
-        """Return matching DNSAddress from ServiceInfo."""
-        return [
-            DNSAddress(
-                self.server,
-                _TYPE_AAAA if _is_v6_address(address) else _TYPE_A,
-                _CLASS_IN | _CLASS_UNIQUE,
-                override_ttl if override_ttl is not None else self.host_ttl,
-                address,
-                created,
-            )
-            for address in self.addresses_by_version(version)
-        ]
-
-    def dns_pointer(self, override_ttl: Optional[int] = None, created: Optional[float] = None) -> DNSPointer:
-        """Return DNSPointer from ServiceInfo."""
-        return DNSPointer(
-            self.type,
-            _TYPE_PTR,
-            _CLASS_IN,
-            override_ttl if override_ttl is not None else self.other_ttl,
-            self.name,
-            created,
-        )
-
-    def dns_service(self, override_ttl: Optional[int] = None, created: Optional[float] = None) -> DNSService:
-        """Return DNSService from ServiceInfo."""
-        return DNSService(
-            self.name,
-            _TYPE_SRV,
-            _CLASS_IN | _CLASS_UNIQUE,
-            override_ttl if override_ttl is not None else self.host_ttl,
-            self.priority,
-            self.weight,
-            cast(int, self.port),
-            self.server,
-            created,
-        )
-
-    def dns_text(self, override_ttl: Optional[int] = None, created: Optional[float] = None) -> DNSText:
-        """Return DNSText from ServiceInfo."""
-        return DNSText(
-            self.name,
-            _TYPE_TXT,
-            _CLASS_IN | _CLASS_UNIQUE,
-            override_ttl if override_ttl is not None else self.other_ttl,
-            self.text,
-            created,
-        )
-
-    def _get_address_records_from_cache(self, zc: 'Zeroconf') -> List[DNSRecord]:
-        """Get the address records from the cache."""
-        return [
-            *zc.cache.get_all_by_details(self.server, _TYPE_A, _CLASS_IN),
-            *zc.cache.get_all_by_details(self.server, _TYPE_AAAA, _CLASS_IN),
-        ]
-
-    def load_from_cache(self, zc: 'Zeroconf') -> bool:
-        """Populate the service info from the cache.
-
-        This method is designed to be threadsafe.
-        """
-        now = current_time_millis()
-        record_updates = []
-        cached_srv_record = zc.cache.get_by_details(self.name, _TYPE_SRV, _CLASS_IN)
-        if cached_srv_record:
-            # If there is a srv record, A and AAAA will already
-            # be called and we do not want to do it twice
-            record_updates.append(cached_srv_record)
-        else:
-            record_updates.extend(self._get_address_records_from_cache(zc))
-        cached_txt_record = zc.cache.get_by_details(self.name, _TYPE_TXT, _CLASS_IN)
-        if cached_txt_record:
-            record_updates.append(cached_txt_record)
-        self._process_records_threadsafe(zc, now, record_updates)
-        return self._is_complete
-
-    @property
-    def _is_complete(self) -> bool:
-        """The ServiceInfo has all expected properties."""
-        return not (self.text is None or not self._addresses)
-
-    def request(self, zc: 'Zeroconf', timeout: float) -> bool:
-        """Returns true if the service could be discovered on the
-        network, and updates this object with details discovered.
-        """
-        if self.load_from_cache(zc):
-            return True
-
-        now = current_time_millis()
-        delay = _LISTENER_TIME
-        next_ = now
-        last = now + timeout
-        try:
-            # Do not set a question on the listener to preload from cache
-            # since we just checked it above in load_from_cache
-            zc.add_listener(self, None)
-            while not self._is_complete:
-                if last <= now:
-                    return False
-                if next_ <= now:
-                    out = self.generate_request_query(zc, now)
-                    if not out.questions:
-                        return True
-                    zc.send(out)
-                    next_ = now + delay
-                    delay *= 2
-
-                zc.wait(min(next_, last) - now)
-                now = current_time_millis()
-        finally:
-            zc.remove_listener(self)
-
-        return True
-
-    def generate_request_query(self, zc: 'Zeroconf', now: float) -> DNSOutgoing:
-        """Generate the request query."""
-        out = DNSOutgoing(_FLAGS_QR_QUERY)
-        out.add_question_or_one_cache(zc.cache, now, self.name, _TYPE_SRV, _CLASS_IN)
-        out.add_question_or_one_cache(zc.cache, now, self.name, _TYPE_TXT, _CLASS_IN)
-        out.add_question_or_all_cache(zc.cache, now, self.server, _TYPE_A, _CLASS_IN)
-        out.add_question_or_all_cache(zc.cache, now, self.server, _TYPE_AAAA, _CLASS_IN)
-        return out
-
-    def __eq__(self, other: object) -> bool:
-        """Tests equality of service name"""
-        return isinstance(other, ServiceInfo) and other.name == self.name
-
-    def __repr__(self) -> str:
-        """String representation"""
-        return '%s(%s)' % (
-            type(self).__name__,
-            ', '.join(
-                '%s=%r' % (name, getattr(self, name))
-                for name in (
-                    'type',
-                    'name',
-                    'addresses',
-                    'port',
-                    'weight',
-                    'priority',
-                    'server',
-                    'properties',
-                )
-            ),
-        )
-=======
-        """
->>>>>>> 869c95a5
+        """