""" Multicast DNS Service Discovery for Python, v0.14-wmcbrine
    Copyright 2003 Paul Scott-Murphy, 2014 William McBrine

    This module provides a framework for the use of DNS Service Discovery
    using IP multicast.

    This library is free software; you can redistribute it and/or
    modify it under the terms of the GNU Lesser General Public
    License as published by the Free Software Foundation; either
    version 2.1 of the License, or (at your option) any later version.

    This library is distributed in the hope that it will be useful,
    but WITHOUT ANY WARRANTY; without even the implied warranty of
    MERCHANTABILITY or FITNESS FOR A PARTICULAR PURPOSE. See the GNU
    Lesser General Public License for more details.

    You should have received a copy of the GNU Lesser General Public
    License along with this library; if not, write to the Free Software
    Foundation, Inc., 51 Franklin St, Fifth Floor, Boston, MA 02110-1301
    USA
"""

import asyncio
import socket
from typing import Dict, List, Optional, TYPE_CHECKING, Union, cast

from .._dns import DNSAddress, DNSPointer, DNSQuestionType, DNSRecord, DNSService, DNSText
from .._exceptions import BadTypeInNameException
from .._protocol import DNSOutgoing
from .._updates import RecordUpdate, RecordUpdateListener
from .._utils.aio import get_running_loop
from .._utils.name import service_type_name
from .._utils.net import (
    IPVersion,
    _encode_address,
    _is_v6_address,
)
from .._utils.struct import int2byte
from .._utils.time import current_time_millis
from ..const import (
    _CLASS_IN,
    _CLASS_UNIQUE,
    _DNS_HOST_TTL,
    _DNS_OTHER_TTL,
    _FLAGS_QR_QUERY,
    _LISTENER_TIME,
    _TYPE_A,
    _TYPE_AAAA,
    _TYPE_PTR,
    _TYPE_SRV,
    _TYPE_TXT,
)


if TYPE_CHECKING:
    # https://github.com/PyCQA/pylint/issues/3525
    from .._core import Zeroconf  # pylint: disable=cyclic-import


def instance_name_from_service_info(info: "ServiceInfo") -> str:
    """Calculate the instance name from the ServiceInfo."""
    # This is kind of funky because of the subtype based tests
    # need to make subtypes a first class citizen
    service_name = service_type_name(info.name)
    if not info.type.endswith(service_name):
        raise BadTypeInNameException
    return info.name[: -len(service_name) - 1]


class ServiceInfo(RecordUpdateListener):
    """Service information.

    Constructor parameters are as follows:

    * `type_`: fully qualified service type name
    * `name`: fully qualified service name
    * `port`: port that the service runs on
    * `weight`: weight of the service
    * `priority`: priority of the service
    * `properties`: dictionary of properties (or a bytes object holding the contents of the `text` field).
      converted to str and then encoded to bytes using UTF-8. Keys with `None` values are converted to
      value-less attributes.
    * `server`: fully qualified name for service host (defaults to name)
    * `host_ttl`: ttl used for A/SRV records
    * `other_ttl`: ttl used for PTR/TXT records
    * `addresses` and `parsed_addresses`: List of IP addresses (either as bytes, network byte order,
      or in parsed form as text; at most one of those parameters can be provided)
    """

    text = b''

    def __init__(
        self,
        type_: str,
        name: str,
        port: Optional[int] = None,
        weight: int = 0,
        priority: int = 0,
        properties: Union[bytes, Dict] = b'',
        server: Optional[str] = None,
        host_ttl: int = _DNS_HOST_TTL,
        other_ttl: int = _DNS_OTHER_TTL,
        *,
        addresses: Optional[List[bytes]] = None,
        parsed_addresses: Optional[List[str]] = None,
    ) -> None:
        # Accept both none, or one, but not both.
        if addresses is not None and parsed_addresses is not None:
            raise TypeError("addresses and parsed_addresses cannot be provided together")
        if not type_.endswith(service_type_name(name, strict=False)):
            raise BadTypeInNameException
        self.type = type_
        self._name = name
        self.key = name.lower()
        if addresses is not None:
            self._addresses = addresses
        elif parsed_addresses is not None:
            self._addresses = [_encode_address(a) for a in parsed_addresses]
        else:
            self._addresses = []
        # This results in an ugly error when registering, better check now
        invalid = [a for a in self._addresses if not isinstance(a, bytes) or len(a) not in (4, 16)]
        if invalid:
            raise TypeError(
                'Addresses must be bytes, got %s. Hint: convert string addresses '
                'with socket.inet_pton' % invalid
            )
        self.port = port
        self.weight = weight
        self.priority = priority
        self.server = server if server else name
        self.server_key = self.server.lower()
        self._properties: Dict[Union[str, bytes], Optional[Union[str, bytes]]] = {}
        if isinstance(properties, bytes):
            self._set_text(properties)
        else:
            self._set_properties(properties)
        self.host_ttl = host_ttl
        self.other_ttl = other_ttl

    @property
    def name(self) -> str:
        """The name of the service."""
        return self._name

    @name.setter
    def name(self, name: str) -> None:
        """Replace the the name and reset the key."""
        self._name = name
        self.key = name.lower()

    @property
    def addresses(self) -> List[bytes]:
        """IPv4 addresses of this service.

        Only IPv4 addresses are returned for backward compatibility.
        Use :meth:`addresses_by_version` or :meth:`parsed_addresses` to
        include IPv6 addresses as well.
        """
        return self.addresses_by_version(IPVersion.V4Only)

    @addresses.setter
    def addresses(self, value: List[bytes]) -> None:
        """Replace the addresses list.

        This replaces all currently stored addresses, both IPv4 and IPv6.
        """
        self._addresses = value

    @property
    def properties(self) -> Dict:
        """If properties were set in the constructor this property returns the original dictionary
        of type `Dict[Union[bytes, str], Any]`.

        If properties are coming from the network, after decoding a TXT record, the keys are always
        bytes and the values are either bytes, if there was a value, even empty, or `None`, if there
        was none. No further decoding is attempted. The type returned is `Dict[bytes, Optional[bytes]]`.
        """
        return self._properties

    def addresses_by_version(self, version: IPVersion) -> List[bytes]:
        """List addresses matching IP version."""
        if version == IPVersion.V4Only:
            return [addr for addr in self._addresses if not _is_v6_address(addr)]
        if version == IPVersion.V6Only:
            return list(filter(_is_v6_address, self._addresses))
        return self._addresses

    def parsed_addresses(self, version: IPVersion = IPVersion.All) -> List[str]:
        """List addresses in their parsed string form."""
        result = self.addresses_by_version(version)
        return [
            socket.inet_ntop(socket.AF_INET6 if _is_v6_address(addr) else socket.AF_INET, addr)
            for addr in result
        ]

    def _set_properties(self, properties: Dict) -> None:
        """Sets properties and text of this info from a dictionary"""
        self._properties = properties
        list_ = []
        result = b''
        for key, value in properties.items():
            if isinstance(key, str):
                key = key.encode('utf-8')

            record = key
            if value is not None:
                if not isinstance(value, bytes):
                    value = str(value).encode('utf-8')
                record += b'=' + value
            list_.append(record)
        for item in list_:
            result = b''.join((result, int2byte(len(item)), item))
        self.text = result

    def _set_text(self, text: bytes) -> None:
        """Sets properties and text given a text field"""
        self.text = text
        end = len(text)
        if end == 0:
            self._properties = {}
            return
        result: Dict[Union[str, bytes], Optional[Union[str, bytes]]] = {}
        index = 0
        strs = []
        while index < end:
            length = text[index]
            index += 1
            strs.append(text[index : index + length])
            index += length

        key: bytes
        value: Optional[bytes]
        for s in strs:
            try:
                key, value = s.split(b'=', 1)
            except ValueError:
                # No equals sign at all
                key = s
                value = None

            # Only update non-existent properties
            if key and result.get(key) is None:
                result[key] = value

        self._properties = result

    def get_name(self) -> str:
        """Name accessor"""
        return self.name[: len(self.name) - len(self.type) - 1]

    def update_record(self, zc: 'Zeroconf', now: float, record: Optional[DNSRecord]) -> None:
        """Updates service information from a DNS record.

        This method is deprecated and will be removed in a future version.
        update_records should be implemented instead.

        This method will be run in the event loop.
        """
        if record is not None:
<<<<<<< HEAD
            self._process_records_threadsafe(zc, now, {record: None})

    def async_update_records(
        self, zc: 'Zeroconf', now: float, records: Dict[DNSRecord, Optional[DNSRecord]]
    ) -> None:
=======
            self._process_records_threadsafe(zc, now, [RecordUpdate(record, None)])

    def async_update_records(self, zc: 'Zeroconf', now: float, records: List[RecordUpdate]) -> None:
>>>>>>> f8dbf32c
        """Updates service information from a DNS record.

        This method will be run in the event loop.
        """
        self._process_records_threadsafe(zc, now, records)

<<<<<<< HEAD
    def _process_records_threadsafe(
        self, zc: 'Zeroconf', now: float, records: Dict[DNSRecord, Optional[DNSRecord]]
    ) -> None:
=======
    def _process_records_threadsafe(self, zc: 'Zeroconf', now: float, records: List[RecordUpdate]) -> None:
>>>>>>> f8dbf32c
        """Thread safe record updating."""
        update_addresses = False
        for record_update in records:
            if isinstance(record_update[0], DNSService):
                update_addresses = True
            self._process_record_threadsafe(record_update[0], now)

        # Only update addresses if the DNSService (.server) has changed
        if not update_addresses:
            return

        for record in self._get_address_records_from_cache(zc):
            self._process_record_threadsafe(record, now)

    def _process_record_threadsafe(self, record: DNSRecord, now: float) -> None:
        if record.is_expired(now):
            return

        if isinstance(record, DNSAddress):
            if record.key == self.server_key and record.address not in self._addresses:
                self._addresses.append(record.address)
            return

        if isinstance(record, DNSService):
            if record.key != self.key:
                return
            self.name = record.name
            self.server = record.server
            self.server_key = record.server.lower()
            self.port = record.port
            self.weight = record.weight
            self.priority = record.priority
            return

        if isinstance(record, DNSText):
            if record.key == self.key:
                self._set_text(record.text)

    def dns_addresses(
        self,
        override_ttl: Optional[int] = None,
        version: IPVersion = IPVersion.All,
        created: Optional[float] = None,
    ) -> List[DNSAddress]:
        """Return matching DNSAddress from ServiceInfo."""
        return [
            DNSAddress(
                self.server,
                _TYPE_AAAA if _is_v6_address(address) else _TYPE_A,
                _CLASS_IN | _CLASS_UNIQUE,
                override_ttl if override_ttl is not None else self.host_ttl,
                address,
                created,
            )
            for address in self.addresses_by_version(version)
        ]

    def dns_pointer(self, override_ttl: Optional[int] = None, created: Optional[float] = None) -> DNSPointer:
        """Return DNSPointer from ServiceInfo."""
        return DNSPointer(
            self.type,
            _TYPE_PTR,
            _CLASS_IN,
            override_ttl if override_ttl is not None else self.other_ttl,
            self.name,
            created,
        )

    def dns_service(self, override_ttl: Optional[int] = None, created: Optional[float] = None) -> DNSService:
        """Return DNSService from ServiceInfo."""
        return DNSService(
            self.name,
            _TYPE_SRV,
            _CLASS_IN | _CLASS_UNIQUE,
            override_ttl if override_ttl is not None else self.host_ttl,
            self.priority,
            self.weight,
            cast(int, self.port),
            self.server,
            created,
        )

    def dns_text(self, override_ttl: Optional[int] = None, created: Optional[float] = None) -> DNSText:
        """Return DNSText from ServiceInfo."""
        return DNSText(
            self.name,
            _TYPE_TXT,
            _CLASS_IN | _CLASS_UNIQUE,
            override_ttl if override_ttl is not None else self.other_ttl,
            self.text,
            created,
        )

    def _get_address_records_from_cache(self, zc: 'Zeroconf') -> List[DNSRecord]:
        """Get the address records from the cache."""
        return [
            *zc.cache.get_all_by_details(self.server, _TYPE_A, _CLASS_IN),
            *zc.cache.get_all_by_details(self.server, _TYPE_AAAA, _CLASS_IN),
        ]

    def load_from_cache(self, zc: 'Zeroconf') -> bool:
        """Populate the service info from the cache.

        This method is designed to be threadsafe.
        """
        now = current_time_millis()
<<<<<<< HEAD
        record_updates: Dict[DNSRecord, Optional[DNSRecord]] = {}
=======
        record_updates: List[RecordUpdate] = []
>>>>>>> f8dbf32c
        cached_srv_record = zc.cache.get_by_details(self.name, _TYPE_SRV, _CLASS_IN)
        if cached_srv_record:
            # If there is a srv record, A and AAAA will already
            # be called and we do not want to do it twice
<<<<<<< HEAD
            record_updates[cached_srv_record] = cached_srv_record
        else:
            for record in self._get_address_records_from_cache(zc):
                record_updates[record] = record
        cached_txt_record = zc.cache.get_by_details(self.name, _TYPE_TXT, _CLASS_IN)
        if cached_txt_record:
            record_updates[cached_txt_record] = cached_txt_record
=======
            record_updates.append(RecordUpdate(cached_srv_record, None))
        else:
            for record in self._get_address_records_from_cache(zc):
                record_updates.append(RecordUpdate(record, None))
        cached_txt_record = zc.cache.get_by_details(self.name, _TYPE_TXT, _CLASS_IN)
        if cached_txt_record:
            record_updates.append(RecordUpdate(cached_txt_record, None))
>>>>>>> f8dbf32c
        self._process_records_threadsafe(zc, now, record_updates)
        return self._is_complete

    @property
    def _is_complete(self) -> bool:
        """The ServiceInfo has all expected properties."""
        return not (self.text is None or not self._addresses)

    def request(
        self, zc: 'Zeroconf', timeout: float, question_type: Optional[DNSQuestionType] = None
    ) -> bool:
        """Returns true if the service could be discovered on the
        network, and updates this object with details discovered.
        """
        assert zc.loop is not None and zc.loop.is_running()
        if zc.loop == get_running_loop():
            raise RuntimeError("Use AsyncServiceInfo.async_request from the event loop")
        return asyncio.run_coroutine_threadsafe(
            self.async_request(zc, timeout, question_type), zc.loop
        ).result()

    async def async_request(
        self, zc: 'Zeroconf', timeout: float, question_type: Optional[DNSQuestionType] = None
    ) -> bool:
        """Returns true if the service could be discovered on the
        network, and updates this object with details discovered.
        """
        if self.load_from_cache(zc):
            return True

        now = current_time_millis()
        delay = _LISTENER_TIME
        next_ = now
        last = now + timeout
        await zc.async_wait_for_start()
        try:
            zc.async_add_listener(self, None)
            while not self._is_complete:
                if last <= now:
                    return False
                if next_ <= now:
                    out = self.generate_request_query(zc, now, question_type)
                    if not out.questions:
                        return self.load_from_cache(zc)
                    zc.async_send(out)
                    next_ = now + delay
                    delay *= 2

                await zc.async_wait(min(next_, last) - now)
                now = current_time_millis()
        finally:
            zc.async_remove_listener(self)

        return True

    def generate_request_query(
        self, zc: 'Zeroconf', now: float, question_type: Optional[DNSQuestionType] = None
    ) -> DNSOutgoing:
        """Generate the request query."""
        out = DNSOutgoing(_FLAGS_QR_QUERY)
        out.add_question_or_one_cache(zc.cache, now, self.name, _TYPE_SRV, _CLASS_IN)
        out.add_question_or_one_cache(zc.cache, now, self.name, _TYPE_TXT, _CLASS_IN)
        out.add_question_or_all_cache(zc.cache, now, self.server, _TYPE_A, _CLASS_IN)
        out.add_question_or_all_cache(zc.cache, now, self.server, _TYPE_AAAA, _CLASS_IN)
        if question_type == DNSQuestionType.QU:
            for question in out.questions:
                question.unicast = True
        return out

    def __eq__(self, other: object) -> bool:
        """Tests equality of service name"""
        return isinstance(other, ServiceInfo) and other.name == self.name

    def __repr__(self) -> str:
        """String representation"""
        return '%s(%s)' % (
            type(self).__name__,
            ', '.join(
                '%s=%r' % (name, getattr(self, name))
                for name in (
                    'type',
                    'name',
                    'addresses',
                    'port',
                    'weight',
                    'priority',
                    'server',
                    'properties',
                )
            ),
        )<|MERGE_RESOLUTION|>--- conflicted
+++ resolved
@@ -258,30 +258,16 @@
         This method will be run in the event loop.
         """
         if record is not None:
-<<<<<<< HEAD
-            self._process_records_threadsafe(zc, now, {record: None})
-
-    def async_update_records(
-        self, zc: 'Zeroconf', now: float, records: Dict[DNSRecord, Optional[DNSRecord]]
-    ) -> None:
-=======
             self._process_records_threadsafe(zc, now, [RecordUpdate(record, None)])
 
     def async_update_records(self, zc: 'Zeroconf', now: float, records: List[RecordUpdate]) -> None:
->>>>>>> f8dbf32c
         """Updates service information from a DNS record.
 
         This method will be run in the event loop.
         """
         self._process_records_threadsafe(zc, now, records)
 
-<<<<<<< HEAD
-    def _process_records_threadsafe(
-        self, zc: 'Zeroconf', now: float, records: Dict[DNSRecord, Optional[DNSRecord]]
-    ) -> None:
-=======
     def _process_records_threadsafe(self, zc: 'Zeroconf', now: float, records: List[RecordUpdate]) -> None:
->>>>>>> f8dbf32c
         """Thread safe record updating."""
         update_addresses = False
         for record_update in records:
@@ -388,24 +374,11 @@
         This method is designed to be threadsafe.
         """
         now = current_time_millis()
-<<<<<<< HEAD
-        record_updates: Dict[DNSRecord, Optional[DNSRecord]] = {}
-=======
         record_updates: List[RecordUpdate] = []
->>>>>>> f8dbf32c
         cached_srv_record = zc.cache.get_by_details(self.name, _TYPE_SRV, _CLASS_IN)
         if cached_srv_record:
             # If there is a srv record, A and AAAA will already
             # be called and we do not want to do it twice
-<<<<<<< HEAD
-            record_updates[cached_srv_record] = cached_srv_record
-        else:
-            for record in self._get_address_records_from_cache(zc):
-                record_updates[record] = record
-        cached_txt_record = zc.cache.get_by_details(self.name, _TYPE_TXT, _CLASS_IN)
-        if cached_txt_record:
-            record_updates[cached_txt_record] = cached_txt_record
-=======
             record_updates.append(RecordUpdate(cached_srv_record, None))
         else:
             for record in self._get_address_records_from_cache(zc):
@@ -413,7 +386,6 @@
         cached_txt_record = zc.cache.get_by_details(self.name, _TYPE_TXT, _CLASS_IN)
         if cached_txt_record:
             record_updates.append(RecordUpdate(cached_txt_record, None))
->>>>>>> f8dbf32c
         self._process_records_threadsafe(zc, now, record_updates)
         return self._is_complete
 
