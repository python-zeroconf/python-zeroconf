""" Multicast DNS Service Discovery for Python, v0.14-wmcbrine
    Copyright 2003 Paul Scott-Murphy, 2014 William McBrine

    This module provides a framework for the use of DNS Service Discovery
    using IP multicast.

    This library is free software; you can redistribute it and/or
    modify it under the terms of the GNU Lesser General Public
    License as published by the Free Software Foundation; either
    version 2.1 of the License, or (at your option) any later version.

    This library is distributed in the hope that it will be useful,
    but WITHOUT ANY WARRANTY; without even the implied warranty of
    MERCHANTABILITY or FITNESS FOR A PARTICULAR PURPOSE. See the GNU
    Lesser General Public License for more details.

    You should have received a copy of the GNU Lesser General Public
    License along with this library; if not, write to the Free Software
    Foundation, Inc., 51 Franklin St, Fifth Floor, Boston, MA 02110-1301
    USA
"""

import asyncio
import contextlib
import queue
import random
import threading
import warnings
from collections import OrderedDict
from typing import Callable, Dict, List, Optional, Set, TYPE_CHECKING, Tuple, Union, cast

from .._cache import _UniqueRecordsType
from .._dns import DNSAddress, DNSPointer, DNSQuestion, DNSQuestionType, DNSRecord
from .._logger import log
from .._protocol import DNSOutgoing
from .._services import (
    RecordUpdateListener,
    ServiceListener,
    ServiceStateChange,
    Signal,
    SignalRegistrationInterface,
)
from .._utils.aio import get_best_available_queue
from .._utils.name import service_type_name
from .._utils.time import current_time_millis, millis_to_seconds
from ..const import (
    _BROWSER_BACKOFF_LIMIT,
    _BROWSER_TIME,
    _CLASS_IN,
    _DNS_PACKET_HEADER_LEN,
    _EXPIRE_REFRESH_TIME_PERCENT,
    _FLAGS_QR_QUERY,
    _MAX_MSG_TYPICAL,
    _MDNS_ADDR,
    _MDNS_ADDR6,
    _MDNS_PORT,
    _TYPE_PTR,
)

# https://datatracker.ietf.org/doc/html/rfc6762#section-5.2
_FIRST_QUERY_DELAY_RANDOM_INTERVAL = (20, 120)  # ms

if TYPE_CHECKING:
    # https://github.com/PyCQA/pylint/issues/3525
    from .._core import Zeroconf  # pylint: disable=cyclic-import


_QuestionWithKnownAnswers = Dict[DNSQuestion, Set[DNSPointer]]


class _DNSPointerOutgoingBucket:
    """A DNSOutgoing bucket."""

    def __init__(self, now: float, multicast: bool) -> None:
        """Create a bucke to wrap a DNSOutgoing."""
        self.now = now
        self.out = DNSOutgoing(_FLAGS_QR_QUERY, multicast=multicast)
        self.bytes = 0

    def add(self, max_compressed_size: int, question: DNSQuestion, answers: Set[DNSPointer]) -> None:
        """Add a new set of questions and known answers to the outgoing."""
        self.out.add_question(question)
        for answer in answers:
            self.out.add_answer_at_time(answer, self.now)
        self.bytes += max_compressed_size


def _group_ptr_queries_with_known_answers(
    now: float, multicast: bool, question_with_known_answers: _QuestionWithKnownAnswers
) -> List[DNSOutgoing]:
    """Aggregate queries so that as many known answers as possible fit in the same packet
    without having known answers spill over into the next packet unless the
    question and known answers are always going to exceed the packet size.

    Some responders do not implement multi-packet known answer suppression
    so we try to keep all the known answers in the same packet as the
    questions.
    """
    # This is the maximum size the query + known answers can be with name compression.
    # The actual size of the query + known answers may be a bit smaller since other
    # parts may be shared when the final DNSOutgoing packets are constructed. The
    # goal of this algorithm is to quickly bucket the query + known answers without
    # the overhead of actually constructing the packets.
    query_by_size: Dict[DNSQuestion, int] = {
        question: (question.max_size + sum([answer.max_size_compressed for answer in known_answers]))
        for question, known_answers in question_with_known_answers.items()
    }
    max_bucket_size = _MAX_MSG_TYPICAL - _DNS_PACKET_HEADER_LEN
    query_buckets: List[_DNSPointerOutgoingBucket] = []
    for question in sorted(
        query_by_size,
        key=query_by_size.get,  # type: ignore
        reverse=True,
    ):
        max_compressed_size = query_by_size[question]
        answers = question_with_known_answers[question]
        for query_bucket in query_buckets:
            if query_bucket.bytes + max_compressed_size <= max_bucket_size:
                query_bucket.add(max_compressed_size, question, answers)
                break
        else:
            # If a single question and known answers won't fit in a packet
            # we will end up generating multiple packets, but there will never
            # be multiple questions
            query_bucket = _DNSPointerOutgoingBucket(now, multicast)
            query_bucket.add(max_compressed_size, question, answers)
            query_buckets.append(query_bucket)

    return [query_bucket.out for query_bucket in query_buckets]


def generate_service_query(
<<<<<<< HEAD
    zc: 'Zeroconf', now: float, types_: List[str], multicast: bool = True, include_known_answers: bool = True
=======
    zc: 'Zeroconf',
    now: float,
    types_: List[str],
    multicast: bool = True,
    question_type: Optional[DNSQuestionType] = None,
>>>>>>> 135983cb
) -> List[DNSOutgoing]:
    """Generate a service query for sending with zeroconf.send."""
    questions_with_known_answers: _QuestionWithKnownAnswers = {}
    qu_question = not multicast if question_type is None else question_type == DNSQuestionType.QU
    for type_ in types_:
        service_type_name(type_, strict=False)
        question = DNSQuestion(type_, _TYPE_PTR, _CLASS_IN)
<<<<<<< HEAD
        if not multicast:
            question.unicast = True
        if include_known_answers:
            known_answers = set(
                cast(DNSPointer, record)
                for record in zc.cache.get_all_by_details(type_, _TYPE_PTR, _CLASS_IN)
                if not record.is_stale(now)
            )
        else:
            known_answers = cast(Set[DNSPointer], set())

=======
        question.unicast = qu_question
        known_answers = set(
            cast(DNSPointer, record)
            for record in zc.cache.get_all_by_details(type_, _TYPE_PTR, _CLASS_IN)
            if not record.is_stale(now)
        )
        if multicast and zc.question_history.suppresses(question, now, cast(Set[DNSRecord], known_answers)):
            log.debug("Asking %s was suppressed by the question history", question)
            continue
>>>>>>> 135983cb
        questions_with_known_answers[question] = known_answers

    return _group_ptr_queries_with_known_answers(now, multicast, questions_with_known_answers)


def _service_state_changed_from_listener(listener: ServiceListener) -> Callable[..., None]:
    """Generate a service_state_changed handlers from a listener."""

    def on_change(
        zeroconf: 'Zeroconf', service_type: str, name: str, state_change: ServiceStateChange
    ) -> None:
        assert listener is not None
        args = (zeroconf, service_type, name)
        if state_change is ServiceStateChange.Added:
            listener.add_service(*args)
        elif state_change is ServiceStateChange.Removed:
            listener.remove_service(*args)
        elif state_change is ServiceStateChange.Updated:
            if hasattr(listener, 'update_service'):
                listener.update_service(*args)
            else:
                warnings.warn(
                    "%r has no update_service method. Provide one (it can be empty if you "
                    "don't care about the updates), it'll become mandatory." % (listener,),
                    FutureWarning,
                )

    return on_change


class _ServiceBrowserBase(RecordUpdateListener):
    """Base class for ServiceBrowser."""

    def __init__(
        self,
        zc: 'Zeroconf',
        type_: Union[str, list],
        handlers: Optional[Union[ServiceListener, List[Callable[..., None]]]] = None,
        listener: Optional[ServiceListener] = None,
        addr: Optional[str] = None,
        port: int = _MDNS_PORT,
        delay: int = _BROWSER_TIME,
        question_type: Optional[DNSQuestionType] = None,
    ) -> None:
        """Used to browse for a service for specific type(s).

        Constructor parameters are as follows:

        * `zc`: A Zeroconf instance
        * `type_`: fully qualified service type name
        * `handler`: ServiceListener or Callable that knows how to process ServiceStateChange events
        * `listener`: ServiceListener
        * `addr`: address to send queries (will default to multicast)
        * `port`: port to send queries (will default to mdns 5353)
        * `delay`: The initial delay between answering questions
        * `question_type`: The type of questions to ask (DNSQuestionType.QM or DNSQuestionType.QU)

        The listener object will have its add_service() and
        remove_service() methods called when this browser
        discovers changes in the services availability.
        """
        assert handlers or listener, 'You need to specify at least one handler'
        self.types: Set[str] = set(type_ if isinstance(type_, list) else [type_])
        for check_type_ in self.types:
            # Will generate BadTypeInNameException on a bad name
            service_type_name(check_type_, strict=False)
        self._browser_task: Optional[asyncio.Task] = None
        self.zc = zc
        self.addr = addr
        self.port = port
        self.multicast = self.addr in (None, _MDNS_ADDR, _MDNS_ADDR6)
        self.question_type = question_type
        self._next_time: Dict[str, float] = {}
        self._delay: Dict[str, float] = {check_type_: delay for check_type_ in self.types}
        self._pending_handlers: OrderedDict[Tuple[str, str], ServiceStateChange] = OrderedDict()
        self._service_state_changed = Signal()
        self.queue: Optional[queue.Queue] = None
        self.done = False

        if hasattr(handlers, 'add_service'):
            listener = cast('ServiceListener', handlers)
            handlers = None

        handlers = cast(List[Callable[..., None]], handlers or [])

        if listener:
            handlers.append(_service_state_changed_from_listener(listener))

        for h in handlers:
            self.service_state_changed.register_handler(h)

    def _setup(self) -> None:
        """Generate the next time and setup listeners.

        Must be called by uses of this base class after they
        have finished setting their properties.
        """
        self._generate_first_next_time()
        self.zc.add_listener(self, [DNSQuestion(type_, _TYPE_PTR, _CLASS_IN) for type_ in self.types])

    def _generate_first_next_time(self) -> None:
        """Generate the initial next query times.

        https://datatracker.ietf.org/doc/html/rfc6762#section-5.2
        To avoid accidental synchronization when, for some reason, multiple
        clients begin querying at exactly the same moment (e.g., because of
        some common external trigger event), a Multicast DNS querier SHOULD
        also delay the first query of the series by a randomly chosen amount
        in the range 20-120 ms.
        """
        delay = millis_to_seconds(random.randint(*_FIRST_QUERY_DELAY_RANDOM_INTERVAL))
        next_time = current_time_millis() + delay
        self._next_time = {check_type_: next_time for check_type_ in self.types}

    @property
    def service_state_changed(self) -> SignalRegistrationInterface:
        return self._service_state_changed.registration_interface

    def _record_matching_type(self, record: DNSRecord) -> Optional[str]:
        """Return the type if the record matches one of the types we are browsing."""
        return next((type_ for type_ in self.types if record.name.endswith(type_)), None)

    def _enqueue_callback(
        self,
        state_change: ServiceStateChange,
        type_: str,
        name: str,
    ) -> None:
        # Code to ensure we only do a single update message
        # Precedence is; Added, Remove, Update
        key = (name, type_)
        if (
            state_change is ServiceStateChange.Added
            or (
                state_change is ServiceStateChange.Removed
                and self._pending_handlers.get(key) != ServiceStateChange.Added
            )
            or (state_change is ServiceStateChange.Updated and key not in self._pending_handlers)
        ):
            self._pending_handlers[key] = state_change

    def _async_process_record_update(self, now: float, record: DNSRecord) -> None:
        """Process a single record update from a batch of updates."""
        expired = record.is_expired(now)

        if isinstance(record, DNSPointer):
            if record.name not in self.types:
                return
            old_record = self.zc.cache.async_get_unique(
                DNSPointer(record.name, _TYPE_PTR, _CLASS_IN, 0, record.alias)
            )
            if old_record is None:
                self._enqueue_callback(ServiceStateChange.Added, record.name, record.alias)
            elif expired:
                self._enqueue_callback(ServiceStateChange.Removed, record.name, record.alias)
            else:
                expires = record.get_expiration_time(_EXPIRE_REFRESH_TIME_PERCENT)
                if expires < self._next_time[record.name]:
                    self._next_time[record.name] = expires
            return

        # If its expired or already exists in the cache it cannot be updated.
        if expired or self.zc.cache.async_get_unique(cast(_UniqueRecordsType, record)):
            return

        if isinstance(record, DNSAddress):
            # Iterate through the DNSCache and callback any services that use this address
            for service in self.zc.cache.async_entries_with_server(record.name):
                type_ = self._record_matching_type(service)
                if type_:
                    self._enqueue_callback(ServiceStateChange.Updated, type_, service.name)
                    break

            return

        type_ = self._record_matching_type(record)
        if type_:
            self._enqueue_callback(ServiceStateChange.Updated, type_, record.name)

    def async_update_records(self, zc: 'Zeroconf', now: float, records: List[DNSRecord]) -> None:
        """Callback invoked by Zeroconf when new information arrives.

        Updates information required by browser in the Zeroconf cache.

        Ensures that there is are no unecessary duplicates in the list.

        This method will be run in the event loop.
        """
        for record in records:
            self._async_process_record_update(now, record)

    def async_update_records_complete(self) -> None:
        """Called when a record update has completed for all handlers.

        At this point the cache will have the new records.

        This method will be run in the event loop.
        """
        while self._pending_handlers:
            event = self._pending_handlers.popitem(False)
            # If there is a queue running (ServiceBrowser)
            # get fired in dedicated thread
            if self.queue:
                self.queue.put(event)
            else:
                self._fire_service_state_changed_event(event)

    def _fire_service_state_changed_event(self, event: Tuple[Tuple[str, str], ServiceStateChange]) -> None:
        """Fire a service state changed event.

        When running with ServiceBrowser, this will happen in the dedicated
        thread.

        When running with AsyncServiceBrowser, this will happen in the event loop.
        """
        name_type, state_change = event
        self._service_state_changed.fire(
            zeroconf=self.zc,
            service_type=name_type[1],
            name=name_type[0],
            state_change=state_change,
        )

    def cancel(self) -> None:
        """Cancel the browser."""
        self.done = True
        self.zc.remove_listener(self)

    def generate_ready_queries(self) -> List[DNSOutgoing]:
        """Generate the service browser query for any type that is due."""
        now = current_time_millis()
        if self._millis_to_wait(current_time_millis()):
            return []

        ready_types = []

        for type_, due in self._next_time.items():
            if due > now:
                continue

            ready_types.append(type_)
            self._next_time[type_] = now + self._delay[type_]
            self._delay[type_] = min(_BROWSER_BACKOFF_LIMIT * 1000, self._delay[type_] * 2)

        return generate_service_query(self.zc, now, ready_types, self.multicast, self.question_type)

    def _millis_to_wait(self, now: float) -> Optional[float]:
        """Returns the number of milliseconds to wait for the next event."""
        # Wait for the type has the smallest next time
        next_time = min(self._next_time.values())
        return None if next_time <= now else next_time - now

    async def async_browser_task(self) -> None:
        """Run the browser task."""
        await self.zc.async_wait_for_start()
        while True:
            timeout = self._millis_to_wait(current_time_millis())
            if timeout:
                await self.zc.async_wait(timeout)

            outs = self.generate_ready_queries()
            for out in outs:
                self.zc.async_send(out, addr=self.addr, port=self.port)

    async def _async_cancel_browser(self) -> None:
        """Cancel the browser."""
        assert self._browser_task is not None
        self._browser_task.cancel()
        browser_task = self._browser_task
        self._browser_task = None
        with contextlib.suppress(asyncio.CancelledError):
            await browser_task


class ServiceBrowser(_ServiceBrowserBase, threading.Thread):
    """Used to browse for a service of a specific type.

    The listener object will have its add_service() and
    remove_service() methods called when this browser
    discovers changes in the services availability."""

    def __init__(
        self,
        zc: 'Zeroconf',
        type_: Union[str, list],
        handlers: Optional[Union[ServiceListener, List[Callable[..., None]]]] = None,
        listener: Optional[ServiceListener] = None,
        addr: Optional[str] = None,
        port: int = _MDNS_PORT,
        delay: int = _BROWSER_TIME,
        question_type: Optional[DNSQuestionType] = None,
    ) -> None:
        assert zc.loop is not None
        if not zc.loop.is_running():
            raise RuntimeError("The event loop is not running")
        threading.Thread.__init__(self)
        super().__init__(zc, type_, handlers, listener, addr, port, delay, question_type)
        # Add the queue before the listener is installed in _setup
        # to ensure that events run in the dedicated thread and do
        # not block the event loop
        self.queue = get_best_available_queue()
        self.daemon = True
        self.start()
        self._setup()
        # Start queries after the listener is installed in _setup
        zc.loop.call_soon_threadsafe(self._async_start_browser)
        self.name = "zeroconf-ServiceBrowser-%s-%s" % (
            '-'.join([type_[:-7] for type_ in self.types]),
            getattr(self, 'native_id', self.ident),
        )

    def _async_start_browser(self) -> None:
        """Start the browser from the event loop."""
        self._browser_task = cast(asyncio.Task, asyncio.ensure_future(self.async_browser_task()))

    def _async_cancel_browser_soon(self) -> None:
        """Cancel the browser from the event loop."""
        if self._browser_task:
            asyncio.ensure_future(self._async_cancel_browser())

    def cancel(self) -> None:
        """Cancel the browser."""
        assert self.zc.loop is not None
        assert self.queue is not None
        self.queue.put(None)
        self.zc.loop.call_soon_threadsafe(self._async_cancel_browser_soon)
        super().cancel()
        self.join()

    def run(self) -> None:
        """Run the browser thread."""
        assert self.queue is not None
        while True:
            event = self.queue.get()
            if event is None:
                return
            self._fire_service_state_changed_event(event)<|MERGE_RESOLUTION|>--- conflicted
+++ resolved
@@ -130,15 +130,11 @@
 
 
 def generate_service_query(
-<<<<<<< HEAD
-    zc: 'Zeroconf', now: float, types_: List[str], multicast: bool = True, include_known_answers: bool = True
-=======
     zc: 'Zeroconf',
     now: float,
     types_: List[str],
     multicast: bool = True,
     question_type: Optional[DNSQuestionType] = None,
->>>>>>> 135983cb
 ) -> List[DNSOutgoing]:
     """Generate a service query for sending with zeroconf.send."""
     questions_with_known_answers: _QuestionWithKnownAnswers = {}
@@ -146,19 +142,6 @@
     for type_ in types_:
         service_type_name(type_, strict=False)
         question = DNSQuestion(type_, _TYPE_PTR, _CLASS_IN)
-<<<<<<< HEAD
-        if not multicast:
-            question.unicast = True
-        if include_known_answers:
-            known_answers = set(
-                cast(DNSPointer, record)
-                for record in zc.cache.get_all_by_details(type_, _TYPE_PTR, _CLASS_IN)
-                if not record.is_stale(now)
-            )
-        else:
-            known_answers = cast(Set[DNSPointer], set())
-
-=======
         question.unicast = qu_question
         known_answers = set(
             cast(DNSPointer, record)
@@ -168,7 +151,6 @@
         if multicast and zc.question_history.suppresses(question, now, cast(Set[DNSRecord], known_answers)):
             log.debug("Asking %s was suppressed by the question history", question)
             continue
->>>>>>> 135983cb
         questions_with_known_answers[question] = known_answers
 
     return _group_ptr_queries_with_known_answers(now, multicast, questions_with_known_answers)
