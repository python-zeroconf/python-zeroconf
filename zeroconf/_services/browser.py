""" Multicast DNS Service Discovery for Python, v0.14-wmcbrine
    Copyright 2003 Paul Scott-Murphy, 2014 William McBrine

    This module provides a framework for the use of DNS Service Discovery
    using IP multicast.

    This library is free software; you can redistribute it and/or
    modify it under the terms of the GNU Lesser General Public
    License as published by the Free Software Foundation; either
    version 2.1 of the License, or (at your option) any later version.

    This library is distributed in the hope that it will be useful,
    but WITHOUT ANY WARRANTY; without even the implied warranty of
    MERCHANTABILITY or FITNESS FOR A PARTICULAR PURPOSE. See the GNU
    Lesser General Public License for more details.

    You should have received a copy of the GNU Lesser General Public
    License along with this library; if not, write to the Free Software
    Foundation, Inc., 51 Franklin St, Fifth Floor, Boston, MA 02110-1301
    USA
"""

import asyncio
import contextlib
import queue
import random
import threading
import warnings
from collections import OrderedDict
from typing import Callable, Dict, List, Optional, Set, TYPE_CHECKING, Tuple, Union, cast

from .._dns import DNSAddress, DNSPointer, DNSQuestion, DNSQuestionType, DNSRecord
from .._logger import log
from .._protocol import DNSOutgoing
from .._services import (
    ServiceListener,
    ServiceStateChange,
    Signal,
    SignalRegistrationInterface,
)
from .._updates import RecordUpdate, RecordUpdateListener
from .._utils.aio import get_best_available_queue
from .._utils.name import service_type_name
from .._utils.time import current_time_millis, millis_to_seconds
from ..const import (
    _BROWSER_BACKOFF_LIMIT,
    _BROWSER_TIME,
    _CLASS_IN,
    _DNS_PACKET_HEADER_LEN,
    _EXPIRE_REFRESH_TIME_PERCENT,
    _FLAGS_QR_QUERY,
    _MAX_MSG_TYPICAL,
    _MDNS_ADDR,
    _MDNS_ADDR6,
    _MDNS_PORT,
    _TYPE_PTR,
)

# https://datatracker.ietf.org/doc/html/rfc6762#section-5.2
_FIRST_QUERY_DELAY_RANDOM_INTERVAL = (20, 120)  # ms

if TYPE_CHECKING:
    # https://github.com/PyCQA/pylint/issues/3525
    from .._core import Zeroconf  # pylint: disable=cyclic-import


_QuestionWithKnownAnswers = Dict[DNSQuestion, Set[DNSPointer]]


class _DNSPointerOutgoingBucket:
    """A DNSOutgoing bucket."""

    def __init__(self, now: float, multicast: bool) -> None:
        """Create a bucke to wrap a DNSOutgoing."""
        self.now = now
        self.out = DNSOutgoing(_FLAGS_QR_QUERY, multicast=multicast)
        self.bytes = 0

    def add(self, max_compressed_size: int, question: DNSQuestion, answers: Set[DNSPointer]) -> None:
        """Add a new set of questions and known answers to the outgoing."""
        self.out.add_question(question)
        for answer in answers:
            self.out.add_answer_at_time(answer, self.now)
        self.bytes += max_compressed_size


def _group_ptr_queries_with_known_answers(
    now: float, multicast: bool, question_with_known_answers: _QuestionWithKnownAnswers
) -> List[DNSOutgoing]:
    """Aggregate queries so that as many known answers as possible fit in the same packet
    without having known answers spill over into the next packet unless the
    question and known answers are always going to exceed the packet size.

    Some responders do not implement multi-packet known answer suppression
    so we try to keep all the known answers in the same packet as the
    questions.
    """
    # This is the maximum size the query + known answers can be with name compression.
    # The actual size of the query + known answers may be a bit smaller since other
    # parts may be shared when the final DNSOutgoing packets are constructed. The
    # goal of this algorithm is to quickly bucket the query + known answers without
    # the overhead of actually constructing the packets.
    query_by_size: Dict[DNSQuestion, int] = {
        question: (question.max_size + sum([answer.max_size_compressed for answer in known_answers]))
        for question, known_answers in question_with_known_answers.items()
    }
    max_bucket_size = _MAX_MSG_TYPICAL - _DNS_PACKET_HEADER_LEN
    query_buckets: List[_DNSPointerOutgoingBucket] = []
    for question in sorted(
        query_by_size,
        key=query_by_size.get,  # type: ignore
        reverse=True,
    ):
        max_compressed_size = query_by_size[question]
        answers = question_with_known_answers[question]
        for query_bucket in query_buckets:
            if query_bucket.bytes + max_compressed_size <= max_bucket_size:
                query_bucket.add(max_compressed_size, question, answers)
                break
        else:
            # If a single question and known answers won't fit in a packet
            # we will end up generating multiple packets, but there will never
            # be multiple questions
            query_bucket = _DNSPointerOutgoingBucket(now, multicast)
            query_bucket.add(max_compressed_size, question, answers)
            query_buckets.append(query_bucket)

    return [query_bucket.out for query_bucket in query_buckets]


def generate_service_query(
    zc: 'Zeroconf',
    now: float,
    types_: List[str],
    multicast: bool = True,
    question_type: Optional[DNSQuestionType] = None,
) -> List[DNSOutgoing]:
    """Generate a service query for sending with zeroconf.send."""
    questions_with_known_answers: _QuestionWithKnownAnswers = {}
    qu_question = not multicast if question_type is None else question_type == DNSQuestionType.QU
    for type_ in types_:
        question = DNSQuestion(type_, _TYPE_PTR, _CLASS_IN)
        question.unicast = qu_question
        known_answers = set(
            cast(DNSPointer, record)
            for record in zc.cache.get_all_by_details(type_, _TYPE_PTR, _CLASS_IN)
            if not record.is_stale(now)
        )
        if multicast and zc.question_history.suppresses(question, now, cast(Set[DNSRecord], known_answers)):
            log.debug("Asking %s was suppressed by the question history", question)
            continue
        questions_with_known_answers[question] = known_answers
        zc.question_history.add_question_at_time(question, now, cast(Set[DNSRecord], known_answers))

    return _group_ptr_queries_with_known_answers(now, multicast, questions_with_known_answers)


def _service_state_changed_from_listener(listener: ServiceListener) -> Callable[..., None]:
    """Generate a service_state_changed handlers from a listener."""

    def on_change(
        zeroconf: 'Zeroconf', service_type: str, name: str, state_change: ServiceStateChange
    ) -> None:
        assert listener is not None
        args = (zeroconf, service_type, name)
        if state_change is ServiceStateChange.Added:
            listener.add_service(*args)
        elif state_change is ServiceStateChange.Removed:
            listener.remove_service(*args)
        elif state_change is ServiceStateChange.Updated:
            if hasattr(listener, 'update_service'):
                listener.update_service(*args)
            else:
                warnings.warn(
                    "%r has no update_service method. Provide one (it can be empty if you "
                    "don't care about the updates), it'll become mandatory." % (listener,),
                    FutureWarning,
                )

    return on_change


class _ServiceBrowserBase(RecordUpdateListener):
    """Base class for ServiceBrowser."""

    def __init__(
        self,
        zc: 'Zeroconf',
        type_: Union[str, list],
        handlers: Optional[Union[ServiceListener, List[Callable[..., None]]]] = None,
        listener: Optional[ServiceListener] = None,
        addr: Optional[str] = None,
        port: int = _MDNS_PORT,
        delay: int = _BROWSER_TIME,
        question_type: Optional[DNSQuestionType] = None,
    ) -> None:
        """Used to browse for a service for specific type(s).

        Constructor parameters are as follows:

        * `zc`: A Zeroconf instance
        * `type_`: fully qualified service type name
        * `handler`: ServiceListener or Callable that knows how to process ServiceStateChange events
        * `listener`: ServiceListener
        * `addr`: address to send queries (will default to multicast)
        * `port`: port to send queries (will default to mdns 5353)
        * `delay`: The initial delay between answering questions
        * `question_type`: The type of questions to ask (DNSQuestionType.QM or DNSQuestionType.QU)

        The listener object will have its add_service() and
        remove_service() methods called when this browser
        discovers changes in the services availability.
        """
        assert handlers or listener, 'You need to specify at least one handler'
        self.types: Set[str] = set(type_ if isinstance(type_, list) else [type_])
        for check_type_ in self.types:
            # Will generate BadTypeInNameException on a bad name
            service_type_name(check_type_, strict=False)
        self._browser_task: Optional[asyncio.Task] = None
        self.zc = zc
        self.addr = addr
        self.port = port
        self.multicast = self.addr in (None, _MDNS_ADDR, _MDNS_ADDR6)
        self.question_type = question_type
        self._next_time: Dict[str, float] = {}
        self._delay: Dict[str, float] = {check_type_: delay for check_type_ in self.types}
        self._pending_handlers: OrderedDict[Tuple[str, str], ServiceStateChange] = OrderedDict()
        self._service_state_changed = Signal()
        self.queue: Optional[queue.Queue] = None
        self.done = False

        if hasattr(handlers, 'add_service'):
            listener = cast('ServiceListener', handlers)
            handlers = None

        handlers = cast(List[Callable[..., None]], handlers or [])

        if listener:
            handlers.append(_service_state_changed_from_listener(listener))

        for h in handlers:
            self.service_state_changed.register_handler(h)

    def _async_start(self) -> None:
        """Generate the next time and setup listeners.

        Must be called by uses of this base class after they
        have finished setting their properties.
        """
        self._generate_first_next_time()
        self.zc.async_add_listener(self, [DNSQuestion(type_, _TYPE_PTR, _CLASS_IN) for type_ in self.types])
        # Only start queries after the listener is installed
        self._browser_task = cast(asyncio.Task, asyncio.ensure_future(self.async_browser_task()))

    def _generate_first_next_time(self) -> None:
        """Generate the initial next query times.

        https://datatracker.ietf.org/doc/html/rfc6762#section-5.2
        To avoid accidental synchronization when, for some reason, multiple
        clients begin querying at exactly the same moment (e.g., because of
        some common external trigger event), a Multicast DNS querier SHOULD
        also delay the first query of the series by a randomly chosen amount
        in the range 20-120 ms.
        """
        delay = millis_to_seconds(random.randint(*_FIRST_QUERY_DELAY_RANDOM_INTERVAL))
        next_time = current_time_millis() + delay
        self._next_time = {check_type_: next_time for check_type_ in self.types}

    @property
    def service_state_changed(self) -> SignalRegistrationInterface:
        return self._service_state_changed.registration_interface

    def _record_matching_type(self, record: DNSRecord) -> Optional[str]:
        """Return the type if the record matches one of the types we are browsing."""
        return next((type_ for type_ in self.types if record.name.endswith(type_)), None)

    def _enqueue_callback(
        self,
        state_change: ServiceStateChange,
        type_: str,
        name: str,
    ) -> None:
        # Code to ensure we only do a single update message
        # Precedence is; Added, Remove, Update
        key = (name, type_)
        if (
            state_change is ServiceStateChange.Added
            or (
                state_change is ServiceStateChange.Removed
                and self._pending_handlers.get(key) != ServiceStateChange.Added
            )
            or (state_change is ServiceStateChange.Updated and key not in self._pending_handlers)
        ):
            self._pending_handlers[key] = state_change

    def _async_process_record_update(
        self, now: float, record: DNSRecord, old_record: Optional[DNSRecord]
    ) -> None:
        """Process a single record update from a batch of updates."""
        expired = record.is_expired(now)

        if isinstance(record, DNSPointer):
            if record.name not in self.types:
                return
            if old_record is None:
                self._enqueue_callback(ServiceStateChange.Added, record.name, record.alias)
            elif expired:
                self._enqueue_callback(ServiceStateChange.Removed, record.name, record.alias)
            else:
                expires = record.get_expiration_time(_EXPIRE_REFRESH_TIME_PERCENT)
                if expires < self._next_time[record.name]:
                    self._next_time[record.name] = expires
            return

        # If its expired or already exists in the cache it cannot be updated.
        if expired or old_record:
            return

        if isinstance(record, DNSAddress):
            # Iterate through the DNSCache and callback any services that use this address
            for service in self.zc.cache.async_entries_with_server(record.name):
                type_ = self._record_matching_type(service)
                if type_:
                    self._enqueue_callback(ServiceStateChange.Updated, type_, service.name)
                    break

            return

        type_ = self._record_matching_type(record)
        if type_:
            self._enqueue_callback(ServiceStateChange.Updated, type_, record.name)

<<<<<<< HEAD
    def async_update_records(
        self, zc: 'Zeroconf', now: float, records: Dict[DNSRecord, Optional[DNSRecord]]
    ) -> None:
=======
    def async_update_records(self, zc: 'Zeroconf', now: float, records: List[RecordUpdate]) -> None:
>>>>>>> f8dbf32c
        """Callback invoked by Zeroconf when new information arrives.

        Updates information required by browser in the Zeroconf cache.

        Ensures that there is are no unecessary duplicates in the list.

        This method will be run in the event loop.
        """
<<<<<<< HEAD
        for record, old_record in records.items():
            self._async_process_record_update(now, record, old_record)
=======
        for record in records:
            self._async_process_record_update(now, record[0], record[1])
>>>>>>> f8dbf32c

    def async_update_records_complete(self) -> None:
        """Called when a record update has completed for all handlers.

        At this point the cache will have the new records.

        This method will be run in the event loop.
        """
        while self._pending_handlers:
            event = self._pending_handlers.popitem(False)
            # If there is a queue running (ServiceBrowser)
            # get fired in dedicated thread
            if self.queue:
                self.queue.put(event)
            else:
                self._fire_service_state_changed_event(event)

    def _fire_service_state_changed_event(self, event: Tuple[Tuple[str, str], ServiceStateChange]) -> None:
        """Fire a service state changed event.

        When running with ServiceBrowser, this will happen in the dedicated
        thread.

        When running with AsyncServiceBrowser, this will happen in the event loop.
        """
        name_type, state_change = event
        self._service_state_changed.fire(
            zeroconf=self.zc,
            service_type=name_type[1],
            name=name_type[0],
            state_change=state_change,
        )

    def _async_cancel(self) -> None:
        """Cancel the browser."""
        self.done = True
        self.zc.async_remove_listener(self)

    def generate_ready_queries(self) -> List[DNSOutgoing]:
        """Generate the service browser query for any type that is due."""
        now = current_time_millis()
        if self._millis_to_wait(current_time_millis()):
            return []

        ready_types = []

        for type_, due in self._next_time.items():
            if due > now:
                continue

            ready_types.append(type_)
            self._next_time[type_] = now + self._delay[type_]
            self._delay[type_] = min(_BROWSER_BACKOFF_LIMIT * 1000, self._delay[type_] * 2)

        return generate_service_query(self.zc, now, ready_types, self.multicast, self.question_type)

    def _millis_to_wait(self, now: float) -> Optional[float]:
        """Returns the number of milliseconds to wait for the next event."""
        # Wait for the type has the smallest next time
        next_time = min(self._next_time.values())
        return None if next_time <= now else next_time - now

    async def async_browser_task(self) -> None:
        """Run the browser task."""
        await self.zc.async_wait_for_start()
        while True:
            timeout = self._millis_to_wait(current_time_millis())
            if timeout:
                await self.zc.async_wait(timeout)

            outs = self.generate_ready_queries()
            for out in outs:
                self.zc.async_send(out, addr=self.addr, port=self.port)

    async def _async_cancel_browser(self) -> None:
        """Cancel the browser."""
        assert self._browser_task is not None
        self._browser_task.cancel()
        browser_task = self._browser_task
        self._browser_task = None
        with contextlib.suppress(asyncio.CancelledError):
            await browser_task


class ServiceBrowser(_ServiceBrowserBase, threading.Thread):
    """Used to browse for a service of a specific type.

    The listener object will have its add_service() and
    remove_service() methods called when this browser
    discovers changes in the services availability."""

    def __init__(
        self,
        zc: 'Zeroconf',
        type_: Union[str, list],
        handlers: Optional[Union[ServiceListener, List[Callable[..., None]]]] = None,
        listener: Optional[ServiceListener] = None,
        addr: Optional[str] = None,
        port: int = _MDNS_PORT,
        delay: int = _BROWSER_TIME,
        question_type: Optional[DNSQuestionType] = None,
    ) -> None:
        assert zc.loop is not None
        if not zc.loop.is_running():
            raise RuntimeError("The event loop is not running")
        threading.Thread.__init__(self)
        super().__init__(zc, type_, handlers, listener, addr, port, delay, question_type)
        # Add the queue before the listener is installed in _setup
        # to ensure that events run in the dedicated thread and do
        # not block the event loop
        self.queue = get_best_available_queue()
        self.daemon = True
        self.start()
        zc.loop.call_soon_threadsafe(self._async_start)
        self.name = "zeroconf-ServiceBrowser-%s-%s" % (
            '-'.join([type_[:-7] for type_ in self.types]),
            getattr(self, 'native_id', self.ident),
        )

    def _async_cancel_soon(self) -> None:
        """Cancel the browser from the event loop."""
        self._async_cancel()
        if self._browser_task:
            asyncio.ensure_future(self._async_cancel_browser())

    def cancel(self) -> None:
        """Cancel the browser."""
        assert self.zc.loop is not None
        assert self.queue is not None
        self.queue.put(None)
        self.zc.loop.call_soon_threadsafe(self._async_cancel_soon)
        self.join()

    def run(self) -> None:
        """Run the browser thread."""
        assert self.queue is not None
        while True:
            event = self.queue.get()
            if event is None:
                return
            self._fire_service_state_changed_event(event)<|MERGE_RESOLUTION|>--- conflicted
+++ resolved
@@ -330,13 +330,7 @@
         if type_:
             self._enqueue_callback(ServiceStateChange.Updated, type_, record.name)
 
-<<<<<<< HEAD
-    def async_update_records(
-        self, zc: 'Zeroconf', now: float, records: Dict[DNSRecord, Optional[DNSRecord]]
-    ) -> None:
-=======
     def async_update_records(self, zc: 'Zeroconf', now: float, records: List[RecordUpdate]) -> None:
->>>>>>> f8dbf32c
         """Callback invoked by Zeroconf when new information arrives.
 
         Updates information required by browser in the Zeroconf cache.
@@ -345,13 +339,8 @@
 
         This method will be run in the event loop.
         """
-<<<<<<< HEAD
-        for record, old_record in records.items():
-            self._async_process_record_update(now, record, old_record)
-=======
         for record in records:
             self._async_process_record_update(now, record[0], record[1])
->>>>>>> f8dbf32c
 
     def async_update_records_complete(self) -> None:
         """Called when a record update has completed for all handlers.
