--- conflicted
+++ resolved
@@ -104,2929 +104,4 @@
 If you need support for Python 2 or Python 3.3-3.4 please use version 19.1
 If you need support for Python 3.5 please use version 0.28.0
     '''
-<<<<<<< HEAD
-    )
-
-log = logging.getLogger(__name__)
-log.addHandler(logging.NullHandler())
-
-if log.level == logging.NOTSET:
-    log.setLevel(logging.WARN)
-
-# Some timing constants
-
-_UNREGISTER_TIME = 125  # ms
-_CHECK_TIME = 175  # ms
-_REGISTER_TIME = 225  # ms
-_LISTENER_TIME = 200  # ms
-_BROWSER_TIME = 1000  # ms
-_BROWSER_BACKOFF_LIMIT = 3600  # s
-
-# Some DNS constants
-
-_MDNS_ADDR = '224.0.0.251'
-_MDNS_ADDR_BYTES = socket.inet_aton(_MDNS_ADDR)
-_MDNS_ADDR6 = 'ff02::fb'
-_MDNS_ADDR6_BYTES = socket.inet_pton(socket.AF_INET6, _MDNS_ADDR6)
-_MDNS_PORT = 5353
-_DNS_PORT = 53
-_DNS_HOST_TTL = 120  # two minute for host records (A, SRV etc) as-per RFC6762
-_DNS_OTHER_TTL = 4500  # 75 minutes for non-host records (PTR, TXT etc) as-per RFC6762
-
-_MAX_MSG_TYPICAL = 1460  # unused
-_MAX_MSG_ABSOLUTE = 8966
-
-_FLAGS_QR_MASK = 0x8000  # query response mask
-_FLAGS_QR_QUERY = 0x0000  # query
-_FLAGS_QR_RESPONSE = 0x8000  # response
-
-_FLAGS_AA = 0x0400  # Authoritative answer
-_FLAGS_TC = 0x0200  # Truncated
-_FLAGS_RD = 0x0100  # Recursion desired
-_FLAGS_RA = 0x8000  # Recursion available
-
-_FLAGS_Z = 0x0040  # Zero
-_FLAGS_AD = 0x0020  # Authentic data
-_FLAGS_CD = 0x0010  # Checking disabled
-
-_CLASS_IN = 1
-_CLASS_CS = 2
-_CLASS_CH = 3
-_CLASS_HS = 4
-_CLASS_NONE = 254
-_CLASS_ANY = 255
-_CLASS_MASK = 0x7FFF
-_CLASS_UNIQUE = 0x8000
-
-_TYPE_A = 1
-_TYPE_NS = 2
-_TYPE_MD = 3
-_TYPE_MF = 4
-_TYPE_CNAME = 5
-_TYPE_SOA = 6
-_TYPE_MB = 7
-_TYPE_MG = 8
-_TYPE_MR = 9
-_TYPE_NULL = 10
-_TYPE_WKS = 11
-_TYPE_PTR = 12
-_TYPE_HINFO = 13
-_TYPE_MINFO = 14
-_TYPE_MX = 15
-_TYPE_TXT = 16
-_TYPE_AAAA = 28
-_TYPE_SRV = 33
-_TYPE_ANY = 255
-
-# Mapping constants to names
-
-_CLASSES = {
-    _CLASS_IN: "in",
-    _CLASS_CS: "cs",
-    _CLASS_CH: "ch",
-    _CLASS_HS: "hs",
-    _CLASS_NONE: "none",
-    _CLASS_ANY: "any",
-}
-
-_TYPES = {
-    _TYPE_A: "a",
-    _TYPE_NS: "ns",
-    _TYPE_MD: "md",
-    _TYPE_MF: "mf",
-    _TYPE_CNAME: "cname",
-    _TYPE_SOA: "soa",
-    _TYPE_MB: "mb",
-    _TYPE_MG: "mg",
-    _TYPE_MR: "mr",
-    _TYPE_NULL: "null",
-    _TYPE_WKS: "wks",
-    _TYPE_PTR: "ptr",
-    _TYPE_HINFO: "hinfo",
-    _TYPE_MINFO: "minfo",
-    _TYPE_MX: "mx",
-    _TYPE_TXT: "txt",
-    _TYPE_AAAA: "quada",
-    _TYPE_SRV: "srv",
-    _TYPE_ANY: "any",
-}
-
-_HAS_A_TO_Z = re.compile(r'[A-Za-z]')
-_HAS_ONLY_A_TO_Z_NUM_HYPHEN = re.compile(r'^[A-Za-z0-9\-]+$')
-_HAS_ONLY_A_TO_Z_NUM_HYPHEN_UNDERSCORE = re.compile(r'^[A-Za-z0-9\-\_]+$')
-_HAS_ASCII_CONTROL_CHARS = re.compile(r'[\x00-\x1f\x7f]')
-
-_EXPIRE_FULL_TIME_PERCENT = 100
-_EXPIRE_STALE_TIME_PERCENT = 50
-_EXPIRE_REFRESH_TIME_PERCENT = 75
-
-_LOCAL_TRAILER = '.local.'
-_TCP_PROTOCOL_LOCAL_TRAILER = '._tcp.local.'
-_NONTCP_PROTOCOL_LOCAL_TRAILER = '._udp.local.'
-
-try:
-    _IPPROTO_IPV6 = socket.IPPROTO_IPV6
-except AttributeError:
-    # Sigh: https://bugs.python.org/issue29515
-    _IPPROTO_IPV6 = 41
-
-int2byte = struct.Struct(">B").pack
-
-
-@enum.unique
-class InterfaceChoice(enum.Enum):
-    Default = 1
-    All = 2
-
-
-InterfacesType = Union[List[Union[str, int, Tuple[Tuple[str, int, int], int]]], InterfaceChoice]
-
-
-@enum.unique
-class ServiceStateChange(enum.Enum):
-    Added = 1
-    Removed = 2
-    Updated = 3
-
-
-@enum.unique
-class IPVersion(enum.Enum):
-    V4Only = 1
-    V6Only = 2
-    All = 3
-
-
-# utility functions
-
-
-def current_time_millis() -> float:
-    """Current system time in milliseconds"""
-    return time.time() * 1000
-
-
-def _is_v6_address(addr: bytes) -> bool:
-    return len(addr) == 16
-
-
-def _encode_address(address: str) -> bytes:
-    is_ipv6 = ':' in address
-    address_family = socket.AF_INET6 if is_ipv6 else socket.AF_INET
-    return socket.inet_pton(address_family, address)
-
-
-def service_type_name(type_: str, *, strict: bool = True) -> str:
-    """
-    Validate a fully qualified service name, instance or subtype. [rfc6763]
-
-    Returns fully qualified service name.
-
-    Domain names used by mDNS-SD take the following forms:
-
-                   <sn> . <_tcp|_udp> . local.
-      <Instance> . <sn> . <_tcp|_udp> . local.
-      <sub>._sub . <sn> . <_tcp|_udp> . local.
-
-    1) must end with 'local.'
-
-      This is true because we are implementing mDNS and since the 'm' means
-      multi-cast, the 'local.' domain is mandatory.
-
-    2) local is preceded with either '_udp.' or '_tcp.' unless
-       strict is False
-
-    3) service name <sn> precedes <_tcp|_udp> unless
-       strict is False
-
-      The rules for Service Names [RFC6335] state that they may be no more
-      than fifteen characters long (not counting the mandatory underscore),
-      consisting of only letters, digits, and hyphens, must begin and end
-      with a letter or digit, must not contain consecutive hyphens, and
-      must contain at least one letter.
-
-    The instance name <Instance> and sub type <sub> may be up to 63 bytes.
-
-    The portion of the Service Instance Name is a user-
-    friendly name consisting of arbitrary Net-Unicode text [RFC5198]. It
-    MUST NOT contain ASCII control characters (byte values 0x00-0x1F and
-    0x7F) [RFC20] but otherwise is allowed to contain any characters,
-    without restriction, including spaces, uppercase, lowercase,
-    punctuation -- including dots -- accented characters, non-Roman text,
-    and anything else that may be represented using Net-Unicode.
-
-    :param type_: Type, SubType or service name to validate
-    :return: fully qualified service name (eg: _http._tcp.local.)
-    """
-
-    if type_.endswith(_TCP_PROTOCOL_LOCAL_TRAILER) or type_.endswith(_NONTCP_PROTOCOL_LOCAL_TRAILER):
-        remaining = type_[: -len(_TCP_PROTOCOL_LOCAL_TRAILER)].split('.')
-        trailer = type_[-len(_TCP_PROTOCOL_LOCAL_TRAILER) :]
-        has_protocol = True
-    elif strict:
-        raise BadTypeInNameException(
-            "Type '%s' must end with '%s' or '%s'"
-            % (type_, _TCP_PROTOCOL_LOCAL_TRAILER, _NONTCP_PROTOCOL_LOCAL_TRAILER)
-        )
-    elif type_.endswith(_LOCAL_TRAILER):
-        remaining = type_[: -len(_LOCAL_TRAILER)].split('.')
-        trailer = type_[-len(_LOCAL_TRAILER) + 1 :]
-        has_protocol = False
-    else:
-        raise BadTypeInNameException("Type '%s' must end with '%s'" % (type_, _LOCAL_TRAILER))
-
-    if strict or has_protocol:
-        service_name = remaining.pop()
-        if not service_name:
-            raise BadTypeInNameException("No Service name found")
-
-        if len(remaining) == 1 and len(remaining[0]) == 0:
-            raise BadTypeInNameException("Type '%s' must not start with '.'" % type_)
-
-        if service_name[0] != '_':
-            raise BadTypeInNameException("Service name (%s) must start with '_'" % service_name)
-
-        test_service_name = service_name[1:]
-
-        if len(test_service_name) > 15:
-            raise BadTypeInNameException("Service name (%s) must be <= 15 bytes" % test_service_name)
-
-        if '--' in test_service_name:
-            raise BadTypeInNameException("Service name (%s) must not contain '--'" % test_service_name)
-
-        if '-' in (test_service_name[0], test_service_name[-1]):
-            raise BadTypeInNameException(
-                "Service name (%s) may not start or end with '-'" % test_service_name
-            )
-
-        if not _HAS_A_TO_Z.search(test_service_name):
-            raise BadTypeInNameException(
-                "Service name (%s) must contain at least one letter (eg: 'A-Z')" % test_service_name
-            )
-
-        allowed_characters_re = (
-            _HAS_ONLY_A_TO_Z_NUM_HYPHEN if strict else _HAS_ONLY_A_TO_Z_NUM_HYPHEN_UNDERSCORE
-        )
-
-        if not allowed_characters_re.search(test_service_name):
-            raise BadTypeInNameException(
-                "Service name (%s) must contain only these characters: "
-                "A-Z, a-z, 0-9, hyphen ('-')%s" % (test_service_name, "" if strict else ", underscore ('_')")
-            )
-    else:
-        service_name = ''
-
-    if remaining and remaining[-1] == '_sub':
-        remaining.pop()
-        if len(remaining) == 0 or len(remaining[0]) == 0:
-            raise BadTypeInNameException("_sub requires a subtype name")
-
-    if len(remaining) > 1:
-        remaining = ['.'.join(remaining)]
-
-    if remaining:
-        length = len(remaining[0].encode('utf-8'))
-        if length > 63:
-            raise BadTypeInNameException("Too long: '%s'" % remaining[0])
-
-        if _HAS_ASCII_CONTROL_CHARS.search(remaining[0]):
-            raise BadTypeInNameException(
-                "Ascii control character 0x00-0x1F and 0x7F illegal in '%s'" % remaining[0]
-            )
-
-    return service_name + trailer
-
-
-def instance_name_from_service_info(info: "ServiceInfo") -> str:
-    """Calculate the instance name from the ServiceInfo."""
-    # This is kind of funky because of the subtype based tests
-    # need to make subtypes a first class citizen
-    service_name = service_type_name(info.name)
-    if not info.type.endswith(service_name):
-        raise BadTypeInNameException
-    return info.name[: -len(service_name) - 1]
-
-
-# Exceptions
-
-
-class Error(Exception):
-    pass
-
-
-class IncomingDecodeError(Error):
-    pass
-
-
-class NonUniqueNameException(Error):
-    pass
-
-
-class NamePartTooLongException(Error):
-    pass
-
-
-class AbstractMethodException(Error):
-    pass
-
-
-class BadTypeInNameException(Error):
-    pass
-
-
-class ServiceNameAlreadyRegistered(Error):
-    pass
-
-
-# implementation classes
-
-
-class QuietLogger:
-    _seen_logs = {}  # type: Dict[str, Union[int, tuple]]
-
-    @classmethod
-    def log_exception_warning(cls, *logger_data: Any) -> None:
-        exc_info = sys.exc_info()
-        exc_str = str(exc_info[1])
-        if exc_str not in cls._seen_logs:
-            # log at warning level the first time this is seen
-            cls._seen_logs[exc_str] = exc_info
-            logger = log.warning
-        else:
-            logger = log.debug
-        logger(*(logger_data or ['Exception occurred']), exc_info=True)
-
-    @classmethod
-    def log_warning_once(cls, *args: Any) -> None:
-        msg_str = args[0]
-        if msg_str not in cls._seen_logs:
-            cls._seen_logs[msg_str] = 0
-            logger = log.warning
-        else:
-            logger = log.debug
-        cls._seen_logs[msg_str] = cast(int, cls._seen_logs[msg_str]) + 1
-        logger(*args)
-
-
-class DNSEntry:
-
-    """A DNS entry"""
-
-    def __init__(self, name: str, type_: int, class_: int) -> None:
-        self.key = name.lower()
-        self.name = name
-        self.type = type_
-        self.class_ = class_ & _CLASS_MASK
-        self.unique = (class_ & _CLASS_UNIQUE) != 0
-
-    def __eq__(self, other: Any) -> bool:
-        """Equality test on key (lowercase name), type, and class"""
-        return (
-            self.key == other.key
-            and self.type == other.type
-            and self.class_ == other.class_
-            and isinstance(other, DNSEntry)
-        )
-
-    def __ne__(self, other: Any) -> bool:
-        """Non-equality test"""
-        return not self.__eq__(other)
-
-    @staticmethod
-    def get_class_(class_: int) -> str:
-        """Class accessor"""
-        return _CLASSES.get(class_, "?(%s)" % class_)
-
-    @staticmethod
-    def get_type(t: int) -> str:
-        """Type accessor"""
-        return _TYPES.get(t, "?(%s)" % t)
-
-    def entry_to_string(self, hdr: str, other: Optional[Union[bytes, str]]) -> str:
-        """String representation with additional information"""
-        result = "%s[%s,%s" % (hdr, self.get_type(self.type), self.get_class_(self.class_))
-        if self.unique:
-            result += "-unique,"
-        else:
-            result += ","
-        result += self.name
-        if other is not None:
-            result += "]=%s" % cast(Any, other)
-        else:
-            result += "]"
-        return result
-
-
-class DNSQuestion(DNSEntry):
-
-    """A DNS question entry"""
-
-    def __init__(self, name: str, type_: int, class_: int) -> None:
-        DNSEntry.__init__(self, name, type_, class_)
-
-    def answered_by(self, rec: 'DNSRecord') -> bool:
-        """Returns true if the question is answered by the record"""
-        return (
-            self.class_ == rec.class_
-            and (self.type == rec.type or self.type == _TYPE_ANY)
-            and self.name == rec.name
-        )
-
-    def __repr__(self) -> str:
-        """String representation"""
-        return DNSEntry.entry_to_string(self, "question", None)
-
-
-class DNSRecord(DNSEntry):
-
-    """A DNS record - like a DNS entry, but has a TTL"""
-
-    # TODO: Switch to just int ttl
-    def __init__(self, name: str, type_: int, class_: int, ttl: Union[float, int]) -> None:
-        DNSEntry.__init__(self, name, type_, class_)
-        self.ttl = ttl
-        self.created = current_time_millis()
-        self._expiration_time = self.get_expiration_time(_EXPIRE_FULL_TIME_PERCENT)
-        self._stale_time = self.get_expiration_time(_EXPIRE_STALE_TIME_PERCENT)
-
-    def __eq__(self, other: Any) -> bool:
-        """Abstract method"""
-        raise AbstractMethodException
-
-    def __ne__(self, other: Any) -> bool:
-        """Non-equality test"""
-        return not self.__eq__(other)
-
-    def suppressed_by(self, msg: 'DNSIncoming') -> bool:
-        """Returns true if any answer in a message can suffice for the
-        information held in this record."""
-        for record in msg.answers:
-            if self.suppressed_by_answer(record):
-                return True
-        return False
-
-    def suppressed_by_answer(self, other: 'DNSRecord') -> bool:
-        """Returns true if another record has same name, type and class,
-        and if its TTL is at least half of this record's."""
-        return self == other and other.ttl > (self.ttl / 2)
-
-    def get_expiration_time(self, percent: int) -> float:
-        """Returns the time at which this record will have expired
-        by a certain percentage."""
-        return self.created + (percent * self.ttl * 10)
-
-    # TODO: Switch to just int here
-    def get_remaining_ttl(self, now: float) -> Union[int, float]:
-        """Returns the remaining TTL in seconds."""
-        return max(0, (self._expiration_time - now) / 1000.0)
-
-    def is_expired(self, now: float) -> bool:
-        """Returns true if this record has expired."""
-        return self._expiration_time <= now
-
-    def is_stale(self, now: float) -> bool:
-        """Returns true if this record is at least half way expired."""
-        return self._stale_time <= now
-
-    def reset_ttl(self, other: 'DNSRecord') -> None:
-        """Sets this record's TTL and created time to that of
-        another record."""
-        self.created = other.created
-        self.ttl = other.ttl
-        self._expiration_time = self.get_expiration_time(_EXPIRE_FULL_TIME_PERCENT)
-        self._stale_time = self.get_expiration_time(_EXPIRE_STALE_TIME_PERCENT)
-
-    def write(self, out: 'DNSOutgoing') -> None:
-        """Abstract method"""
-        raise AbstractMethodException
-
-    def to_string(self, other: Union[bytes, str]) -> str:
-        """String representation with additional information"""
-        arg = "%s/%s,%s" % (self.ttl, int(self.get_remaining_ttl(current_time_millis())), cast(Any, other))
-        return DNSEntry.entry_to_string(self, "record", arg)
-
-
-class DNSAddress(DNSRecord):
-
-    """A DNS address record"""
-
-    def __init__(self, name: str, type_: int, class_: int, ttl: int, address: bytes) -> None:
-        DNSRecord.__init__(self, name, type_, class_, ttl)
-        self.address = address
-
-    def write(self, out: 'DNSOutgoing') -> None:
-        """Used in constructing an outgoing packet"""
-        out.write_string(self.address)
-
-    def __eq__(self, other: Any) -> bool:
-        """Tests equality on address"""
-        return (
-            isinstance(other, DNSAddress) and DNSEntry.__eq__(self, other) and self.address == other.address
-        )
-
-    def __ne__(self, other: Any) -> bool:
-        """Non-equality test"""
-        return not self.__eq__(other)
-
-    def __repr__(self) -> str:
-        """String representation"""
-        try:
-            return self.to_string(
-                socket.inet_ntop(
-                    socket.AF_INET6 if _is_v6_address(self.address) else socket.AF_INET, self.address
-                )
-            )
-        except Exception:  # TODO stop catching all Exceptions
-            return self.to_string(str(self.address))
-
-
-class DNSHinfo(DNSRecord):
-
-    """A DNS host information record"""
-
-    def __init__(self, name: str, type_: int, class_: int, ttl: int, cpu: str, os: str) -> None:
-        DNSRecord.__init__(self, name, type_, class_, ttl)
-        self.cpu = cpu
-        self.os = os
-
-    def write(self, out: 'DNSOutgoing') -> None:
-        """Used in constructing an outgoing packet"""
-        out.write_character_string(self.cpu.encode('utf-8'))
-        out.write_character_string(self.os.encode('utf-8'))
-
-    def __eq__(self, other: Any) -> bool:
-        """Tests equality on cpu and os"""
-        return (
-            isinstance(other, DNSHinfo)
-            and DNSEntry.__eq__(self, other)
-            and self.cpu == other.cpu
-            and self.os == other.os
-        )
-
-    def __ne__(self, other: Any) -> bool:
-        """Non-equality test"""
-        return not self.__eq__(other)
-
-    def __repr__(self) -> str:
-        """String representation"""
-        return self.to_string(self.cpu + " " + self.os)
-
-
-class DNSPointer(DNSRecord):
-
-    """A DNS pointer record"""
-
-    def __init__(self, name: str, type_: int, class_: int, ttl: int, alias: str) -> None:
-        DNSRecord.__init__(self, name, type_, class_, ttl)
-        self.alias = alias
-
-    def write(self, out: 'DNSOutgoing') -> None:
-        """Used in constructing an outgoing packet"""
-        out.write_name(self.alias)
-
-    def __eq__(self, other: Any) -> bool:
-        """Tests equality on alias"""
-        return isinstance(other, DNSPointer) and self.alias == other.alias and DNSEntry.__eq__(self, other)
-
-    def __ne__(self, other: Any) -> bool:
-        """Non-equality test"""
-        return not self.__eq__(other)
-
-    def __repr__(self) -> str:
-        """String representation"""
-        return self.to_string(self.alias)
-
-
-class DNSText(DNSRecord):
-
-    """A DNS text record"""
-
-    def __init__(self, name: str, type_: int, class_: int, ttl: int, text: bytes) -> None:
-        assert isinstance(text, (bytes, type(None)))
-        DNSRecord.__init__(self, name, type_, class_, ttl)
-        self.text = text
-
-    def write(self, out: 'DNSOutgoing') -> None:
-        """Used in constructing an outgoing packet"""
-        out.write_string(self.text)
-
-    def __eq__(self, other: Any) -> bool:
-        """Tests equality on text"""
-        return isinstance(other, DNSText) and self.text == other.text and DNSEntry.__eq__(self, other)
-
-    def __ne__(self, other: Any) -> bool:
-        """Non-equality test"""
-        return not self.__eq__(other)
-
-    def __repr__(self) -> str:
-        """String representation"""
-        if len(self.text) > 10:
-            return self.to_string(self.text[:7]) + "..."
-        else:
-            return self.to_string(self.text)
-
-
-class DNSService(DNSRecord):
-
-    """A DNS service record"""
-
-    def __init__(
-        self,
-        name: str,
-        type_: int,
-        class_: int,
-        ttl: Union[float, int],
-        priority: int,
-        weight: int,
-        port: int,
-        server: str,
-    ) -> None:
-        DNSRecord.__init__(self, name, type_, class_, ttl)
-        self.priority = priority
-        self.weight = weight
-        self.port = port
-        self.server = server
-
-    def write(self, out: 'DNSOutgoing') -> None:
-        """Used in constructing an outgoing packet"""
-        out.write_short(self.priority)
-        out.write_short(self.weight)
-        out.write_short(self.port)
-        out.write_name(self.server)
-
-    def __eq__(self, other: Any) -> bool:
-        """Tests equality on priority, weight, port and server"""
-        return (
-            isinstance(other, DNSService)
-            and self.priority == other.priority
-            and self.weight == other.weight
-            and self.port == other.port
-            and self.server == other.server
-            and DNSEntry.__eq__(self, other)
-        )
-
-    def __ne__(self, other: Any) -> bool:
-        """Non-equality test"""
-        return not self.__eq__(other)
-
-    def __repr__(self) -> str:
-        """String representation"""
-        return self.to_string("%s:%s" % (self.server, self.port))
-
-
-class DNSIncoming(QuietLogger):
-
-    """Object representation of an incoming DNS packet"""
-
-    def __init__(self, data: bytes) -> None:
-        """Constructor from string holding bytes of packet"""
-        self.offset = 0
-        self.data = data
-        self.questions = []  # type: List[DNSQuestion]
-        self.answers = []  # type: List[DNSRecord]
-        self.id = 0
-        self.flags = 0  # type: int
-        self.num_questions = 0
-        self.num_answers = 0
-        self.num_authorities = 0
-        self.num_additionals = 0
-        self.valid = False
-
-        try:
-            self.read_header()
-            self.read_questions()
-            self.read_others()
-            self.valid = True
-
-        except (IndexError, struct.error, IncomingDecodeError):
-            self.log_exception_warning('Choked at offset %d while unpacking %r', self.offset, data)
-
-    def __repr__(self) -> str:
-        return '<DNSIncoming:{%s}>' % ', '.join(
-            [
-                'id=%s' % self.id,
-                'flags=%s' % self.flags,
-                'n_q=%s' % self.num_questions,
-                'n_ans=%s' % self.num_answers,
-                'n_auth=%s' % self.num_authorities,
-                'n_add=%s' % self.num_additionals,
-                'questions=%s' % self.questions,
-                'answers=%s' % self.answers,
-            ]
-        )
-
-    def unpack(self, format_: bytes) -> tuple:
-        length = struct.calcsize(format_)
-        info = struct.unpack(format_, self.data[self.offset : self.offset + length])
-        self.offset += length
-        return info
-
-    def read_header(self) -> None:
-        """Reads header portion of packet"""
-        (
-            self.id,
-            self.flags,
-            self.num_questions,
-            self.num_answers,
-            self.num_authorities,
-            self.num_additionals,
-        ) = self.unpack(b'!6H')
-
-    def read_questions(self) -> None:
-        """Reads questions section of packet"""
-        for i in range(self.num_questions):
-            name = self.read_name()
-            type_, class_ = self.unpack(b'!HH')
-
-            question = DNSQuestion(name, type_, class_)
-            self.questions.append(question)
-
-    # def read_int(self):
-    #     """Reads an integer from the packet"""
-    #     return self.unpack(b'!I')[0]
-
-    def read_character_string(self) -> bytes:
-        """Reads a character string from the packet"""
-        length = self.data[self.offset]
-        self.offset += 1
-        return self.read_string(length)
-
-    def read_string(self, length: int) -> bytes:
-        """Reads a string of a given length from the packet"""
-        info = self.data[self.offset : self.offset + length]
-        self.offset += length
-        return info
-
-    def read_unsigned_short(self) -> int:
-        """Reads an unsigned short from the packet"""
-        return cast(int, self.unpack(b'!H')[0])
-
-    def read_others(self) -> None:
-        """Reads the answers, authorities and additionals section of the
-        packet"""
-        n = self.num_answers + self.num_authorities + self.num_additionals
-        for i in range(n):
-            domain = self.read_name()
-            type_, class_, ttl, length = self.unpack(b'!HHiH')
-
-            rec = None  # type: Optional[DNSRecord]
-            if type_ == _TYPE_A:
-                rec = DNSAddress(domain, type_, class_, ttl, self.read_string(4))
-            elif type_ == _TYPE_CNAME or type_ == _TYPE_PTR:
-                rec = DNSPointer(domain, type_, class_, ttl, self.read_name())
-            elif type_ == _TYPE_TXT:
-                rec = DNSText(domain, type_, class_, ttl, self.read_string(length))
-            elif type_ == _TYPE_SRV:
-                rec = DNSService(
-                    domain,
-                    type_,
-                    class_,
-                    ttl,
-                    self.read_unsigned_short(),
-                    self.read_unsigned_short(),
-                    self.read_unsigned_short(),
-                    self.read_name(),
-                )
-            elif type_ == _TYPE_HINFO:
-                rec = DNSHinfo(
-                    domain,
-                    type_,
-                    class_,
-                    ttl,
-                    self.read_character_string().decode('utf-8'),
-                    self.read_character_string().decode('utf-8'),
-                )
-            elif type_ == _TYPE_AAAA:
-                rec = DNSAddress(domain, type_, class_, ttl, self.read_string(16))
-            else:
-                # Try to ignore types we don't know about
-                # Skip the payload for the resource record so the next
-                # records can be parsed correctly
-                self.offset += length
-
-            if rec is not None:
-                self.answers.append(rec)
-
-    def is_query(self) -> bool:
-        """Returns true if this is a query"""
-        return (self.flags & _FLAGS_QR_MASK) == _FLAGS_QR_QUERY
-
-    def is_response(self) -> bool:
-        """Returns true if this is a response"""
-        return (self.flags & _FLAGS_QR_MASK) == _FLAGS_QR_RESPONSE
-
-    def read_utf(self, offset: int, length: int) -> str:
-        """Reads a UTF-8 string of a given length from the packet"""
-        return str(self.data[offset : offset + length], 'utf-8', 'replace')
-
-    def read_name(self) -> str:
-        """Reads a domain name from the packet"""
-        result = ''
-        off = self.offset
-        next_ = -1
-        first = off
-
-        while True:
-            length = self.data[off]
-            off += 1
-            if length == 0:
-                break
-            t = length & 0xC0
-            if t == 0x00:
-                result += self.read_utf(off, length) + '.'
-                off += length
-            elif t == 0xC0:
-                if next_ < 0:
-                    next_ = off + 1
-                off = ((length & 0x3F) << 8) | self.data[off]
-                if off >= first:
-                    raise IncomingDecodeError("Bad domain name (circular) at %s" % (off,))
-                first = off
-            else:
-                raise IncomingDecodeError("Bad domain name at %s" % (off,))
-
-        if next_ >= 0:
-            self.offset = next_
-        else:
-            self.offset = off
-
-        return result
-
-
-class DNSOutgoing:
-
-    """Object representation of an outgoing packet"""
-
-    def __init__(self, flags: int, multicast: bool = True) -> None:
-        self.finished = False
-        self.id = 0
-        self.multicast = multicast
-        self.flags = flags
-        self.packets_data = []  # type: List[bytes]
-
-        # these 3 are per-packet -- see also reset_for_next_packet()
-        self.names = {}  # type: Dict[str, int]
-        self.data = []  # type: List[bytes]
-        self.size = 12
-
-        self.state = self.State.init
-
-        self.questions = []  # type: List[DNSQuestion]
-        self.answers = []  # type: List[Tuple[DNSRecord, float]]
-        self.authorities = []  # type: List[DNSPointer]
-        self.additionals = []  # type: List[DNSRecord]
-
-    def reset_for_next_packet(self) -> None:
-        self.names = {}
-        self.data = []
-        self.size = 12
-
-    def __repr__(self) -> str:
-        return '<DNSOutgoing:{%s}>' % ', '.join(
-            [
-                'multicast=%s' % self.multicast,
-                'flags=%s' % self.flags,
-                'questions=%s' % self.questions,
-                'answers=%s' % self.answers,
-                'authorities=%s' % self.authorities,
-                'additionals=%s' % self.additionals,
-            ]
-        )
-
-    class State(enum.Enum):
-        init = 0
-        finished = 1
-
-    @staticmethod
-    def is_type_unique(type_: int) -> bool:
-        return type_ == _TYPE_TXT or type_ == _TYPE_SRV or type_ == _TYPE_A or type_ == _TYPE_AAAA
-
-    def add_question(self, record: DNSQuestion) -> None:
-        """Adds a question"""
-        self.questions.append(record)
-
-    def add_answer(self, inp: DNSIncoming, record: DNSRecord) -> None:
-        """Adds an answer"""
-        if not record.suppressed_by(inp):
-            self.add_answer_at_time(record, 0)
-
-    def add_answer_at_time(self, record: Optional[DNSRecord], now: Union[float, int]) -> None:
-        """Adds an answer if it does not expire by a certain time"""
-        if record is not None:
-            if now == 0 or not record.is_expired(now):
-                self.answers.append((record, now))
-
-    def add_authorative_answer(self, record: DNSPointer) -> None:
-        """Adds an authoritative answer"""
-        self.authorities.append(record)
-
-    def add_additional_answer(self, record: DNSRecord) -> None:
-        """Adds an additional answer
-
-        From: RFC 6763, DNS-Based Service Discovery, February 2013
-
-        12.  DNS Additional Record Generation
-
-           DNS has an efficiency feature whereby a DNS server may place
-           additional records in the additional section of the DNS message.
-           These additional records are records that the client did not
-           explicitly request, but the server has reasonable grounds to expect
-           that the client might request them shortly, so including them can
-           save the client from having to issue additional queries.
-
-           This section recommends which additional records SHOULD be generated
-           to improve network efficiency, for both Unicast and Multicast DNS-SD
-           responses.
-
-        12.1.  PTR Records
-
-           When including a DNS-SD Service Instance Enumeration or Selective
-           Instance Enumeration (subtype) PTR record in a response packet, the
-           server/responder SHOULD include the following additional records:
-
-           o  The SRV record(s) named in the PTR rdata.
-           o  The TXT record(s) named in the PTR rdata.
-           o  All address records (type "A" and "AAAA") named in the SRV rdata.
-
-        12.2.  SRV Records
-
-           When including an SRV record in a response packet, the
-           server/responder SHOULD include the following additional records:
-
-           o  All address records (type "A" and "AAAA") named in the SRV rdata.
-
-        """
-        self.additionals.append(record)
-
-    def pack(self, format_: Union[bytes, str], value: Any) -> None:
-        self.data.append(struct.pack(format_, value))
-        self.size += struct.calcsize(format_)
-
-    def write_byte(self, value: int) -> None:
-        """Writes a single byte to the packet"""
-        self.pack(b'!c', int2byte(value))
-
-    def insert_short_at_start(self, value: int) -> None:
-        """Inserts an unsigned short at the start of the packet"""
-        self.data.insert(0, struct.pack(b'!H', value))
-
-    def replace_short(self, index: int, value: int) -> None:
-        """Replaces an unsigned short in a certain position in the packet"""
-        self.data[index] = struct.pack(b'!H', value)
-
-    def write_short(self, value: int) -> None:
-        """Writes an unsigned short to the packet"""
-        self.pack(b'!H', value)
-
-    def write_int(self, value: Union[float, int]) -> None:
-        """Writes an unsigned integer to the packet"""
-        self.pack(b'!I', int(value))
-
-    def write_string(self, value: bytes) -> None:
-        """Writes a string to the packet"""
-        assert isinstance(value, bytes)
-        self.data.append(value)
-        self.size += len(value)
-
-    def write_utf(self, s: str) -> None:
-        """Writes a UTF-8 string of a given length to the packet"""
-        utfstr = s.encode('utf-8')
-        length = len(utfstr)
-        if length > 64:
-            raise NamePartTooLongException
-        self.write_byte(length)
-        self.write_string(utfstr)
-
-    def write_character_string(self, value: bytes) -> None:
-        assert isinstance(value, bytes)
-        length = len(value)
-        if length > 256:
-            raise NamePartTooLongException
-        self.write_byte(length)
-        self.write_string(value)
-
-    def write_name(self, name: str) -> None:
-        """
-        Write names to packet
-
-        18.14. Name Compression
-
-        When generating Multicast DNS messages, implementations SHOULD use
-        name compression wherever possible to compress the names of resource
-        records, by replacing some or all of the resource record name with a
-        compact two-byte reference to an appearance of that data somewhere
-        earlier in the message [RFC1035].
-        """
-
-        # split name into each label
-        parts = name.split('.')
-        if not parts[-1]:
-            parts.pop()
-
-        # construct each suffix
-        name_suffices = ['.'.join(parts[i:]) for i in range(len(parts))]
-
-        # look for an existing name or suffix
-        for count, sub_name in enumerate(name_suffices):
-            if sub_name in self.names:
-                break
-        else:
-            count = len(name_suffices)
-
-        # note the new names we are saving into the packet
-        name_length = len(name.encode('utf-8'))
-        for suffix in name_suffices[:count]:
-            self.names[suffix] = self.size + name_length - len(suffix.encode('utf-8')) - 1
-
-        # write the new names out.
-        for part in parts[:count]:
-            self.write_utf(part)
-
-        # if we wrote part of the name, create a pointer to the rest
-        if count != len(name_suffices):
-            # Found substring in packet, create pointer
-            index = self.names[name_suffices[count]]
-            self.write_byte((index >> 8) | 0xC0)
-            self.write_byte(index & 0xFF)
-        else:
-            # this is the end of a name
-            self.write_byte(0)
-
-    def write_question(self, question: DNSQuestion) -> None:
-        """Writes a question to the packet"""
-        self.write_name(question.name)
-        self.write_short(question.type)
-        self.write_short(question.class_)
-
-    def write_record(self, record: DNSRecord, now: float, allow_long: bool = False) -> bool:
-        """Writes a record (answer, authoritative answer, additional) to
-        the packet.  Returns True on success, or False if we did not (either
-        because the packet was already finished or because the record does
-        not fit."""
-        if self.state == self.State.finished:
-            return False
-
-        start_data_length, start_size = len(self.data), self.size
-        self.write_name(record.name)
-        self.write_short(record.type)
-        if record.unique and self.multicast:
-            self.write_short(record.class_ | _CLASS_UNIQUE)
-        else:
-            self.write_short(record.class_)
-        if now == 0:
-            self.write_int(record.ttl)
-        else:
-            self.write_int(record.get_remaining_ttl(now))
-        index = len(self.data)
-
-        self.write_short(0)  # Will get replaced with the actual size
-        record.write(self)
-        # Adjust size for the short we will write before this record
-        length = sum((len(d) for d in self.data[index + 1 :]))
-        # Here we replace the 0 length short we wrote
-        # before with the actual length
-        self.replace_short(index, length)
-        len_limit = _MAX_MSG_ABSOLUTE if allow_long else _MAX_MSG_TYPICAL
-
-        # if we go over, then rollback and quit
-        if self.size > len_limit:
-            while len(self.data) > start_data_length:
-                self.data.pop()
-            self.size = start_size
-
-            rollback_names = [name for name, idx in self.names.items() if idx >= start_size]
-            for name in rollback_names:
-                del self.names[name]
-            return False
-        return True
-
-    def packet(self) -> bytes:
-        """Returns a bytestring containing the first packet's bytes.
-
-        Generally, you want to use packets() in case the response
-        does not fit in a single packet, but this exists for
-        backward compatibility."""
-        packets = self.packets()
-        if len(packets) > 0:
-            if len(packets[0]) > _MAX_MSG_ABSOLUTE:
-                QuietLogger.log_warning_once(
-                    "Created over-sized packet (%d bytes) %r", len(packets[0]), packets[0]
-                )
-            return packets[0]
-        else:
-            return b''
-
-    def packets(self) -> List[bytes]:
-        """Returns a list of bytestrings containing the packets' bytes
-
-        No further parts should be added to the packet once this
-        is done.  The packets are each restricted to _MAX_MSG_TYPICAL
-        or less in length, except for the case of a single answer which
-        will be written out to a single oversized packet no more than
-        _MAX_MSG_ABSOLUTE in length (and hence will be subject to IP
-        fragmentation potentially)."""
-
-        if self.state == self.State.finished:
-            return self.packets_data
-
-        answer_offset = 0
-        authority_offset = 0
-        additional_offset = 0
-
-        # we have to at least write out the question
-        first_time = True
-
-        while (
-            first_time
-            or answer_offset < len(self.answers)
-            or authority_offset < len(self.authorities)
-            or additional_offset < len(self.additionals)
-        ):
-            first_time = False
-            log.debug("offsets = %d, %d, %d", answer_offset, authority_offset, additional_offset)
-            log.debug("lengths = %d, %d, %d", len(self.answers), len(self.authorities), len(self.additionals))
-
-            additionals_written = 0
-            authorities_written = 0
-            answers_written = 0
-            questions_written = 0
-            for question in self.questions:
-                self.write_question(question)
-                questions_written += 1
-            allow_long = True  # at most one answer is allowed to be a long packet
-            for answer, time_ in self.answers[answer_offset:]:
-                if self.write_record(answer, time_, allow_long):
-                    answers_written += 1
-                allow_long = False
-            for authority in self.authorities[authority_offset:]:
-                if self.write_record(authority, 0):
-                    authorities_written += 1
-            for additional in self.additionals[additional_offset:]:
-                if self.write_record(additional, 0):
-                    additionals_written += 1
-
-            self.insert_short_at_start(additionals_written)
-            self.insert_short_at_start(authorities_written)
-            self.insert_short_at_start(answers_written)
-            self.insert_short_at_start(questions_written)
-            self.insert_short_at_start(self.flags)
-            if self.multicast:
-                self.insert_short_at_start(0)
-            else:
-                self.insert_short_at_start(self.id)
-            self.packets_data.append(b''.join(self.data))
-            self.reset_for_next_packet()
-
-            answer_offset += answers_written
-            authority_offset += authorities_written
-            additional_offset += additionals_written
-            log.debug("now offsets = %d, %d, %d", answer_offset, authority_offset, additional_offset)
-            if (answers_written + authorities_written + additionals_written) == 0 and (
-                len(self.answers) + len(self.authorities) + len(self.additionals)
-            ) > 0:
-                log.warning("packets() made no progress adding records; returning")
-                break
-        self.state = self.State.finished
-        return self.packets_data
-
-
-class DNSCache:
-
-    """A cache of DNS entries"""
-
-    def __init__(self) -> None:
-        self.cache = {}  # type: Dict[str, List[DNSRecord]]
-        self.service_cache = {}  # type: Dict[str, List[DNSRecord]]
-
-    def add(self, entry: DNSRecord) -> None:
-        """Adds an entry"""
-        # Insert last in list, get will return newest entry
-        # iteration will result in last update winning
-        self.cache.setdefault(entry.key, []).append(entry)
-        if isinstance(entry, DNSService):
-            self.service_cache.setdefault(entry.server, []).append(entry)
-
-    def remove(self, entry: DNSRecord) -> None:
-        """Removes an entry."""
-        if isinstance(entry, DNSService):
-            DNSCache.remove_key(self.service_cache, entry.server, entry)
-        DNSCache.remove_key(self.cache, entry.key, entry)
-
-    @staticmethod
-    def remove_key(cache: dict, key: str, entry: DNSRecord) -> None:
-        """Forgiving remove of a cache key."""
-        try:
-            cache[key].remove(entry)
-            if not cache[key]:
-                del cache[key]
-        except (KeyError, ValueError):
-            pass
-
-    def get(self, entry: DNSEntry) -> Optional[DNSRecord]:
-        """Gets an entry by key.  Will return None if there is no
-        matching entry."""
-        for cached_entry in reversed(self.entries_with_name(entry.key)):
-            if entry.__eq__(cached_entry):
-                return cached_entry
-        return None
-
-    def get_by_details(self, name: str, type_: int, class_: int) -> Optional[DNSRecord]:
-        """Gets the first matching entry by details. Returns None if no entries match."""
-        return self.get(DNSEntry(name, type_, class_))
-
-    def get_all_by_details(self, name: str, type_: int, class_: int) -> List[DNSRecord]:
-        """Gets all matching entries by details."""
-        match_entry = DNSEntry(name, type_, class_)
-        return [entry for entry in self.entries_with_name(name) if match_entry.__eq__(entry)]
-
-    def entries_with_server(self, server: str) -> List[DNSRecord]:
-        """Returns a list of entries whose server matches the name."""
-        return self.service_cache.get(server, [])[:]
-
-    def entries_with_name(self, name: str) -> List[DNSRecord]:
-        """Returns a list of entries whose key matches the name."""
-        return self.cache.get(name.lower(), [])[:]
-
-    def current_entry_with_name_and_alias(self, name: str, alias: str) -> Optional[DNSRecord]:
-        now = current_time_millis()
-        for record in reversed(self.entries_with_name(name)):
-            if (
-                record.type == _TYPE_PTR
-                and not record.is_expired(now)
-                and cast(DNSPointer, record).alias == alias
-            ):
-                return record
-        return None
-
-    def names(self) -> List[str]:
-        """Return a copy of the list of current cache names."""
-        return list(self.cache)
-
-    def expire(self, now: float) -> Iterable[DNSRecord]:
-        """Purge expired entries from the cache."""
-        for name in self.names():
-            for record in self.entries_with_name(name):
-                if record.is_expired(now):
-                    self.remove(record)
-                    yield record
-
-
-class Engine(threading.Thread):
-
-    """An engine wraps read access to sockets, allowing objects that
-    need to receive data from sockets to be called back when the
-    sockets are ready.
-
-    A reader needs a handle_read() method, which is called when the socket
-    it is interested in is ready for reading.
-
-    Writers are not implemented here, because we only send short
-    packets.
-    """
-
-    def __init__(self, zc: 'Zeroconf') -> None:
-        threading.Thread.__init__(self)
-        self.daemon = True
-        self.zc = zc
-        self.readers = {}  # type: Dict[socket.socket, Listener]
-        self.timeout = 5
-        self.cache_cleanup_interval_ms = 10000.0
-        self.condition = threading.Condition()
-        self.socketpair = socket.socketpair()
-        self._last_cache_cleanup = 0.0
-        self.start()
-        self.name = "zeroconf-Engine-%s" % (getattr(self, 'native_id', self.ident),)
-
-    def run(self) -> None:
-        while not self.zc.done:
-            rs = list(self.readers.keys())
-            if not rs:
-                # No sockets to manage, but we wait for the timeout
-                # or addition of a socket
-                with self.condition:
-                    self.condition.wait(self.timeout)
-                continue
-
-            try:
-                rs.append(self.socketpair[0])
-                rr, wr, er = select.select(rs, [], [], self.timeout)
-
-                if self.zc.done:
-                    return
-
-                for socket_ in rr:
-                    reader = self.readers.get(socket_)
-                    if reader:
-                        reader.handle_read(socket_)
-
-                if self.socketpair[0] in rr:
-                    # Clear the socket's buffer
-                    self.socketpair[0].recv(128)
-
-            except (select.error, socket.error) as e:
-                # If the socket was closed by another thread, during
-                # shutdown, ignore it and exit
-                if e.args[0] not in (errno.EBADF, errno.ENOTCONN) or not self.zc.done:
-                    raise
-
-            now = current_time_millis()
-            if now - self._last_cache_cleanup >= self.cache_cleanup_interval_ms:
-                self._last_cache_cleanup = now
-                for record in self.zc.cache.expire(now):
-                    self.zc.update_record(now, record)
-
-        self.socketpair[0].close()
-        self.socketpair[1].close()
-
-    def _notify(self) -> None:
-        self.condition.notify()
-        try:
-            self.socketpair[1].send(b'x')
-        except socket.error:
-            # The socketpair may already be closed during shutdown, ignore it
-            if not self.zc.done:
-                raise
-
-    def add_reader(self, reader: 'Listener', socket_: socket.socket) -> None:
-        with self.condition:
-            self.readers[socket_] = reader
-            self._notify()
-
-    def del_reader(self, socket_: socket.socket) -> None:
-        with self.condition:
-            del self.readers[socket_]
-            self._notify()
-
-
-class Listener(QuietLogger):
-
-    """A Listener is used by this module to listen on the multicast
-    group to which DNS messages are sent, allowing the implementation
-    to cache information as it arrives.
-
-    It requires registration with an Engine object in order to have
-    the read() method called when a socket is available for reading."""
-
-    def __init__(self, zc: 'Zeroconf') -> None:
-        self.zc = zc
-        self.data = None  # type: Optional[bytes]
-
-    def handle_read(self, socket_: socket.socket) -> None:
-        try:
-            data, (addr, port, *_v6) = socket_.recvfrom(_MAX_MSG_ABSOLUTE)
-        except Exception:
-            self.log_exception_warning('Error reading from socket %d', socket_.fileno())
-            return
-
-        if self.data == data:
-            log.debug(
-                'Ignoring duplicate message received from %r:%r (socket %d) (%d bytes) as [%r]',
-                addr,
-                port,
-                socket_.fileno(),
-                len(data),
-                data,
-            )
-            return
-
-        self.data = data
-        msg = DNSIncoming(data)
-        if msg.valid:
-            log.debug(
-                'Received from %r:%r (socket %d): %r (%d bytes) as [%r]',
-                addr,
-                port,
-                socket_.fileno(),
-                msg,
-                len(data),
-                data,
-            )
-        else:
-            log.debug(
-                'Received from %r:%r (socket %d): (%d bytes) [%r]',
-                addr,
-                port,
-                socket_.fileno(),
-                len(data),
-                data,
-            )
-
-        if not msg.valid:
-            pass
-
-        elif msg.is_query():
-            # Always multicast responses
-            if port == _MDNS_PORT:
-                self.zc.handle_query(msg, None, _MDNS_PORT)
-
-            # If it's not a multicast query, reply via unicast
-            # and multicast
-            elif port == _DNS_PORT:
-                self.zc.handle_query(msg, addr, port)
-                self.zc.handle_query(msg, None, _MDNS_PORT)
-
-        else:
-            self.zc.handle_response(msg)
-
-
-class Signal:
-    def __init__(self) -> None:
-        self._handlers = []  # type: List[Callable[..., None]]
-
-    def fire(self, **kwargs: Any) -> None:
-        for h in list(self._handlers):
-            h(**kwargs)
-
-    @property
-    def registration_interface(self) -> 'SignalRegistrationInterface':
-        return SignalRegistrationInterface(self._handlers)
-
-
-# NOTE: Callable quoting needed on Python 3.5.2, see
-# https://github.com/jstasiak/python-zeroconf/issues/208 for details.
-class SignalRegistrationInterface:
-    def __init__(self, handlers: List['Callable[..., None]']) -> None:
-        self._handlers = handlers
-
-    def register_handler(self, handler: 'Callable[..., None]') -> 'SignalRegistrationInterface':
-        self._handlers.append(handler)
-        return self
-
-    def unregister_handler(self, handler: 'Callable[..., None]') -> 'SignalRegistrationInterface':
-        self._handlers.remove(handler)
-        return self
-
-
-class RecordUpdateListener:
-    def update_record(self, zc: 'Zeroconf', now: float, record: DNSRecord) -> None:
-        raise NotImplementedError()
-
-
-class ServiceListener:
-    def add_service(self, zc: 'Zeroconf', type_: str, name: str) -> None:
-        raise NotImplementedError()
-
-    def remove_service(self, zc: 'Zeroconf', type_: str, name: str) -> None:
-        raise NotImplementedError()
-
-    def update_service(self, zc: 'Zeroconf', type_: str, name: str) -> None:
-        raise NotImplementedError()
-
-
-class ServiceBrowser(RecordUpdateListener, threading.Thread):
-
-    """Used to browse for a service of a specific type.
-
-    The listener object will have its add_service() and
-    remove_service() methods called when this browser
-    discovers changes in the services availability."""
-
-    def __init__(
-        self,
-        zc: 'Zeroconf',
-        type_: Union[str, list],
-        # NOTE: Callable quoting needed on Python 3.5.2, see
-        # https://github.com/jstasiak/python-zeroconf/issues/208 for details.
-        handlers: Optional[Union[ServiceListener, List['Callable[..., None]']]] = None,
-        listener: Optional[ServiceListener] = None,
-        addr: Optional[str] = None,
-        port: int = _MDNS_PORT,
-        delay: int = _BROWSER_TIME,
-    ) -> None:
-        """Creates a browser for a specific type"""
-        assert handlers or listener, 'You need to specify at least one handler'
-        self.types = set(type_ if isinstance(type_, list) else [type_])
-        for check_type_ in self.types:
-            if not check_type_.endswith(service_type_name(check_type_, strict=False)):
-                raise BadTypeInNameException
-        threading.Thread.__init__(self)
-        self.daemon = True
-        self.zc = zc
-        self.addr = addr
-        self.port = port
-        self.multicast = self.addr in (None, _MDNS_ADDR, _MDNS_ADDR6)
-        self._services = {
-            check_type_: {} for check_type_ in self.types
-        }  # type: Dict[str, Dict[str, DNSRecord]]
-        current_time = current_time_millis()
-        self._next_time = {check_type_: current_time for check_type_ in self.types}
-        self._delay = {check_type_: delay for check_type_ in self.types}
-        self._handlers_to_call = OrderedDict()  # type: OrderedDict[str, Tuple[str, ServiceStateChange]]
-
-        self._service_state_changed = Signal()
-
-        self.done = False
-
-        if hasattr(handlers, 'add_service'):
-            listener = cast(ServiceListener, handlers)
-            handlers = None
-
-        # NOTE: Callable quoting needed on Python 3.5.2, see
-        # https://github.com/jstasiak/python-zeroconf/issues/208 for details.
-        handlers = cast(List['Callable[..., None]'], handlers or [])
-
-        if listener:
-
-            def on_change(
-                zeroconf: 'Zeroconf', service_type: str, name: str, state_change: ServiceStateChange
-            ) -> None:
-                assert listener is not None
-                args = (zeroconf, service_type, name)
-                if state_change is ServiceStateChange.Added:
-                    listener.add_service(*args)
-                elif state_change is ServiceStateChange.Removed:
-                    listener.remove_service(*args)
-                elif state_change is ServiceStateChange.Updated:
-                    if hasattr(listener, 'update_service'):
-                        listener.update_service(*args)
-                    else:
-                        warnings.warn(
-                            "%r has no update_service method. Provide one (it can be empty if you "
-                            "don't care about the updates), it'll become mandatory." % (listener,),
-                            FutureWarning,
-                        )
-                else:
-                    raise NotImplementedError(state_change)
-
-            handlers.append(on_change)
-
-        for h in handlers:
-            self.service_state_changed.register_handler(h)
-
-        self.start()
-        self.name = "zeroconf-ServiceBrowser_%s_%s" % (
-            '-'.join(self.types),
-            getattr(self, 'native_id', self.ident),
-        )
-
-    @property
-    def service_state_changed(self) -> SignalRegistrationInterface:
-        return self._service_state_changed.registration_interface
-
-    def update_record(self, zc: 'Zeroconf', now: float, record: DNSRecord) -> None:
-        """Callback invoked by Zeroconf when new information arrives.
-
-        Updates information required by browser in the Zeroconf cache.
-
-        Ensures that there is are no unecessary duplicates in the list
-
-        """
-
-        def enqueue_callback(state_change: ServiceStateChange, type_: str, name: str) -> None:
-
-            # Code to ensure we only do a single update message
-            # Precedence is; Added, Remove, Update
-
-            if (
-                state_change is ServiceStateChange.Added
-                or (
-                    state_change is ServiceStateChange.Removed
-                    and (
-                        self._handlers_to_call.get(name) is ServiceStateChange.Updated
-                        or self._handlers_to_call.get(name) is ServiceStateChange.Added
-                        or self._handlers_to_call.get(name) is None
-                    )
-                )
-                or (state_change is ServiceStateChange.Updated and name not in self._handlers_to_call)
-            ):
-                self._handlers_to_call[name] = (type_, state_change)
-
-        if record.type == _TYPE_PTR and record.name in self.types:
-            assert isinstance(record, DNSPointer)
-            expired = record.is_expired(now)
-            service_key = record.alias.lower()
-            try:
-                old_record = self._services[record.name][service_key]
-            except KeyError:
-                if not expired:
-                    self._services[record.name][service_key] = record
-                    enqueue_callback(ServiceStateChange.Added, record.name, record.alias)
-            else:
-                if not expired:
-                    old_record.reset_ttl(record)
-                else:
-                    del self._services[record.name][service_key]
-                    enqueue_callback(ServiceStateChange.Removed, record.name, record.alias)
-                    return
-
-            expires = record.get_expiration_time(_EXPIRE_REFRESH_TIME_PERCENT)
-            if expires < self._next_time[record.name]:
-                self._next_time[record.name] = expires
-
-        elif record.type == _TYPE_A or record.type == _TYPE_AAAA:
-            assert isinstance(record, DNSAddress)
-            if record.is_expired(now):
-                return
-
-            address_changed = False
-            for service in zc.cache.entries_with_name(record.name):
-                if isinstance(service, DNSAddress) and service.address != record.address:
-                    address_changed = True
-                    break
-
-            # Avoid iterating the entire DNSCache if the address has not changed
-            # as this is an expensive operation when there many hosts
-            # generating zeroconf traffic.
-            if not address_changed:
-                return
-
-            # Iterate through the DNSCache and callback any services that use this address
-            for service in self.zc.cache.entries_with_server(record.name):
-                for type_ in self.types:
-                    if service.name.endswith(type_):
-                        enqueue_callback(ServiceStateChange.Updated, type_, service.name)
-
-        elif not record.is_expired(now):
-            for type_ in self.types:
-                if record.name.endswith(type_):
-                    enqueue_callback(ServiceStateChange.Updated, type_, record.name)
-
-    def cancel(self) -> None:
-        self.done = True
-        self.zc.remove_listener(self)
-        self.join()
-
-    def run(self) -> None:
-        questions = [DNSQuestion(type_, _TYPE_PTR, _CLASS_IN) for type_ in self.types]
-        self.zc.add_listener(self, questions)
-
-        while True:
-            now = current_time_millis()
-            # Wait for the type has the smallest next time
-            next_time = min(self._next_time.values())
-            if len(self._handlers_to_call) == 0 and next_time > now:
-                self.zc.wait(next_time - now)
-            if self.zc.done or self.done:
-                return
-            now = current_time_millis()
-            for type_ in self.types:
-                if self._next_time[type_] > now:
-                    continue
-                out = DNSOutgoing(_FLAGS_QR_QUERY, multicast=self.multicast)
-                out.add_question(DNSQuestion(type_, _TYPE_PTR, _CLASS_IN))
-                for record in self._services[type_].values():
-                    if not record.is_stale(now):
-                        out.add_answer_at_time(record, now)
-
-                self.zc.send(out, addr=self.addr, port=self.port)
-                self._next_time[type_] = now + self._delay[type_]
-                self._delay[type_] = min(_BROWSER_BACKOFF_LIMIT * 1000, self._delay[type_] * 2)
-
-            if len(self._handlers_to_call) > 0 and not self.zc.done:
-                with self.zc._handlers_lock:
-                    (name, service_type_state_change) = self._handlers_to_call.popitem(False)
-                self._service_state_changed.fire(
-                    zeroconf=self.zc,
-                    service_type=service_type_state_change[0],
-                    name=name,
-                    state_change=service_type_state_change[1],
-                )
-
-
-class ServiceInfo(RecordUpdateListener):
-    """Service information.
-
-    Constructor parameters are as follows:
-
-    * type_: fully qualified service type name
-    * name: fully qualified service name
-    * port: port that the service runs on
-    * weight: weight of the service
-    * priority: priority of the service
-    * properties: dictionary of properties (or a bytes object holding the contents of the `text` field).
-      converted to str and then encoded to bytes using UTF-8. Keys with `None` values are converted to
-      value-less attributes.
-    * server: fully qualified name for service host (defaults to name)
-    * host_ttl: ttl used for A/SRV records
-    * other_ttl: ttl used for PTR/TXT records
-    * addresses and parsed_addresses: List of IP addresses (either as bytes, network byte order, or in parsed
-      form as text; at most one of those parameters can be provided)
-
-    """
-
-    text = b''
-
-    def __init__(
-        self,
-        type_: str,
-        name: str,
-        port: Optional[int] = None,
-        weight: int = 0,
-        priority: int = 0,
-        properties: Union[bytes, Dict] = b'',
-        server: Optional[str] = None,
-        host_ttl: int = _DNS_HOST_TTL,
-        other_ttl: int = _DNS_OTHER_TTL,
-        *,
-        addresses: Optional[List[bytes]] = None,
-        parsed_addresses: Optional[List[str]] = None
-    ) -> None:
-        # Accept both none, or one, but not both.
-        if addresses is not None and parsed_addresses is not None:
-            raise TypeError("addresses and parsed_addresses cannot be provided together")
-        if not type_.endswith(service_type_name(name, strict=False)):
-            raise BadTypeInNameException
-        self.type = type_
-        self.name = name
-        self.key = name.lower()
-        if addresses is not None:
-            self._addresses = addresses
-        elif parsed_addresses is not None:
-            self._addresses = [_encode_address(a) for a in parsed_addresses]
-        else:
-            self._addresses = []
-        # This results in an ugly error when registering, better check now
-        invalid = [a for a in self._addresses if not isinstance(a, bytes) or len(a) not in (4, 16)]
-        if invalid:
-            raise TypeError(
-                'Addresses must be bytes, got %s. Hint: convert string addresses '
-                'with socket.inet_pton' % invalid
-            )
-        self.port = port
-        self.weight = weight
-        self.priority = priority
-        if server:
-            self.server = server
-        else:
-            self.server = name
-        self.server_key = self.server.lower()
-        self._properties = {}  # type: Dict
-        self._set_properties(properties)
-        self.host_ttl = host_ttl
-        self.other_ttl = other_ttl
-
-    @property
-    def addresses(self) -> List[bytes]:
-        """IPv4 addresses of this service.
-
-        Only IPv4 addresses are returned for backward compatibility.
-        Use :meth:`addresses_by_version` or :meth:`parsed_addresses` to
-        include IPv6 addresses as well.
-        """
-        return self.addresses_by_version(IPVersion.V4Only)
-
-    @addresses.setter
-    def addresses(self, value: List[bytes]) -> None:
-        """Replace the addresses list.
-
-        This replaces all currently stored addresses, both IPv4 and IPv6.
-        """
-        self._addresses = value
-
-    @property
-    def properties(self) -> Dict:
-        """If properties were set in the constructor this property returns the original dictionary
-        of type `Dict[Union[bytes, str], Any]`.
-
-        If properties are coming from the network, after decoding a TXT record, the keys are always
-        bytes and the values are either bytes, if there was a value, even empty, or `None`, if there
-        was none. No further decoding is attempted. The type returned is `Dict[bytes, Optional[bytes]]`.
-        """
-        return self._properties
-
-    def addresses_by_version(self, version: IPVersion) -> List[bytes]:
-        """List addresses matching IP version."""
-        if version == IPVersion.V4Only:
-            return [addr for addr in self._addresses if not _is_v6_address(addr)]
-        elif version == IPVersion.V6Only:
-            return list(filter(_is_v6_address, self._addresses))
-        else:
-            return self._addresses
-
-    def parsed_addresses(self, version: IPVersion = IPVersion.All) -> List[str]:
-        """List addresses in their parsed string form."""
-        result = self.addresses_by_version(version)
-        return [
-            socket.inet_ntop(socket.AF_INET6 if _is_v6_address(addr) else socket.AF_INET, addr)
-            for addr in result
-        ]
-
-    def _set_properties(self, properties: Union[bytes, Dict]) -> None:
-        """Sets properties and text of this info from a dictionary"""
-        if isinstance(properties, dict):
-            self._properties = properties
-            list_ = []
-            result = b''
-            for key, value in properties.items():
-                if isinstance(key, str):
-                    key = key.encode('utf-8')
-
-                record = key
-                if value is not None:
-                    if not isinstance(value, bytes):
-                        value = str(value).encode('utf-8')
-                    record += b'=' + value
-                list_.append(record)
-            for item in list_:
-                result = b''.join((result, int2byte(len(item)), item))
-            self.text = result
-        else:
-            self.text = properties
-
-    def _set_text(self, text: bytes) -> None:
-        """Sets properties and text given a text field"""
-        self.text = text
-        result = {}  # type: Dict
-        end = len(text)
-        index = 0
-        strs = []
-        while index < end:
-            length = text[index]
-            index += 1
-            strs.append(text[index : index + length])
-            index += length
-
-        for s in strs:
-            parts = s.split(b'=', 1)
-            try:
-                key, value = parts  # type: Tuple[bytes, Optional[bytes]]
-            except ValueError:
-                # No equals sign at all
-                key = s
-                value = None
-
-            # Only update non-existent properties
-            if key and result.get(key) is None:
-                result[key] = value
-
-        self._properties = result
-
-    def get_name(self) -> str:
-        """Name accessor"""
-        if self.type is not None and self.name.endswith("." + self.type):
-            return self.name[: len(self.name) - len(self.type) - 1]
-        return self.name
-
-    def update_record(self, zc: 'Zeroconf', now: float, record: Optional[DNSRecord]) -> None:
-        """Updates service information from a DNS record"""
-        if record is None or record.is_expired(now):
-            return
-        if isinstance(record, DNSAddress):
-            if record.key == self.server_key and record.address not in self._addresses:
-                self._addresses.append(record.address)
-        elif isinstance(record, DNSService):
-            if record.key != self.key:
-                return
-            self.name = record.name
-            self.server = record.server
-            self.server_key = record.server.lower()
-            self.port = record.port
-            self.weight = record.weight
-            self.priority = record.priority
-            self.update_record(zc, now, zc.cache.get_by_details(self.server, _TYPE_A, _CLASS_IN))
-            self.update_record(zc, now, zc.cache.get_by_details(self.server, _TYPE_AAAA, _CLASS_IN))
-        elif isinstance(record, DNSText):
-            if record.key == self.key:
-                self._set_text(record.text)
-
-    def load_from_cache(self, zc: 'Zeroconf') -> bool:
-        """Populate the service info from the cache."""
-        now = current_time_millis()
-        record_types_for_check_cache = [(_TYPE_SRV, _CLASS_IN), (_TYPE_TXT, _CLASS_IN)]
-        if self.server is not None:
-            record_types_for_check_cache.append((_TYPE_A, _CLASS_IN))
-            record_types_for_check_cache.append((_TYPE_AAAA, _CLASS_IN))
-        for record_type in record_types_for_check_cache:
-            cached = zc.cache.get_by_details(self.name, *record_type)
-            if cached:
-                self.update_record(zc, now, cached)
-
-        if self.server is not None and self.text is not None and self._addresses:
-            return True
-        return False
-
-    def request(self, zc: 'Zeroconf', timeout: float) -> bool:
-        """Returns true if the service could be discovered on the
-        network, and updates this object with details discovered.
-        """
-        if self.load_from_cache(zc):
-            return True
-
-        now = current_time_millis()
-        delay = _LISTENER_TIME
-        next_ = now
-        last = now + timeout
-        try:
-            zc.add_listener(self, DNSQuestion(self.name, _TYPE_ANY, _CLASS_IN))
-            while self.server is None or self.text is None or not self._addresses:
-                if last <= now:
-                    return False
-                if next_ <= now:
-                    out = DNSOutgoing(_FLAGS_QR_QUERY)
-                    cached_entry = zc.cache.get_by_details(self.name, _TYPE_SRV, _CLASS_IN)
-                    if not cached_entry:
-                        out.add_question(DNSQuestion(self.name, _TYPE_SRV, _CLASS_IN))
-                        out.add_answer_at_time(cached_entry, now)
-                    cached_entry = zc.cache.get_by_details(self.name, _TYPE_TXT, _CLASS_IN)
-                    if not cached_entry:
-                        out.add_question(DNSQuestion(self.name, _TYPE_TXT, _CLASS_IN))
-                        out.add_answer_at_time(cached_entry, now)
-
-                    if self.server is not None:
-                        cached_entry = zc.cache.get_by_details(self.server, _TYPE_A, _CLASS_IN)
-                        if not cached_entry:
-                            out.add_question(DNSQuestion(self.server, _TYPE_A, _CLASS_IN))
-                            out.add_answer_at_time(cached_entry, now)
-                        cached_entry = zc.cache.get_by_details(self.name, _TYPE_AAAA, _CLASS_IN)
-                        if not cached_entry:
-                            out.add_question(DNSQuestion(self.server, _TYPE_AAAA, _CLASS_IN))
-                            out.add_answer_at_time(cached_entry, now)
-                    zc.send(out)
-                    next_ = now + delay
-                    delay *= 2
-
-                zc.wait(min(next_, last) - now)
-                now = current_time_millis()
-        finally:
-            zc.remove_listener(self)
-
-        return True
-
-    def __eq__(self, other: object) -> bool:
-        """Tests equality of service name"""
-        return isinstance(other, ServiceInfo) and other.name == self.name
-
-    def __ne__(self, other: object) -> bool:
-        """Non-equality test"""
-        return not self.__eq__(other)
-
-    def __repr__(self) -> str:
-        """String representation"""
-        return '%s(%s)' % (
-            type(self).__name__,
-            ', '.join(
-                '%s=%r' % (name, getattr(self, name))
-                for name in (
-                    'type',
-                    'name',
-                    'addresses',
-                    'port',
-                    'weight',
-                    'priority',
-                    'server',
-                    'properties',
-                )
-            ),
-        )
-
-
-class ZeroconfServiceTypes(ServiceListener):
-    """
-    Return all of the advertised services on any local networks
-    """
-
-    def __init__(self) -> None:
-        self.found_services = set()  # type: Set[str]
-
-    def add_service(self, zc: 'Zeroconf', type_: str, name: str) -> None:
-        self.found_services.add(name)
-
-    def remove_service(self, zc: 'Zeroconf', type_: str, name: str) -> None:
-        pass
-
-    @classmethod
-    def find(
-        cls,
-        zc: Optional['Zeroconf'] = None,
-        timeout: Union[int, float] = 5,
-        interfaces: InterfacesType = InterfaceChoice.All,
-        ip_version: Optional[IPVersion] = None,
-    ) -> Tuple[str, ...]:
-        """
-        Return all of the advertised services on any local networks.
-
-        :param zc: Zeroconf() instance.  Pass in if already have an
-                instance running or if non-default interfaces are needed
-        :param timeout: seconds to wait for any responses
-        :param interfaces: interfaces to listen on.
-        :param ip_version: IP protocol version to use.
-        :return: tuple of service type strings
-        """
-        local_zc = zc or Zeroconf(interfaces=interfaces, ip_version=ip_version)
-        listener = cls()
-        browser = ServiceBrowser(local_zc, '_services._dns-sd._udp.local.', listener=listener)
-
-        # wait for responses
-        time.sleep(timeout)
-
-        # close down anything we opened
-        if zc is None:
-            local_zc.close()
-        else:
-            browser.cancel()
-
-        return tuple(sorted(listener.found_services))
-
-
-def get_all_addresses() -> List[str]:
-    return list(set(addr.ip for iface in ifaddr.get_adapters() for addr in iface.ips if addr.is_IPv4))
-
-
-def get_all_addresses_v6() -> List[Tuple[Tuple[str, int, int], int]]:
-    # IPv6 multicast uses positive indexes for interfaces
-    # TODO: What about multi-address interfaces?
-    return list(
-        set((addr.ip, iface.index) for iface in ifaddr.get_adapters() for addr in iface.ips if addr.is_IPv6)
-    )
-
-
-def ip6_to_address_and_index(adapters: List[Any], ip: str) -> Tuple[Tuple[str, int, int], int]:
-    ipaddr = ipaddress.ip_address(ip)
-    for adapter in adapters:
-        for adapter_ip in adapter.ips:
-            # IPv6 addresses are represented as tuples
-            if isinstance(adapter_ip.ip, tuple) and ipaddress.ip_address(adapter_ip.ip[0]) == ipaddr:
-                return (cast(Tuple[str, int, int], adapter_ip.ip), cast(int, adapter.index))
-
-    raise RuntimeError('No adapter found for IP address %s' % ip)
-
-
-def interface_index_to_ip6_address(adapters: List[Any], index: int) -> Tuple[str, int, int]:
-    for adapter in adapters:
-        if adapter.index == index:
-            for adapter_ip in adapter.ips:
-                # IPv6 addresses are represented as tuples
-                if isinstance(adapter_ip.ip, tuple):
-                    return cast(Tuple[str, int, int], adapter_ip.ip)
-
-    raise RuntimeError('No adapter found for index %s' % index)
-
-
-def ip6_addresses_to_indexes(
-    interfaces: List[Union[str, int, Tuple[Tuple[str, int, int], int]]]
-) -> List[Tuple[Tuple[str, int, int], int]]:
-    """Convert IPv6 interface addresses to interface indexes.
-
-    IPv4 addresses are ignored.
-
-    :param interfaces: List of IP addresses and indexes.
-    :returns: List of indexes.
-    """
-    result = []
-    adapters = ifaddr.get_adapters()
-
-    for iface in interfaces:
-        if isinstance(iface, int):
-            result.append((interface_index_to_ip6_address(adapters, iface), iface))
-        elif isinstance(iface, str) and ipaddress.ip_address(iface).version == 6:
-            result.append(ip6_to_address_and_index(adapters, iface))
-
-    return result
-
-
-def normalize_interface_choice(
-    choice: InterfacesType, ip_version: IPVersion = IPVersion.V4Only
-) -> List[Union[str, Tuple[Tuple[str, int, int], int]]]:
-    """Convert the interfaces choice into internal representation.
-
-    :param choice: `InterfaceChoice` or list of interface addresses or indexes (IPv6 only).
-    :param ip_address: IP version to use (ignored if `choice` is a list).
-    :returns: List of IP addresses (for IPv4) and indexes (for IPv6).
-    """
-    result = []  # type: List[Union[str, Tuple[Tuple[str, int, int], int]]]
-    if choice is InterfaceChoice.Default:
-        if ip_version != IPVersion.V4Only:
-            # IPv6 multicast uses interface 0 to mean the default
-            result.append((('', 0, 0), 0))
-        if ip_version != IPVersion.V6Only:
-            result.append('0.0.0.0')
-    elif choice is InterfaceChoice.All:
-        if ip_version != IPVersion.V4Only:
-            result.extend(get_all_addresses_v6())
-        if ip_version != IPVersion.V6Only:
-            result.extend(get_all_addresses())
-        if not result:
-            raise RuntimeError(
-                'No interfaces to listen on, check that any interfaces have IP version %s' % ip_version
-            )
-    elif isinstance(choice, list):
-        # First, take IPv4 addresses.
-        result = [i for i in choice if isinstance(i, str) and ipaddress.ip_address(i).version == 4]
-        # Unlike IP_ADD_MEMBERSHIP, IPV6_JOIN_GROUP requires interface indexes.
-        result += ip6_addresses_to_indexes(choice)
-    else:
-        raise TypeError("choice must be a list or InterfaceChoice, got %r" % choice)
-    return result
-
-
-def new_socket(
-    bind_addr: Union[Tuple[str], Tuple[str, int, int]],
-    port: int = _MDNS_PORT,
-    ip_version: IPVersion = IPVersion.V4Only,
-    apple_p2p: bool = False,
-) -> socket.socket:
-    log.debug(
-        'Creating new socket with port %s, ip_version %s, apple_p2p %s and bind_addr %r',
-        port,
-        ip_version,
-        apple_p2p,
-        bind_addr,
-    )
-    if ip_version == IPVersion.V4Only:
-        s = socket.socket(socket.AF_INET, socket.SOCK_DGRAM)
-    else:
-        s = socket.socket(socket.AF_INET6, socket.SOCK_DGRAM)
-
-    if ip_version == IPVersion.All:
-        # make V6 sockets work for both V4 and V6 (required for Windows)
-        try:
-            s.setsockopt(_IPPROTO_IPV6, socket.IPV6_V6ONLY, False)
-        except OSError:
-            log.error('Support for dual V4-V6 sockets is not present, use IPVersion.V4 or IPVersion.V6')
-            raise
-
-    s.setsockopt(socket.SOL_SOCKET, socket.SO_REUSEADDR, 1)
-
-    # SO_REUSEADDR should be equivalent to SO_REUSEPORT for
-    # multicast UDP sockets (p 731, "TCP/IP Illustrated,
-    # Volume 2"), but some BSD-derived systems require
-    # SO_REUSEPORT to be specified explicitly.  Also, not all
-    # versions of Python have SO_REUSEPORT available.
-    # Catch OSError and socket.error for kernel versions <3.9 because lacking
-    # SO_REUSEPORT support.
-    try:
-        reuseport = socket.SO_REUSEPORT
-    except AttributeError:
-        pass
-    else:
-        try:
-            s.setsockopt(socket.SOL_SOCKET, reuseport, 1)
-        except OSError as err:
-            if not err.errno == errno.ENOPROTOOPT:
-                raise
-
-    if port == _MDNS_PORT:
-        ttl = struct.pack(b'B', 255)
-        loop = struct.pack(b'B', 1)
-        if ip_version != IPVersion.V6Only:
-            # OpenBSD needs the ttl and loop values for the IP_MULTICAST_TTL and
-            # IP_MULTICAST_LOOP socket options as an unsigned char.
-            s.setsockopt(socket.IPPROTO_IP, socket.IP_MULTICAST_TTL, ttl)
-            s.setsockopt(socket.IPPROTO_IP, socket.IP_MULTICAST_LOOP, loop)
-        if ip_version != IPVersion.V4Only:
-            # However, char doesn't work here (at least on Linux)
-            s.setsockopt(_IPPROTO_IPV6, socket.IPV6_MULTICAST_HOPS, 255)
-            s.setsockopt(_IPPROTO_IPV6, socket.IPV6_MULTICAST_LOOP, True)
-
-    if apple_p2p:
-        # SO_RECV_ANYIF = 0x1104
-        # https://opensource.apple.com/source/xnu/xnu-4570.41.2/bsd/sys/socket.h
-        s.setsockopt(socket.SOL_SOCKET, 0x1104, 1)
-
-    s.bind((bind_addr[0], port, *bind_addr[1:]))
-    log.debug('Created socket %s', s)
-    return s
-
-
-def add_multicast_member(
-    listen_socket: socket.socket,
-    interface: Union[str, Tuple[Tuple[str, int, int], int]],
-) -> bool:
-    # This is based on assumptions in normalize_interface_choice
-    is_v6 = isinstance(interface, tuple)
-    err_einval = {errno.EINVAL}
-    if sys.platform == 'win32':
-        # No WSAEINVAL definition in typeshed
-        err_einval |= {cast(Any, errno).WSAEINVAL}
-    log.debug('Adding %r (socket %d) to multicast group', interface, listen_socket.fileno())
-    try:
-        if is_v6:
-            iface_bin = struct.pack('@I', cast(int, interface[1]))
-            _value = _MDNS_ADDR6_BYTES + iface_bin
-            listen_socket.setsockopt(_IPPROTO_IPV6, socket.IPV6_JOIN_GROUP, _value)
-        else:
-            _value = _MDNS_ADDR_BYTES + socket.inet_aton(cast(str, interface))
-            listen_socket.setsockopt(socket.IPPROTO_IP, socket.IP_ADD_MEMBERSHIP, _value)
-    except socket.error as e:
-        _errno = get_errno(e)
-        if _errno == errno.EADDRINUSE:
-            log.info(
-                'Address in use when adding %s to multicast group, '
-                'it is expected to happen on some systems',
-                interface,
-            )
-            return False
-        elif _errno == errno.EADDRNOTAVAIL:
-            log.info(
-                'Address not available when adding %s to multicast '
-                'group, it is expected to happen on some systems',
-                interface,
-            )
-            return False
-        elif _errno in err_einval:
-            log.info('Interface of %s does not support multicast, ' 'it is expected in WSL', interface)
-            return False
-        elif sys.platform == 'win32' and _errno == errno.WSAENOPROTOOPT:
-            log.info(
-                'Failed to set socket option on %s, this can happen if '
-                'the network adapter is in a disconnected state',
-                interface,
-            )
-            return False
-        else:
-            raise
-    return True
-
-
-def new_respond_socket(
-    interface: Union[str, Tuple[Tuple[str, int, int], int]],
-    apple_p2p: bool = False,
-) -> Optional[socket.socket]:
-    is_v6 = isinstance(interface, tuple)
-    respond_socket = new_socket(
-        ip_version=(IPVersion.V6Only if is_v6 else IPVersion.V4Only),
-        apple_p2p=apple_p2p,
-        bind_addr=cast(Tuple[Tuple[str, int, int], int], interface)[0] if is_v6 else (cast(str, interface),),
-    )
-    log.debug('Configuring socket %s with multicast interface %s', respond_socket, interface)
-    if is_v6:
-        iface_bin = struct.pack('@I', cast(int, interface[1]))
-        respond_socket.setsockopt(_IPPROTO_IPV6, socket.IPV6_MULTICAST_IF, iface_bin)
-    else:
-        respond_socket.setsockopt(
-            socket.IPPROTO_IP, socket.IP_MULTICAST_IF, socket.inet_aton(cast(str, interface))
-        )
-    return respond_socket
-
-
-def create_sockets(
-    interfaces: InterfacesType = InterfaceChoice.All,
-    unicast: bool = False,
-    ip_version: IPVersion = IPVersion.V4Only,
-    apple_p2p: bool = False,
-) -> Tuple[Optional[socket.socket], List[socket.socket]]:
-    if unicast:
-        listen_socket = None
-    else:
-        listen_socket = new_socket(ip_version=ip_version, apple_p2p=apple_p2p, bind_addr=('',))
-
-    normalized_interfaces = normalize_interface_choice(interfaces, ip_version)
-
-    # If we are using InterfaceChoice.Default we can use
-    # a single socket to listen and respond.
-    if not unicast and interfaces is InterfaceChoice.Default:
-        for i in normalized_interfaces:
-            add_multicast_member(cast(socket.socket, listen_socket), i)
-        return listen_socket, [cast(socket.socket, listen_socket)]
-
-    respond_sockets = []
-
-    for i in normalized_interfaces:
-        if not unicast:
-            if add_multicast_member(cast(socket.socket, listen_socket), i):
-                respond_socket = new_respond_socket(i, apple_p2p=apple_p2p)
-            else:
-                respond_socket = None
-        else:
-            respond_socket = new_socket(
-                port=0,
-                ip_version=ip_version,
-                apple_p2p=apple_p2p,
-                bind_addr=i[0] if isinstance(i, tuple) else (i,),
-            )
-
-        if respond_socket is not None:
-            respond_sockets.append(respond_socket)
-
-    return listen_socket, respond_sockets
-
-
-def get_errno(e: Exception) -> int:
-    assert isinstance(e, socket.error)
-    return cast(int, e.args[0])
-
-
-def can_send_to(sock: socket.socket, address: str) -> bool:
-    addr = ipaddress.ip_address(address)
-    return cast(bool, addr.version == 6 if sock.family == socket.AF_INET6 else addr.version == 4)
-
-
-class ServiceRegistry:
-    """A registry to keep track of services.
-
-    This class exists to ensure services can
-    be safely added and removed with thread
-    safety.
-    """
-
-    def __init__(
-        self,
-    ) -> None:
-        """Create the ServiceRegistry class."""
-        self.services = {}  # type: Dict[str, ServiceInfo]
-        self.types = {}  # type: Dict[str, List]
-        self.servers = {}  # type: Dict[str, List]
-        self._lock = threading.Lock()  # add and remove services thread safe
-
-    def add(self, info: ServiceInfo) -> None:
-        """Add a new service to the registry."""
-
-        with self._lock:
-            self._add(info)
-
-    def remove(self, info: ServiceInfo) -> None:
-        """Remove a new service from the registry."""
-
-        with self._lock:
-            self._remove(info)
-
-    def update(self, info: ServiceInfo) -> None:
-        """Update new service in the registry."""
-
-        with self._lock:
-            self._remove(info)
-            self._add(info)
-
-    def get_service_infos(self) -> List[ServiceInfo]:
-        """Return all ServiceInfo."""
-        return list(self.services.values())
-
-    def get_info_name(self, name: str) -> Optional[ServiceInfo]:
-        """Return all ServiceInfo for the name."""
-        return self.services.get(name)
-
-    def get_types(self) -> List[str]:
-        """Return all types."""
-        return list(self.types.keys())
-
-    def get_infos_type(self, type_: str) -> List[ServiceInfo]:
-        """Return all ServiceInfo matching type."""
-        return self._get_by_index("types", type_)
-
-    def get_infos_server(self, server: str) -> List[ServiceInfo]:
-        """Return all ServiceInfo matching server."""
-        return self._get_by_index("servers", server)
-
-    def _get_by_index(self, attr: str, key: str) -> List[ServiceInfo]:
-        """Return all ServiceInfo matching the index."""
-        service_infos = []
-
-        for name in getattr(self, attr).get(key, [])[:]:
-            info = self.services.get(name)
-            # Since we do not get under a lock since it would be
-            # a performance issue, its possible
-            # the service can be unregistered during the get
-            # so we must check if info is None
-            if info is not None:
-                service_infos.append(info)
-
-        return service_infos
-
-    def _add(self, info: ServiceInfo) -> None:
-        """Add a new service under the lock."""
-        lower_name = info.name.lower()
-        if lower_name in self.services:
-            raise ServiceNameAlreadyRegistered
-
-        self.services[lower_name] = info
-        self.types.setdefault(info.type, []).append(lower_name)
-        self.servers.setdefault(info.server, []).append(lower_name)
-
-    def _remove(self, info: ServiceInfo) -> None:
-        """Remove a service under the lock."""
-        lower_name = info.name.lower()
-        old_service_info = self.services[lower_name]
-        self.types[old_service_info.type].remove(lower_name)
-        self.servers[old_service_info.server].remove(lower_name)
-        del self.services[lower_name]
-
-
-class Zeroconf(QuietLogger):
-
-    """Implementation of Zeroconf Multicast DNS Service Discovery
-
-    Supports registration, unregistration, queries and browsing.
-    """
-
-    def __init__(
-        self,
-        interfaces: InterfacesType = InterfaceChoice.All,
-        unicast: bool = False,
-        ip_version: Optional[IPVersion] = None,
-        apple_p2p: bool = False,
-    ) -> None:
-        """Creates an instance of the Zeroconf class, establishing
-        multicast communications, listening and reaping threads.
-
-        :param interfaces: :class:`InterfaceChoice` or a list of IP addresses
-            (IPv4 and IPv6) and interface indexes (IPv6 only).
-
-            IPv6 notes for non-POSIX systems:
-            * `InterfaceChoice.All` is an alias for `InterfaceChoice.Default`
-              on Python versions before 3.8.
-
-            Also listening on loopback (``::1``) doesn't work, use a real address.
-        :param ip_version: IP versions to support. If `choice` is a list, the default is detected
-            from it. Otherwise defaults to V4 only for backward compatibility.
-        :param apple_p2p: use AWDL interface (only macOS)
-        """
-        if ip_version is None and isinstance(interfaces, list):
-            has_v6 = any(
-                isinstance(i, int) or (isinstance(i, str) and ipaddress.ip_address(i).version == 6)
-                for i in interfaces
-            )
-            has_v4 = any(isinstance(i, str) and ipaddress.ip_address(i).version == 4 for i in interfaces)
-            if has_v4 and has_v6:
-                ip_version = IPVersion.All
-            elif has_v6:
-                ip_version = IPVersion.V6Only
-
-        if ip_version is None:
-            ip_version = IPVersion.V4Only
-
-        # hook for threads
-        self._GLOBAL_DONE = False
-        self.unicast = unicast
-
-        if apple_p2p and not platform.system() == 'Darwin':
-            raise RuntimeError('Option `apple_p2p` is not supported on non-Apple platforms.')
-
-        self._listen_socket, self._respond_sockets = create_sockets(
-            interfaces, unicast, ip_version, apple_p2p=apple_p2p
-        )
-        log.debug('Listen socket %s, respond sockets %s', self._listen_socket, self._respond_sockets)
-        self.multi_socket = unicast or interfaces is not InterfaceChoice.Default
-
-        self.listeners = []  # type: List[RecordUpdateListener]
-        self.browsers = {}  # type: Dict[ServiceListener, ServiceBrowser]
-        self.registry = ServiceRegistry()
-
-        self.cache = DNSCache()
-
-        self.condition = threading.Condition()
-
-        # Ensure we create the lock before
-        # we add the listener as we could get
-        # a message before the lock is created.
-        self._handlers_lock = threading.Lock()  # ensure we process a full message in one go
-
-        self.engine = Engine(self)
-        self.listener = Listener(self)
-        if not unicast:
-            self.engine.add_reader(self.listener, cast(socket.socket, self._listen_socket))
-        if self.multi_socket:
-            for s in self._respond_sockets:
-                self.engine.add_reader(self.listener, s)
-
-    @property
-    def done(self) -> bool:
-        return self._GLOBAL_DONE
-
-    def wait(self, timeout: float) -> None:
-        """Calling thread waits for a given number of milliseconds or
-        until notified."""
-        with self.condition:
-            self.condition.wait(timeout / 1000.0)
-
-    def notify_all(self) -> None:
-        """Notifies all waiting threads"""
-        with self.condition:
-            self.condition.notify_all()
-
-    def get_service_info(self, type_: str, name: str, timeout: int = 3000) -> Optional[ServiceInfo]:
-        """Returns network's service information for a particular
-        name and type, or None if no service matches by the timeout,
-        which defaults to 3 seconds."""
-        info = ServiceInfo(type_, name)
-        if info.request(self, timeout):
-            return info
-        return None
-
-    def add_service_listener(self, type_: str, listener: ServiceListener) -> None:
-        """Adds a listener for a particular service type.  This object
-        will then have its add_service and remove_service methods called when
-        services of that type become available and unavailable."""
-        self.remove_service_listener(listener)
-        self.browsers[listener] = ServiceBrowser(self, type_, listener)
-
-    def remove_service_listener(self, listener: ServiceListener) -> None:
-        """Removes a listener from the set that is currently listening."""
-        if listener in self.browsers:
-            self.browsers[listener].cancel()
-            del self.browsers[listener]
-
-    def remove_all_service_listeners(self) -> None:
-        """Removes a listener from the set that is currently listening."""
-        for listener in [k for k in self.browsers]:
-            self.remove_service_listener(listener)
-
-    def register_service(
-        self,
-        info: ServiceInfo,
-        ttl: Optional[int] = None,
-        allow_name_change: bool = False,
-        cooperating_responders: bool = False,
-    ) -> None:
-        """Registers service information to the network with a default TTL.
-        Zeroconf will then respond to requests for information for that
-        service.  The name of the service may be changed if needed to make
-        it unique on the network. Additionally multiple cooperating responders
-        can register the same service on the network for resilience
-        (if you want this behavior set `cooperating_responders` to `True`)."""
-        if ttl is not None:
-            # ttl argument is used to maintain backward compatibility
-            # Setting TTLs via ServiceInfo is preferred
-            info.host_ttl = ttl
-            info.other_ttl = ttl
-        self.check_service(info, allow_name_change, cooperating_responders)
-        self.registry.add(info)
-        self._broadcast_service(info, _REGISTER_TIME, None)
-
-    def update_service(self, info: ServiceInfo) -> None:
-        """Registers service information to the network with a default TTL.
-        Zeroconf will then respond to requests for information for that
-        service."""
-
-        self.registry.update(info)
-        self._broadcast_service(info, _REGISTER_TIME, None)
-
-    def _broadcast_service(self, info: ServiceInfo, interval: int, ttl: Optional[int]) -> None:
-        """Send a broadcasts to announce a service at intervals."""
-        now = current_time_millis()
-        next_time = now
-        i = 0
-        while i < 3:
-            if now < next_time:
-                self.wait(next_time - now)
-                now = current_time_millis()
-                continue
-
-            self.send_service_broadcast(info, ttl)
-            i += 1
-            next_time += interval
-
-    def send_service_broadcast(self, info: ServiceInfo, ttl: Optional[int]) -> None:
-        """Send a broadcast to announce a service."""
-        out = DNSOutgoing(_FLAGS_QR_RESPONSE | _FLAGS_AA)
-        self._add_broadcast_answer(out, info, ttl)
-        self.send(out)
-
-    def send_service_query(self, info: ServiceInfo) -> None:
-        """Send a query to lookup a service."""
-        out = DNSOutgoing(_FLAGS_QR_QUERY | _FLAGS_AA)
-        out.add_question(DNSQuestion(info.type, _TYPE_PTR, _CLASS_IN))
-        out.add_authorative_answer(DNSPointer(info.type, _TYPE_PTR, _CLASS_IN, info.other_ttl, info.name))
-        self.send(out)
-
-    def _add_broadcast_answer(self, out: DNSOutgoing, info: ServiceInfo, override_ttl: Optional[int]) -> None:
-        """Add answers to broadcast a service."""
-        other_ttl = info.other_ttl if override_ttl is None else override_ttl
-        host_ttl = info.host_ttl if override_ttl is None else override_ttl
-        out.add_answer_at_time(DNSPointer(info.type, _TYPE_PTR, _CLASS_IN, other_ttl, info.name), 0)
-        out.add_answer_at_time(
-            DNSService(
-                info.name,
-                _TYPE_SRV,
-                _CLASS_IN | _CLASS_UNIQUE,
-                host_ttl,
-                info.priority,
-                info.weight,
-                cast(int, info.port),
-                info.server,
-            ),
-            0,
-        )
-
-        out.add_answer_at_time(
-            DNSText(info.name, _TYPE_TXT, _CLASS_IN | _CLASS_UNIQUE, other_ttl, info.text), 0
-        )
-        for address in info.addresses_by_version(IPVersion.All):
-            type_ = _TYPE_AAAA if _is_v6_address(address) else _TYPE_A
-            out.add_answer_at_time(
-                DNSAddress(info.server, type_, _CLASS_IN | _CLASS_UNIQUE, host_ttl, address), 0
-            )
-
-    def unregister_service(self, info: ServiceInfo) -> None:
-        """Unregister a service."""
-        self.registry.remove(info)
-        self._broadcast_service(info, _UNREGISTER_TIME, 0)
-
-    def unregister_all_services(self) -> None:
-        """Unregister all registered services."""
-        service_infos = self.registry.get_service_infos()
-        if not service_infos:
-            return
-        now = current_time_millis()
-        next_time = now
-        i = 0
-        while i < 3:
-            if now < next_time:
-                self.wait(next_time - now)
-                now = current_time_millis()
-                continue
-            out = DNSOutgoing(_FLAGS_QR_RESPONSE | _FLAGS_AA)
-            for info in service_infos:
-                self._add_broadcast_answer(out, info, 0)
-            self.send(out)
-            i += 1
-            next_time += _UNREGISTER_TIME
-
-    def check_service(
-        self, info: ServiceInfo, allow_name_change: bool, cooperating_responders: bool = False
-    ) -> None:
-        """Checks the network for a unique service name, modifying the
-        ServiceInfo passed in if it is not unique."""
-        instance_name = instance_name_from_service_info(info)
-        if cooperating_responders:
-            return
-        next_instance_number = 2
-        next_time = now = current_time_millis()
-        i = 0
-        while i < 3:
-            # check for a name conflict
-            while self.cache.current_entry_with_name_and_alias(info.type, info.name):
-                if not allow_name_change:
-                    raise NonUniqueNameException
-
-                # change the name and look for a conflict
-                info.name = '%s-%s.%s' % (instance_name, next_instance_number, info.type)
-                next_instance_number += 1
-                service_type_name(info.name)
-                next_time = now
-                i = 0
-
-            if now < next_time:
-                self.wait(next_time - now)
-                now = current_time_millis()
-                continue
-
-            self.send_service_query(info)
-            i += 1
-            next_time += _CHECK_TIME
-
-    def add_listener(
-        self, listener: RecordUpdateListener, question: Optional[Union[DNSQuestion, List[DNSQuestion]]]
-    ) -> None:
-        """Adds a listener for a given question.  The listener will have
-        its update_record method called when information is available to
-        answer the question(s)."""
-        now = current_time_millis()
-        self.listeners.append(listener)
-        if question is not None:
-            questions = [question] if isinstance(question, DNSQuestion) else question
-            for single_question in questions:
-                for record in self.cache.entries_with_name(single_question.name):
-                    if single_question.answered_by(record) and not record.is_expired(now):
-                        listener.update_record(self, now, record)
-        self.notify_all()
-
-    def remove_listener(self, listener: RecordUpdateListener) -> None:
-        """Removes a listener."""
-        try:
-            self.listeners.remove(listener)
-            self.notify_all()
-        except Exception as e:  # TODO stop catching all Exceptions
-            log.exception('Unknown error, possibly benign: %r', e)
-
-    def update_record(self, now: float, rec: DNSRecord) -> None:
-        """Used to notify listeners of new information that has updated
-        a record."""
-        for listener in self.listeners:
-            listener.update_record(self, now, rec)
-        self.notify_all()
-
-    def handle_response(self, msg: DNSIncoming) -> None:
-        """Deal with incoming response packets.  All answers
-        are held in the cache, and listeners are notified."""
-        updates = []  # type: List[Tuple[float, DNSRecord, Optional[DNSRecord]]]
-        now = current_time_millis()
-        for record in msg.answers:
-
-            updated = True
-
-            if record.unique:  # https://tools.ietf.org/html/rfc6762#section-10.2
-                # Since the cache format is keyed on the lower case record name
-                # we can avoid iterating everything in the cache and
-                # only look though entries for the specific name.
-                # entries_with_name will take care of converting to lowercase
-                for entry in self.cache.entries_with_name(record.name):
-
-                    if entry == record:
-                        updated = False
-
-                    # Check the time first because it is far cheaper
-                    # than the __eq__
-                    if (record.created - entry.created > 1000) and DNSEntry.__eq__(entry, record):
-                        self.cache.remove(entry)
-
-            expired = record.is_expired(now)
-            maybe_entry = self.cache.get(record)
-            if not expired:
-                if maybe_entry is not None:
-                    maybe_entry.reset_ttl(record)
-                else:
-                    self.cache.add(record)
-                if updated:
-                    updates.append((now, record, None))
-            elif maybe_entry is not None:
-                updates.append((now, record, maybe_entry))
-
-        if not updates:
-            return
-
-        # Only hold the lock if we have updates
-        with self._handlers_lock:
-            for update in updates:
-                now, record, entry_to_remove = update
-                self.update_record(update[0], update[1])
-                if entry_to_remove:
-                    self.cache.remove(entry_to_remove)
-
-    def handle_query(self, msg: DNSIncoming, addr: Optional[str], port: int) -> None:
-        """Deal with incoming query packets.  Provides a response if
-        possible."""
-        out = None
-
-        # Support unicast client responses
-        #
-        if port != _MDNS_PORT:
-            out = DNSOutgoing(_FLAGS_QR_RESPONSE | _FLAGS_AA, multicast=False)
-            for question in msg.questions:
-                out.add_question(question)
-
-        for question in msg.questions:
-            if question.type == _TYPE_PTR:
-                if question.name == "_services._dns-sd._udp.local.":
-                    for stype in self.registry.get_types():
-                        if out is None:
-                            out = DNSOutgoing(_FLAGS_QR_RESPONSE | _FLAGS_AA)
-                        out.add_answer(
-                            msg,
-                            DNSPointer(
-                                "_services._dns-sd._udp.local.",
-                                _TYPE_PTR,
-                                _CLASS_IN,
-                                _DNS_OTHER_TTL,
-                                stype,
-                            ),
-                        )
-                for service in self.registry.get_infos_type(question.name):
-                    if out is None:
-                        out = DNSOutgoing(_FLAGS_QR_RESPONSE | _FLAGS_AA)
-                    out.add_answer(
-                        msg,
-                        DNSPointer(service.type, _TYPE_PTR, _CLASS_IN, service.other_ttl, service.name),
-                    )
-
-                    # Add recommended additional answers according to
-                    # https://tools.ietf.org/html/rfc6763#section-12.1.
-                    out.add_additional_answer(
-                        DNSService(
-                            service.name,
-                            _TYPE_SRV,
-                            _CLASS_IN | _CLASS_UNIQUE,
-                            service.host_ttl,
-                            service.priority,
-                            service.weight,
-                            cast(int, service.port),
-                            service.server,
-                        )
-                    )
-                    out.add_additional_answer(
-                        DNSText(
-                            service.name,
-                            _TYPE_TXT,
-                            _CLASS_IN | _CLASS_UNIQUE,
-                            service.other_ttl,
-                            service.text,
-                        )
-                    )
-                    for address in service.addresses_by_version(IPVersion.All):
-                        type_ = _TYPE_AAAA if _is_v6_address(address) else _TYPE_A
-                        out.add_additional_answer(
-                            DNSAddress(
-                                service.server,
-                                type_,
-                                _CLASS_IN | _CLASS_UNIQUE,
-                                service.host_ttl,
-                                address,
-                            )
-                        )
-            else:
-                if out is None:
-                    out = DNSOutgoing(_FLAGS_QR_RESPONSE | _FLAGS_AA)
-
-                name_to_find = question.name.lower()
-
-                # Answer A record queries for any service addresses we know
-                if question.type in (_TYPE_A, _TYPE_ANY):
-                    for service in self.registry.get_infos_server(name_to_find):
-                        for address in service.addresses_by_version(IPVersion.All):
-                            type_ = _TYPE_AAAA if _is_v6_address(address) else _TYPE_A
-                            out.add_answer(
-                                msg,
-                                DNSAddress(
-                                    question.name,
-                                    type_,
-                                    _CLASS_IN | _CLASS_UNIQUE,
-                                    service.host_ttl,
-                                    address,
-                                ),
-                            )
-
-                service = self.registry.get_info_name(name_to_find)  # type: ignore
-                if service is None:
-                    continue
-
-                if question.type in (_TYPE_SRV, _TYPE_ANY):
-                    out.add_answer(
-                        msg,
-                        DNSService(
-                            question.name,
-                            _TYPE_SRV,
-                            _CLASS_IN | _CLASS_UNIQUE,
-                            service.host_ttl,
-                            service.priority,
-                            service.weight,
-                            cast(int, service.port),
-                            service.server,
-                        ),
-                    )
-                if question.type in (_TYPE_TXT, _TYPE_ANY):
-                    out.add_answer(
-                        msg,
-                        DNSText(
-                            question.name,
-                            _TYPE_TXT,
-                            _CLASS_IN | _CLASS_UNIQUE,
-                            service.other_ttl,
-                            service.text,
-                        ),
-                    )
-                if question.type == _TYPE_SRV:
-                    for address in service.addresses_by_version(IPVersion.All):
-                        type_ = _TYPE_AAAA if _is_v6_address(address) else _TYPE_A
-                        out.add_additional_answer(
-                            DNSAddress(
-                                service.server,
-                                type_,
-                                _CLASS_IN | _CLASS_UNIQUE,
-                                service.host_ttl,
-                                address,
-                            )
-                        )
-
-        if out is not None and out.answers:
-            out.id = msg.id
-            self.send(out, addr, port)
-
-    def send(self, out: DNSOutgoing, addr: Optional[str] = None, port: int = _MDNS_PORT) -> None:
-        """Sends an outgoing packet."""
-        packets = out.packets()
-        packet_num = 0
-        for packet in packets:
-            packet_num += 1
-            if len(packet) > _MAX_MSG_ABSOLUTE:
-                self.log_warning_once("Dropping %r over-sized packet (%d bytes) %r", out, len(packet), packet)
-                return
-            log.debug('Sending (%d bytes #%d) %r as %r...', len(packet), packet_num, out, packet)
-            for s in self._respond_sockets:
-                if self._GLOBAL_DONE:
-                    return
-                try:
-                    if addr is None:
-                        real_addr = _MDNS_ADDR6 if s.family == socket.AF_INET6 else _MDNS_ADDR
-                    elif not can_send_to(s, addr):
-                        continue
-                    else:
-                        real_addr = addr
-                    bytes_sent = s.sendto(packet, 0, (real_addr, port))
-                except Exception as exc:  # TODO stop catching all Exceptions
-                    if (
-                        isinstance(exc, OSError)
-                        and exc.errno == errno.ENETUNREACH
-                        and s.family == socket.AF_INET6
-                    ):
-                        # with IPv6 we don't have a reliable way to determine if an interface actually has
-                        # IPV6 support, so we have to try and ignore errors.
-                        continue
-                    # on send errors, log the exception and keep going
-                    self.log_exception_warning('Error sending through socket %d', s.fileno())
-                else:
-                    if bytes_sent != len(packet):
-                        self.log_warning_once('!!! sent %d of %d bytes to %r' % (bytes_sent, len(packet), s))
-
-    def close(self) -> None:
-        """Ends the background threads, and prevent this instance from
-        servicing further queries."""
-        if self._GLOBAL_DONE:
-            return
-        # remove service listeners
-        self.remove_all_service_listeners()
-        self.unregister_all_services()
-        self._GLOBAL_DONE = True
-
-        # shutdown recv socket and thread
-        if not self.unicast:
-            self.engine.del_reader(cast(socket.socket, self._listen_socket))
-            cast(socket.socket, self._listen_socket).close()
-        if self.multi_socket:
-            for s in self._respond_sockets:
-                self.engine.del_reader(s)
-        self.engine.join()
-
-        # shutdown the rest
-        self.notify_all()
-        for s in self._respond_sockets:
-            s.close()
-=======
-    )
->>>>>>> 662ed616
+    )