""" Multicast DNS Service Discovery for Python, v0.14-wmcbrine
    Copyright 2003 Paul Scott-Murphy, 2014 William McBrine

    This module provides a framework for the use of DNS Service Discovery
    using IP multicast.

    This library is free software; you can redistribute it and/or
    modify it under the terms of the GNU Lesser General Public
    License as published by the Free Software Foundation; either
    version 2.1 of the License, or (at your option) any later version.

    This library is distributed in the hope that it will be useful,
    but WITHOUT ANY WARRANTY; without even the implied warranty of
    MERCHANTABILITY or FITNESS FOR A PARTICULAR PURPOSE. See the GNU
    Lesser General Public License for more details.

    You should have received a copy of the GNU Lesser General Public
    License along with this library; if not, write to the Free Software
    Foundation, Inc., 51 Franklin St, Fifth Floor, Boston, MA 02110-1301
    USA
"""

import enum
import errno
import ipaddress
import itertools
import logging
import platform
import re
import select
import socket
import struct
import sys
import threading
import time
import warnings
from collections import OrderedDict
from typing import Dict, List, Optional, Sequence, Union, cast
from typing import Any, Callable, Set, Tuple  # noqa # used in type hints

import ifaddr

__author__ = 'Paul Scott-Murphy, William McBrine'
__maintainer__ = 'Jakub Stasiak <jakub@stasiak.at>'
__version__ = '0.27.1'
__license__ = 'LGPL'


__all__ = [
    "__version__",
    "Zeroconf",
    "ServiceInfo",
    "ServiceBrowser",
    "Error",
    "InterfaceChoice",
    "ServiceStateChange",
    "IPVersion",
]

if sys.version_info <= (3, 4):
    raise ImportError(
        '''
Python version > 3.4 required for python-zeroconf.
If you need support for Python 2 or Python 3.3-3.4 please use version 19.1
    '''
    )

log = logging.getLogger(__name__)
log.addHandler(logging.NullHandler())

if log.level == logging.NOTSET:
    log.setLevel(logging.WARN)

# Some timing constants

_UNREGISTER_TIME = 125  # ms
_CHECK_TIME = 175  # ms
_REGISTER_TIME = 225  # ms
_LISTENER_TIME = 200  # ms
_BROWSER_TIME = 1000  # ms
_BROWSER_BACKOFF_LIMIT = 3600  # s

# Some DNS constants

_MDNS_ADDR = '224.0.0.251'
_MDNS_ADDR_BYTES = socket.inet_aton(_MDNS_ADDR)
_MDNS_ADDR6 = 'ff02::fb'
_MDNS_ADDR6_BYTES = socket.inet_pton(socket.AF_INET6, _MDNS_ADDR6)
_MDNS_PORT = 5353
_DNS_PORT = 53
_DNS_HOST_TTL = 120  # two minute for host records (A, SRV etc) as-per RFC6762
_DNS_OTHER_TTL = 4500  # 75 minutes for non-host records (PTR, TXT etc) as-per RFC6762

_MAX_MSG_TYPICAL = 1460  # unused
_MAX_MSG_ABSOLUTE = 8966

_FLAGS_QR_MASK = 0x8000  # query response mask
_FLAGS_QR_QUERY = 0x0000  # query
_FLAGS_QR_RESPONSE = 0x8000  # response

_FLAGS_AA = 0x0400  # Authoritative answer
_FLAGS_TC = 0x0200  # Truncated
_FLAGS_RD = 0x0100  # Recursion desired
_FLAGS_RA = 0x8000  # Recursion available

_FLAGS_Z = 0x0040  # Zero
_FLAGS_AD = 0x0020  # Authentic data
_FLAGS_CD = 0x0010  # Checking disabled

_CLASS_IN = 1
_CLASS_CS = 2
_CLASS_CH = 3
_CLASS_HS = 4
_CLASS_NONE = 254
_CLASS_ANY = 255
_CLASS_MASK = 0x7FFF
_CLASS_UNIQUE = 0x8000

_TYPE_A = 1
_TYPE_NS = 2
_TYPE_MD = 3
_TYPE_MF = 4
_TYPE_CNAME = 5
_TYPE_SOA = 6
_TYPE_MB = 7
_TYPE_MG = 8
_TYPE_MR = 9
_TYPE_NULL = 10
_TYPE_WKS = 11
_TYPE_PTR = 12
_TYPE_HINFO = 13
_TYPE_MINFO = 14
_TYPE_MX = 15
_TYPE_TXT = 16
_TYPE_AAAA = 28
_TYPE_SRV = 33
_TYPE_ANY = 255

# Mapping constants to names

_CLASSES = {
    _CLASS_IN: "in",
    _CLASS_CS: "cs",
    _CLASS_CH: "ch",
    _CLASS_HS: "hs",
    _CLASS_NONE: "none",
    _CLASS_ANY: "any",
}

_TYPES = {
    _TYPE_A: "a",
    _TYPE_NS: "ns",
    _TYPE_MD: "md",
    _TYPE_MF: "mf",
    _TYPE_CNAME: "cname",
    _TYPE_SOA: "soa",
    _TYPE_MB: "mb",
    _TYPE_MG: "mg",
    _TYPE_MR: "mr",
    _TYPE_NULL: "null",
    _TYPE_WKS: "wks",
    _TYPE_PTR: "ptr",
    _TYPE_HINFO: "hinfo",
    _TYPE_MINFO: "minfo",
    _TYPE_MX: "mx",
    _TYPE_TXT: "txt",
    _TYPE_AAAA: "quada",
    _TYPE_SRV: "srv",
    _TYPE_ANY: "any",
}

_HAS_A_TO_Z = re.compile(r'[A-Za-z]')
_HAS_ONLY_A_TO_Z_NUM_HYPHEN = re.compile(r'^[A-Za-z0-9\-]+$')
_HAS_ONLY_A_TO_Z_NUM_HYPHEN_UNDERSCORE = re.compile(r'^[A-Za-z0-9\-\_]+$')
_HAS_ASCII_CONTROL_CHARS = re.compile(r'[\x00-\x1f\x7f]')

try:
    _IPPROTO_IPV6 = socket.IPPROTO_IPV6
except AttributeError:
    # Sigh: https://bugs.python.org/issue29515
    _IPPROTO_IPV6 = 41

int2byte = struct.Struct(">B").pack


@enum.unique
class InterfaceChoice(enum.Enum):
    Default = 1
    All = 2


InterfacesType = Union[List[Union[str, int, Tuple[Tuple[str, int, int], int]]], InterfaceChoice]


@enum.unique
class ServiceStateChange(enum.Enum):
    Added = 1
    Removed = 2
    Updated = 3


@enum.unique
class IPVersion(enum.Enum):
    V4Only = 1
    V6Only = 2
    All = 3


# utility functions


def current_time_millis() -> float:
    """Current system time in milliseconds"""
    return time.time() * 1000


def _is_v6_address(addr: bytes) -> bool:
    return len(addr) == 16


def _encode_address(address: str) -> bytes:
    is_ipv6 = ':' in address
    address_family = socket.AF_INET6 if is_ipv6 else socket.AF_INET
    return socket.inet_pton(address_family, address)


def service_type_name(type_: str, *, allow_underscores: bool = False) -> str:
    """
    Validate a fully qualified service name, instance or subtype. [rfc6763]

    Returns fully qualified service name.

    Domain names used by mDNS-SD take the following forms:

                   <sn> . <_tcp|_udp> . local.
      <Instance> . <sn> . <_tcp|_udp> . local.
      <sub>._sub . <sn> . <_tcp|_udp> . local.

    1) must end with 'local.'

      This is true because we are implementing mDNS and since the 'm' means
      multi-cast, the 'local.' domain is mandatory.

    2) local is preceded with either '_udp.' or '_tcp.'

    3) service name <sn> precedes <_tcp|_udp>

      The rules for Service Names [RFC6335] state that they may be no more
      than fifteen characters long (not counting the mandatory underscore),
      consisting of only letters, digits, and hyphens, must begin and end
      with a letter or digit, must not contain consecutive hyphens, and
      must contain at least one letter.

    The instance name <Instance> and sub type <sub> may be up to 63 bytes.

    The portion of the Service Instance Name is a user-
    friendly name consisting of arbitrary Net-Unicode text [RFC5198]. It
    MUST NOT contain ASCII control characters (byte values 0x00-0x1F and
    0x7F) [RFC20] but otherwise is allowed to contain any characters,
    without restriction, including spaces, uppercase, lowercase,
    punctuation -- including dots -- accented characters, non-Roman text,
    and anything else that may be represented using Net-Unicode.

    :param type_: Type, SubType or service name to validate
    :return: fully qualified service name (eg: _http._tcp.local.)
    """
    if not (type_.endswith('._tcp.local.') or type_.endswith('._udp.local.')):
        raise BadTypeInNameException("Type '%s' must end with '._tcp.local.' or '._udp.local.'" % type_)

    remaining = type_[: -len('._tcp.local.')].split('.')
    name = remaining.pop()
    if not name:
        raise BadTypeInNameException("No Service name found")

    if len(remaining) == 1 and len(remaining[0]) == 0:
        raise BadTypeInNameException("Type '%s' must not start with '.'" % type_)

    if name[0] != '_':
        raise BadTypeInNameException("Service name (%s) must start with '_'" % name)

    # remove leading underscore
    name = name[1:]

    if len(name) > 15:
        raise BadTypeInNameException("Service name (%s) must be <= 15 bytes" % name)

    if '--' in name:
        raise BadTypeInNameException("Service name (%s) must not contain '--'" % name)

    if '-' in (name[0], name[-1]):
        raise BadTypeInNameException("Service name (%s) may not start or end with '-'" % name)

    if not _HAS_A_TO_Z.search(name):
        raise BadTypeInNameException("Service name (%s) must contain at least one letter (eg: 'A-Z')" % name)

    allowed_characters_re = (
        _HAS_ONLY_A_TO_Z_NUM_HYPHEN_UNDERSCORE if allow_underscores else _HAS_ONLY_A_TO_Z_NUM_HYPHEN
    )

    if not allowed_characters_re.search(name):
        raise BadTypeInNameException(
            "Service name (%s) must contain only these characters: "
            "A-Z, a-z, 0-9, hyphen ('-')%s" % (name, ", underscore ('_')" if allow_underscores else "")
        )

    if remaining and remaining[-1] == '_sub':
        remaining.pop()
        if len(remaining) == 0 or len(remaining[0]) == 0:
            raise BadTypeInNameException("_sub requires a subtype name")

    if len(remaining) > 1:
        remaining = ['.'.join(remaining)]

    if remaining:
        length = len(remaining[0].encode('utf-8'))
        if length > 63:
            raise BadTypeInNameException("Too long: '%s'" % remaining[0])

        if _HAS_ASCII_CONTROL_CHARS.search(remaining[0]):
            raise BadTypeInNameException(
                "Ascii control character 0x00-0x1F and 0x7F illegal in '%s'" % remaining[0]
            )

    return '_' + name + type_[-len('._tcp.local.') :]


# Exceptions


class Error(Exception):
    pass


class IncomingDecodeError(Error):
    pass


class NonUniqueNameException(Error):
    pass


class NamePartTooLongException(Error):
    pass


class AbstractMethodException(Error):
    pass


class BadTypeInNameException(Error):
    pass


# implementation classes


class QuietLogger:
    _seen_logs = {}  # type: Dict[str, Union[int, tuple]]

    @classmethod
    def log_exception_warning(cls, *logger_data: Any) -> None:
        exc_info = sys.exc_info()
        exc_str = str(exc_info[1])
        if exc_str not in cls._seen_logs:
            # log at warning level the first time this is seen
            cls._seen_logs[exc_str] = exc_info
            logger = log.warning
        else:
            logger = log.debug
        logger(*(logger_data or ['Exception occurred']), exc_info=True)

    @classmethod
    def log_warning_once(cls, *args: Any) -> None:
        msg_str = args[0]
        if msg_str not in cls._seen_logs:
            cls._seen_logs[msg_str] = 0
            logger = log.warning
        else:
            logger = log.debug
        cls._seen_logs[msg_str] = cast(int, cls._seen_logs[msg_str]) + 1
        logger(*args)


class DNSEntry:

    """A DNS entry"""

    def __init__(self, name: str, type_: int, class_: int) -> None:
        self.key = name.lower()
        self.name = name
        self.type = type_
        self.class_ = class_ & _CLASS_MASK
        self.unique = (class_ & _CLASS_UNIQUE) != 0

    def __eq__(self, other: Any) -> bool:
        """Equality test on name, type, and class"""
        return (
            self.name == other.name
            and self.type == other.type
            and self.class_ == other.class_
            and isinstance(other, DNSEntry)
        )

    def __ne__(self, other: Any) -> bool:
        """Non-equality test"""
        return not self.__eq__(other)

    @staticmethod
    def get_class_(class_: int) -> str:
        """Class accessor"""
        return _CLASSES.get(class_, "?(%s)" % class_)

    @staticmethod
    def get_type(t: int) -> str:
        """Type accessor"""
        return _TYPES.get(t, "?(%s)" % t)

    def entry_to_string(self, hdr: str, other: Optional[Union[bytes, str]]) -> str:
        """String representation with additional information"""
        result = "%s[%s,%s" % (hdr, self.get_type(self.type), self.get_class_(self.class_))
        if self.unique:
            result += "-unique,"
        else:
            result += ","
        result += self.name
        if other is not None:
            result += "]=%s" % cast(Any, other)
        else:
            result += "]"
        return result


class DNSQuestion(DNSEntry):

    """A DNS question entry"""

    def __init__(self, name: str, type_: int, class_: int) -> None:
        DNSEntry.__init__(self, name, type_, class_)

    def answered_by(self, rec: 'DNSRecord') -> bool:
        """Returns true if the question is answered by the record"""
        return (
            self.class_ == rec.class_
            and (self.type == rec.type or self.type == _TYPE_ANY)
            and self.name == rec.name
        )

    def __repr__(self) -> str:
        """String representation"""
        return DNSEntry.entry_to_string(self, "question", None)


class DNSRecord(DNSEntry):

    """A DNS record - like a DNS entry, but has a TTL"""

    # TODO: Switch to just int ttl
    def __init__(self, name: str, type_: int, class_: int, ttl: Union[float, int]) -> None:
        DNSEntry.__init__(self, name, type_, class_)
        self.ttl = ttl
        self.created = current_time_millis()
        self._expiration_time = self.get_expiration_time(100)
        self._stale_time = self.get_expiration_time(50)

    def __eq__(self, other: Any) -> bool:
        """Abstract method"""
        raise AbstractMethodException

    def __ne__(self, other: Any) -> bool:
        """Non-equality test"""
        return not self.__eq__(other)

    def suppressed_by(self, msg: 'DNSIncoming') -> bool:
        """Returns true if any answer in a message can suffice for the
        information held in this record."""
        for record in msg.answers:
            if self.suppressed_by_answer(record):
                return True
        return False

    def suppressed_by_answer(self, other: 'DNSRecord') -> bool:
        """Returns true if another record has same name, type and class,
        and if its TTL is at least half of this record's."""
        return self == other and other.ttl > (self.ttl / 2)

    def get_expiration_time(self, percent: int) -> float:
        """Returns the time at which this record will have expired
        by a certain percentage."""
        return self.created + (percent * self.ttl * 10)

    # TODO: Switch to just int here
    def get_remaining_ttl(self, now: float) -> Union[int, float]:
        """Returns the remaining TTL in seconds."""
        return max(0, (self._expiration_time - now) / 1000.0)

    def is_expired(self, now: float) -> bool:
        """Returns true if this record has expired."""
        return self._expiration_time <= now

    def is_stale(self, now: float) -> bool:
        """Returns true if this record is at least half way expired."""
        return self._stale_time <= now

    def reset_ttl(self, other: 'DNSRecord') -> None:
        """Sets this record's TTL and created time to that of
        another record."""
        self.created = other.created
        self.ttl = other.ttl
        self._expiration_time = self.get_expiration_time(100)
        self._stale_time = self.get_expiration_time(50)

    def write(self, out: 'DNSOutgoing') -> None:
        """Abstract method"""
        raise AbstractMethodException

    def to_string(self, other: Union[bytes, str]) -> str:
        """String representation with additional information"""
        arg = "%s/%s,%s" % (self.ttl, int(self.get_remaining_ttl(current_time_millis())), cast(Any, other))
        return DNSEntry.entry_to_string(self, "record", arg)


class DNSAddress(DNSRecord):

    """A DNS address record"""

    def __init__(self, name: str, type_: int, class_: int, ttl: int, address: bytes) -> None:
        DNSRecord.__init__(self, name, type_, class_, ttl)
        self.address = address

    def write(self, out: 'DNSOutgoing') -> None:
        """Used in constructing an outgoing packet"""
        out.write_string(self.address)

    def __eq__(self, other: Any) -> bool:
        """Tests equality on address"""
        return (
            isinstance(other, DNSAddress) and DNSEntry.__eq__(self, other) and self.address == other.address
        )

    def __ne__(self, other: Any) -> bool:
        """Non-equality test"""
        return not self.__eq__(other)

    def __repr__(self) -> str:
        """String representation"""
        try:
            return self.to_string(
                socket.inet_ntop(
                    socket.AF_INET6 if _is_v6_address(self.address) else socket.AF_INET, self.address
                )
            )
        except Exception:  # TODO stop catching all Exceptions
            return self.to_string(str(self.address))


class DNSHinfo(DNSRecord):

    """A DNS host information record"""

    def __init__(self, name: str, type_: int, class_: int, ttl: int, cpu: str, os: str) -> None:
        DNSRecord.__init__(self, name, type_, class_, ttl)
        self.cpu = cpu
        self.os = os

    def write(self, out: 'DNSOutgoing') -> None:
        """Used in constructing an outgoing packet"""
        out.write_character_string(self.cpu.encode('utf-8'))
        out.write_character_string(self.os.encode('utf-8'))

    def __eq__(self, other: Any) -> bool:
        """Tests equality on cpu and os"""
        return (
            isinstance(other, DNSHinfo)
            and DNSEntry.__eq__(self, other)
            and self.cpu == other.cpu
            and self.os == other.os
        )

    def __ne__(self, other: Any) -> bool:
        """Non-equality test"""
        return not self.__eq__(other)

    def __repr__(self) -> str:
        """String representation"""
        return self.to_string(self.cpu + " " + self.os)


class DNSPointer(DNSRecord):

    """A DNS pointer record"""

    def __init__(self, name: str, type_: int, class_: int, ttl: int, alias: str) -> None:
        DNSRecord.__init__(self, name, type_, class_, ttl)
        self.alias = alias

    def write(self, out: 'DNSOutgoing') -> None:
        """Used in constructing an outgoing packet"""
        out.write_name(self.alias)

    def __eq__(self, other: Any) -> bool:
        """Tests equality on alias"""
        return isinstance(other, DNSPointer) and self.alias == other.alias and DNSEntry.__eq__(self, other)

    def __ne__(self, other: Any) -> bool:
        """Non-equality test"""
        return not self.__eq__(other)

    def __repr__(self) -> str:
        """String representation"""
        return self.to_string(self.alias)


class DNSText(DNSRecord):

    """A DNS text record"""

    def __init__(self, name: str, type_: int, class_: int, ttl: int, text: bytes) -> None:
        assert isinstance(text, (bytes, type(None)))
        DNSRecord.__init__(self, name, type_, class_, ttl)
        self.text = text

    def write(self, out: 'DNSOutgoing') -> None:
        """Used in constructing an outgoing packet"""
        out.write_string(self.text)

    def __eq__(self, other: Any) -> bool:
        """Tests equality on text"""
        return isinstance(other, DNSText) and self.text == other.text and DNSEntry.__eq__(self, other)

    def __ne__(self, other: Any) -> bool:
        """Non-equality test"""
        return not self.__eq__(other)

    def __repr__(self) -> str:
        """String representation"""
        if len(self.text) > 10:
            return self.to_string(self.text[:7]) + "..."
        else:
            return self.to_string(self.text)


class DNSService(DNSRecord):

    """A DNS service record"""

    def __init__(
        self,
        name: str,
        type_: int,
        class_: int,
        ttl: Union[float, int],
        priority: int,
        weight: int,
        port: int,
        server: str,
    ) -> None:
        DNSRecord.__init__(self, name, type_, class_, ttl)
        self.priority = priority
        self.weight = weight
        self.port = port
        self.server = server

    def write(self, out: 'DNSOutgoing') -> None:
        """Used in constructing an outgoing packet"""
        out.write_short(self.priority)
        out.write_short(self.weight)
        out.write_short(self.port)
        out.write_name(self.server)

    def __eq__(self, other: Any) -> bool:
        """Tests equality on priority, weight, port and server"""
        return (
            isinstance(other, DNSService)
            and self.priority == other.priority
            and self.weight == other.weight
            and self.port == other.port
            and self.server == other.server
            and DNSEntry.__eq__(self, other)
        )

    def __ne__(self, other: Any) -> bool:
        """Non-equality test"""
        return not self.__eq__(other)

    def __repr__(self) -> str:
        """String representation"""
        return self.to_string("%s:%s" % (self.server, self.port))


class DNSIncoming(QuietLogger):

    """Object representation of an incoming DNS packet"""

    def __init__(self, data: bytes) -> None:
        """Constructor from string holding bytes of packet"""
        self.offset = 0
        self.data = data
        self.questions = []  # type: List[DNSQuestion]
        self.answers = []  # type: List[DNSRecord]
        self.id = 0
        self.flags = 0  # type: int
        self.num_questions = 0
        self.num_answers = 0
        self.num_authorities = 0
        self.num_additionals = 0
        self.valid = False

        try:
            self.read_header()
            self.read_questions()
            self.read_others()
            self.valid = True

        except (IndexError, struct.error, IncomingDecodeError):
            self.log_exception_warning('Choked at offset %d while unpacking %r', self.offset, data)

    def __repr__(self) -> str:
        return '<DNSIncoming:{%s}>' % ', '.join(
            [
                'id=%s' % self.id,
                'flags=%s' % self.flags,
                'n_q=%s' % self.num_questions,
                'n_ans=%s' % self.num_answers,
                'n_auth=%s' % self.num_authorities,
                'n_add=%s' % self.num_additionals,
                'questions=%s' % self.questions,
                'answers=%s' % self.answers,
            ]
        )

    def unpack(self, format_: bytes) -> tuple:
        length = struct.calcsize(format_)
        info = struct.unpack(format_, self.data[self.offset : self.offset + length])
        self.offset += length
        return info

    def read_header(self) -> None:
        """Reads header portion of packet"""
        (
            self.id,
            self.flags,
            self.num_questions,
            self.num_answers,
            self.num_authorities,
            self.num_additionals,
        ) = self.unpack(b'!6H')

    def read_questions(self) -> None:
        """Reads questions section of packet"""
        for i in range(self.num_questions):
            name = self.read_name()
            type_, class_ = self.unpack(b'!HH')

            question = DNSQuestion(name, type_, class_)
            self.questions.append(question)

    # def read_int(self):
    #     """Reads an integer from the packet"""
    #     return self.unpack(b'!I')[0]

    def read_character_string(self) -> bytes:
        """Reads a character string from the packet"""
        length = self.data[self.offset]
        self.offset += 1
        return self.read_string(length)

    def read_string(self, length: int) -> bytes:
        """Reads a string of a given length from the packet"""
        info = self.data[self.offset : self.offset + length]
        self.offset += length
        return info

    def read_unsigned_short(self) -> int:
        """Reads an unsigned short from the packet"""
        return cast(int, self.unpack(b'!H')[0])

    def read_others(self) -> None:
        """Reads the answers, authorities and additionals section of the
        packet"""
        n = self.num_answers + self.num_authorities + self.num_additionals
        for i in range(n):
            domain = self.read_name()
            type_, class_, ttl, length = self.unpack(b'!HHiH')

            rec = None  # type: Optional[DNSRecord]
            if type_ == _TYPE_A:
                rec = DNSAddress(domain, type_, class_, ttl, self.read_string(4))
            elif type_ == _TYPE_CNAME or type_ == _TYPE_PTR:
                rec = DNSPointer(domain, type_, class_, ttl, self.read_name())
            elif type_ == _TYPE_TXT:
                rec = DNSText(domain, type_, class_, ttl, self.read_string(length))
            elif type_ == _TYPE_SRV:
                rec = DNSService(
                    domain,
                    type_,
                    class_,
                    ttl,
                    self.read_unsigned_short(),
                    self.read_unsigned_short(),
                    self.read_unsigned_short(),
                    self.read_name(),
                )
            elif type_ == _TYPE_HINFO:
                rec = DNSHinfo(
                    domain,
                    type_,
                    class_,
                    ttl,
                    self.read_character_string().decode('utf-8'),
                    self.read_character_string().decode('utf-8'),
                )
            elif type_ == _TYPE_AAAA:
                rec = DNSAddress(domain, type_, class_, ttl, self.read_string(16))
            else:
                # Try to ignore types we don't know about
                # Skip the payload for the resource record so the next
                # records can be parsed correctly
                self.offset += length

            if rec is not None:
                self.answers.append(rec)

    def is_query(self) -> bool:
        """Returns true if this is a query"""
        return (self.flags & _FLAGS_QR_MASK) == _FLAGS_QR_QUERY

    def is_response(self) -> bool:
        """Returns true if this is a response"""
        return (self.flags & _FLAGS_QR_MASK) == _FLAGS_QR_RESPONSE

    def read_utf(self, offset: int, length: int) -> str:
        """Reads a UTF-8 string of a given length from the packet"""
        return str(self.data[offset : offset + length], 'utf-8', 'replace')

    def read_name(self) -> str:
        """Reads a domain name from the packet"""
        result = ''
        off = self.offset
        next_ = -1
        first = off

        while True:
            length = self.data[off]
            off += 1
            if length == 0:
                break
            t = length & 0xC0
            if t == 0x00:
                result = ''.join((result, self.read_utf(off, length) + '.'))
                off += length
            elif t == 0xC0:
                if next_ < 0:
                    next_ = off + 1
                off = ((length & 0x3F) << 8) | self.data[off]
                if off >= first:
                    raise IncomingDecodeError("Bad domain name (circular) at %s" % (off,))
                first = off
            else:
                raise IncomingDecodeError("Bad domain name at %s" % (off,))

        if next_ >= 0:
            self.offset = next_
        else:
            self.offset = off

        return result


class DNSOutgoing:

    """Object representation of an outgoing packet"""

    def __init__(self, flags: int, multicast: bool = True) -> None:
        self.finished = False
        self.id = 0
        self.multicast = multicast
        self.flags = flags
        self.packets_data = []  # type: List[bytes]

        # these 3 are per-packet -- see also reset_for_next_packet()
        self.names = {}  # type: Dict[str, int]
        self.data = []  # type: List[bytes]
        self.size = 12

        self.state = self.State.init

        self.questions = []  # type: List[DNSQuestion]
        self.answers = []  # type: List[Tuple[DNSRecord, float]]
        self.authorities = []  # type: List[DNSPointer]
        self.additionals = []  # type: List[DNSRecord]

    def reset_for_next_packet(self) -> None:
        self.names = {}
        self.data = []
        self.size = 12

    def __repr__(self) -> str:
        return '<DNSOutgoing:{%s}>' % ', '.join(
            [
                'multicast=%s' % self.multicast,
                'flags=%s' % self.flags,
                'questions=%s' % self.questions,
                'answers=%s' % self.answers,
                'authorities=%s' % self.authorities,
                'additionals=%s' % self.additionals,
            ]
        )

    class State(enum.Enum):
        init = 0
        finished = 1

    @staticmethod
    def is_type_unique(type_: int) -> bool:
        return type_ == _TYPE_TXT or type_ == _TYPE_SRV or type_ == _TYPE_A or type_ == _TYPE_AAAA

    def add_question(self, record: DNSQuestion) -> None:
        """Adds a question"""
        self.questions.append(record)

    def add_answer(self, inp: DNSIncoming, record: DNSRecord) -> None:
        """Adds an answer"""
        if not record.suppressed_by(inp):
            self.add_answer_at_time(record, 0)

    def add_answer_at_time(self, record: Optional[DNSRecord], now: Union[float, int]) -> None:
        """Adds an answer if it does not expire by a certain time"""
        if record is not None:
            if now == 0 or not record.is_expired(now):
                self.answers.append((record, now))

    def add_authorative_answer(self, record: DNSPointer) -> None:
        """Adds an authoritative answer"""
        self.authorities.append(record)

    def add_additional_answer(self, record: DNSRecord) -> None:
        """ Adds an additional answer

        From: RFC 6763, DNS-Based Service Discovery, February 2013

        12.  DNS Additional Record Generation

           DNS has an efficiency feature whereby a DNS server may place
           additional records in the additional section of the DNS message.
           These additional records are records that the client did not
           explicitly request, but the server has reasonable grounds to expect
           that the client might request them shortly, so including them can
           save the client from having to issue additional queries.

           This section recommends which additional records SHOULD be generated
           to improve network efficiency, for both Unicast and Multicast DNS-SD
           responses.

        12.1.  PTR Records

           When including a DNS-SD Service Instance Enumeration or Selective
           Instance Enumeration (subtype) PTR record in a response packet, the
           server/responder SHOULD include the following additional records:

           o  The SRV record(s) named in the PTR rdata.
           o  The TXT record(s) named in the PTR rdata.
           o  All address records (type "A" and "AAAA") named in the SRV rdata.

        12.2.  SRV Records

           When including an SRV record in a response packet, the
           server/responder SHOULD include the following additional records:

           o  All address records (type "A" and "AAAA") named in the SRV rdata.

        """
        self.additionals.append(record)

    def pack(self, format_: Union[bytes, str], value: Any) -> None:
        self.data.append(struct.pack(format_, value))
        self.size += struct.calcsize(format_)

    def write_byte(self, value: int) -> None:
        """Writes a single byte to the packet"""
        self.pack(b'!c', int2byte(value))

    def insert_short(self, index: int, value: int) -> None:
        """Inserts an unsigned short in a certain position in the packet"""
        self.data.insert(index, struct.pack(b'!H', value))
        self.size += 2

    def write_short(self, value: int) -> None:
        """Writes an unsigned short to the packet"""
        self.pack(b'!H', value)

    def write_int(self, value: Union[float, int]) -> None:
        """Writes an unsigned integer to the packet"""
        self.pack(b'!I', int(value))

    def write_string(self, value: bytes) -> None:
        """Writes a string to the packet"""
        assert isinstance(value, bytes)
        self.data.append(value)
        self.size += len(value)

    def write_utf(self, s: str) -> None:
        """Writes a UTF-8 string of a given length to the packet"""
        utfstr = s.encode('utf-8')
        length = len(utfstr)
        if length > 64:
            raise NamePartTooLongException
        self.write_byte(length)
        self.write_string(utfstr)

    def write_character_string(self, value: bytes) -> None:
        assert isinstance(value, bytes)
        length = len(value)
        if length > 256:
            raise NamePartTooLongException
        self.write_byte(length)
        self.write_string(value)

    def write_name(self, name: str) -> None:
        """
        Write names to packet

        18.14. Name Compression

        When generating Multicast DNS messages, implementations SHOULD use
        name compression wherever possible to compress the names of resource
        records, by replacing some or all of the resource record name with a
        compact two-byte reference to an appearance of that data somewhere
        earlier in the message [RFC1035].
        """

        # split name into each label
        parts = name.split('.')
        if not parts[-1]:
            parts.pop()

        # construct each suffix
        name_suffices = ['.'.join(parts[i:]) for i in range(len(parts))]

        # look for an existing name or suffix
        for count, sub_name in enumerate(name_suffices):
            if sub_name in self.names:
                break
        else:
            count = len(name_suffices)

        # note the new names we are saving into the packet
        name_length = len(name.encode('utf-8'))
        for suffix in name_suffices[:count]:
            self.names[suffix] = self.size + name_length - len(suffix.encode('utf-8')) - 1

        # write the new names out.
        for part in parts[:count]:
            self.write_utf(part)

        # if we wrote part of the name, create a pointer to the rest
        if count != len(name_suffices):
            # Found substring in packet, create pointer
            index = self.names[name_suffices[count]]
            self.write_byte((index >> 8) | 0xC0)
            self.write_byte(index & 0xFF)
        else:
            # this is the end of a name
            self.write_byte(0)

    def write_question(self, question: DNSQuestion) -> None:
        """Writes a question to the packet"""
        self.write_name(question.name)
        self.write_short(question.type)
        self.write_short(question.class_)

    def write_record(self, record: DNSRecord, now: float, allow_long: bool = False) -> bool:
        """Writes a record (answer, authoritative answer, additional) to
        the packet.  Returns True on success, or False if we did not (either
        because the packet was already finished or because the record does
        not fit."""
        if self.state == self.State.finished:
            return False

        start_data_length, start_size = len(self.data), self.size
        self.write_name(record.name)
        self.write_short(record.type)
        if record.unique and self.multicast:
            self.write_short(record.class_ | _CLASS_UNIQUE)
        else:
            self.write_short(record.class_)
        if now == 0:
            self.write_int(record.ttl)
        else:
            self.write_int(record.get_remaining_ttl(now))
        index = len(self.data)

        # Adjust size for the short we will write before this record
        self.size += 2
        record.write(self)
        self.size -= 2

        length = sum((len(d) for d in self.data[index:]))
        # Here is the short we adjusted for
        self.insert_short(index, length)

        len_limit = _MAX_MSG_ABSOLUTE if allow_long else _MAX_MSG_TYPICAL

        # if we go over, then rollback and quit
        if self.size > len_limit:
            while len(self.data) > start_data_length:
                self.data.pop()
            self.size = start_size
            return False
        return True

    def packet(self) -> bytes:
        """Returns a bytestring containing the first packet's bytes.

        Generally, you want to use packets() in case the response
        does not fit in a single packet, but this exists for
        backward compatibility."""
        packets = self.packets()
        if len(packets) > 0:
            if len(packets[0]) > _MAX_MSG_ABSOLUTE:
                QuietLogger.log_warning_once(
                    "Created over-sized packet (%d bytes) %r", len(packets[0]), packets[0]
                )
            return packets[0]
        else:
            return b''

    def packets(self) -> List[bytes]:
        """Returns a list of bytestrings containing the packets' bytes

        No further parts should be added to the packet once this
        is done.  The packets are each restricted to _MAX_MSG_TYPICAL
        or less in length, except for the case of a single answer which
        will be written out to a single oversized packet no more than
        _MAX_MSG_ABSOLUTE in length (and hence will be subject to IP
        fragmentation potentially).  """

        if self.state == self.State.finished:
            return self.packets_data

        answer_offset = 0
        authority_offset = 0
        additional_offset = 0

        # we have to at least write out the question
        first_time = True

        while (
            first_time
            or answer_offset < len(self.answers)
            or authority_offset < len(self.authorities)
            or additional_offset < len(self.additionals)
        ):
            first_time = False
            log.debug("offsets = %d, %d, %d", answer_offset, authority_offset, additional_offset)
            log.debug("lengths = %d, %d, %d", len(self.answers), len(self.authorities), len(self.additionals))

            additionals_written = 0
            authorities_written = 0
            answers_written = 0
            questions_written = 0
            for question in self.questions:
                self.write_question(question)
                questions_written += 1
            allow_long = True  # at most one answer is allowed to be a long packet
            for answer, time_ in self.answers[answer_offset:]:
                if self.write_record(answer, time_, allow_long):
                    answers_written += 1
                allow_long = False
            for authority in self.authorities[authority_offset:]:
                if self.write_record(authority, 0):
                    authorities_written += 1
            for additional in self.additionals[additional_offset:]:
                if self.write_record(additional, 0):
                    additionals_written += 1

            self.insert_short(0, additionals_written)
            self.insert_short(0, authorities_written)
            self.insert_short(0, answers_written)
            self.insert_short(0, questions_written)
            self.insert_short(0, self.flags)
            if self.multicast:
                self.insert_short(0, 0)
            else:
                self.insert_short(0, self.id)
            self.packets_data.append(b''.join(self.data))
            self.reset_for_next_packet()

            answer_offset += answers_written
            authority_offset += authorities_written
            additional_offset += additionals_written
            log.debug("now offsets = %d, %d, %d", answer_offset, authority_offset, additional_offset)
            if (answers_written + authorities_written + additionals_written) == 0 and (
                len(self.answers) + len(self.authorities) + len(self.additionals)
            ) > 0:
                log.warning("packets() made no progress adding records; returning")
                break
        self.state = self.State.finished
        return self.packets_data


class DNSCache:

    """A cache of DNS entries"""

    def __init__(self) -> None:
        self.cache = {}  # type: Dict[str, List[DNSRecord]]

    def add(self, entry: DNSRecord) -> None:
        """Adds an entry"""
        # Insert last in list, get will return newest entry
        # iteration will result in last update winning
        self.cache.setdefault(entry.key, []).append(entry)

    def remove(self, entry: DNSRecord) -> None:
        """Removes an entry"""
        try:
            list_ = self.cache[entry.key]
            list_.remove(entry)
            # If we remove the last entry in the list
            # we remove the key from the dict in order
            # to avoid leaking memory
            if not list_:
                del self.cache[entry.key]
        except (KeyError, ValueError):
            pass

    def get(self, entry: DNSEntry) -> Optional[DNSRecord]:
        """Gets an entry by key.  Will return None if there is no
        matching entry."""
        try:
            list_ = self.cache[entry.key]
            for cached_entry in reversed(list_):
                if entry.__eq__(cached_entry):
                    return cached_entry
            return None
        except (KeyError, ValueError):
            return None

    def get_by_details(self, name: str, type_: int, class_: int) -> Optional[DNSRecord]:
        """Gets an entry by details.  Will return None if there is
        no matching entry."""
        entry = DNSEntry(name, type_, class_)
        return self.get(entry)

    def entries_with_name(self, name: str) -> List[DNSRecord]:
        """Returns a list of entries whose key matches the name."""
        try:
            return self.cache[name.lower()]
        except KeyError:
            return []

    def current_entry_with_name_and_alias(self, name: str, alias: str) -> Optional[DNSRecord]:
        now = current_time_millis()
        for record in reversed(self.entries_with_name(name)):
            if (
                record.type == _TYPE_PTR
                and not record.is_expired(now)
                and cast(DNSPointer, record).alias == alias
            ):
                return record
        return None

    def entries(self) -> List[DNSRecord]:
        """Returns a list of all entries"""
        if not self.cache:
            return []
        else:
            # avoid size change during iteration by copying the cache
            values = list(self.cache.values())
            return list(itertools.chain.from_iterable(values))


class Engine(threading.Thread):

    """An engine wraps read access to sockets, allowing objects that
    need to receive data from sockets to be called back when the
    sockets are ready.

    A reader needs a handle_read() method, which is called when the socket
    it is interested in is ready for reading.

    Writers are not implemented here, because we only send short
    packets.
    """

    def __init__(self, zc: 'Zeroconf') -> None:
        threading.Thread.__init__(self)
        self.daemon = True
        self.zc = zc
        self.readers = {}  # type: Dict[socket.socket, Listener]
        self.timeout = 5
        self.condition = threading.Condition()
        self.socketpair = socket.socketpair()
        self.start()
        self.name = "zeroconf-Engine-%s" % (getattr(self, 'native_id', self.ident),)

    def run(self) -> None:
        while not self.zc.done:
            with self.condition:
                rs = list(self.readers.keys())
                if len(rs) == 0:
                    # No sockets to manage, but we wait for the timeout
                    # or addition of a socket
                    self.condition.wait(self.timeout)

            if len(rs) != 0:
                try:
                    rs = rs + [self.socketpair[0]]
                    rr, wr, er = select.select(cast(Sequence[Any], rs), [], [], self.timeout)
                    if not self.zc.done:
                        for socket_ in rr:
                            reader = self.readers.get(socket_)
                            if reader:
                                reader.handle_read(socket_)

                        if self.socketpair[0] in rr:
                            # Clear the socket's buffer
                            self.socketpair[0].recv(128)

                except (select.error, socket.error) as e:
                    # If the socket was closed by another thread, during
                    # shutdown, ignore it and exit
                    if e.args[0] not in (errno.EBADF, errno.ENOTCONN) or not self.zc.done:
                        raise
        self.socketpair[0].close()
        self.socketpair[1].close()

    def _notify(self) -> None:
        self.condition.notify()
        try:
            self.socketpair[1].send(b'x')
        except socket.error:
            # The socketpair may already be closed during shutdown, ignore it
            if not self.zc.done:
                raise

    def add_reader(self, reader: 'Listener', socket_: socket.socket) -> None:
        with self.condition:
            self.readers[socket_] = reader
            self._notify()

    def del_reader(self, socket_: socket.socket) -> None:
        with self.condition:
            del self.readers[socket_]
            self._notify()


class Listener(QuietLogger):

    """A Listener is used by this module to listen on the multicast
    group to which DNS messages are sent, allowing the implementation
    to cache information as it arrives.

    It requires registration with an Engine object in order to have
    the read() method called when a socket is available for reading."""

    def __init__(self, zc: 'Zeroconf') -> None:
        self.zc = zc
        self.data = None  # type: Optional[bytes]

    def handle_read(self, socket_: socket.socket) -> None:
        try:
            data, (addr, port, *_v6) = socket_.recvfrom(_MAX_MSG_ABSOLUTE)
        except Exception:
            self.log_exception_warning('Error reading from socket %d', socket_.fileno())
            return

        self.data = data
        msg = DNSIncoming(data)
        if msg.valid:
            log.debug(
                'Received from %r:%r (socket %d): %r (%d bytes) as [%r]',
                addr,
                port,
                socket_.fileno(),
                msg,
                len(data),
                data,
            )
        else:
            log.debug(
                'Received from %r:%r (socket %d): (%d bytes) [%r]',
                addr,
                port,
                socket_.fileno(),
                len(data),
                data,
            )

        if not msg.valid:
            pass

        elif msg.is_query():
            # Always multicast responses
            if port == _MDNS_PORT:
                self.zc.handle_query(msg, None, _MDNS_PORT)

            # If it's not a multicast query, reply via unicast
            # and multicast
            elif port == _DNS_PORT:
                self.zc.handle_query(msg, addr, port)
                self.zc.handle_query(msg, None, _MDNS_PORT)

        else:
            self.zc.handle_response(msg)


class Reaper(threading.Thread):

    """A Reaper is used by this module to remove cache entries that
    have expired."""

    def __init__(self, zc: 'Zeroconf') -> None:
        threading.Thread.__init__(self)
        self.daemon = True
        self.zc = zc
        self.start()
        self.name = "zeroconf-Reaper_%s" % (getattr(self, 'native_id', self.ident),)

    def run(self) -> None:
        while True:
            self.zc.wait(10 * 1000)
            if self.zc.done:
                return
            now = current_time_millis()
            for record in self.zc.cache.entries():
                if record.is_expired(now):
                    self.zc.update_record(now, record)
                    self.zc.cache.remove(record)


class Signal:
    def __init__(self) -> None:
        self._handlers = []  # type: List[Callable[..., None]]

    def fire(self, **kwargs: Any) -> None:
        for h in list(self._handlers):
            h(**kwargs)

    @property
    def registration_interface(self) -> 'SignalRegistrationInterface':
        return SignalRegistrationInterface(self._handlers)


# NOTE: Callable quoting needed on Python 3.5.2, see
# https://github.com/jstasiak/python-zeroconf/issues/208 for details.
class SignalRegistrationInterface:
    def __init__(self, handlers: List['Callable[..., None]']) -> None:
        self._handlers = handlers

    def register_handler(self, handler: 'Callable[..., None]') -> 'SignalRegistrationInterface':
        self._handlers.append(handler)
        return self

    def unregister_handler(self, handler: 'Callable[..., None]') -> 'SignalRegistrationInterface':
        self._handlers.remove(handler)
        return self


class RecordUpdateListener:
    def update_record(self, zc: 'Zeroconf', now: float, record: DNSRecord) -> None:
        raise NotImplementedError()


class ServiceListener:
    def add_service(self, zc: 'Zeroconf', type_: str, name: str) -> None:
        raise NotImplementedError()

    def remove_service(self, zc: 'Zeroconf', type_: str, name: str) -> None:
        raise NotImplementedError()

    def update_service(self, zc: 'Zeroconf', type_: str, name: str) -> None:
        raise NotImplementedError()


class ServiceBrowser(RecordUpdateListener, threading.Thread):

    """Used to browse for a service of a specific type.

    The listener object will have its add_service() and
    remove_service() methods called when this browser
    discovers changes in the services availability."""

    def __init__(
        self,
        zc: 'Zeroconf',
        type_: Union[str, list],
        # NOTE: Callable quoting needed on Python 3.5.2, see
        # https://github.com/jstasiak/python-zeroconf/issues/208 for details.
        handlers: Optional[Union[ServiceListener, List['Callable[..., None]']]] = None,
        listener: Optional[ServiceListener] = None,
        addr: Optional[str] = None,
        port: int = _MDNS_PORT,
        delay: int = _BROWSER_TIME,
    ) -> None:
        """Creates a browser for a specific type"""
        assert handlers or listener, 'You need to specify at least one handler'
        self.types = set(type_ if isinstance(type_, list) else [type_])
        for check_type_ in self.types:
            if not check_type_.endswith(service_type_name(check_type_, allow_underscores=True)):
                raise BadTypeInNameException
        threading.Thread.__init__(self)
        self.daemon = True
        self.zc = zc
        self.addr = addr
        self.port = port
        self.multicast = self.addr in (None, _MDNS_ADDR, _MDNS_ADDR6)
        self._services = {
            check_type_: {} for check_type_ in self.types
        }  # type: Dict[str, Dict[str, DNSRecord]]
        current_time = current_time_millis()
        self._next_time = {check_type_: current_time for check_type_ in self.types}
        self._delay = {check_type_: delay for check_type_ in self.types}
        self._handlers_to_call = OrderedDict()  # type: OrderedDict[str, Tuple[str, ServiceStateChange]]

        self._service_state_changed = Signal()

        self.done = False

        if hasattr(handlers, 'add_service'):
            listener = cast(ServiceListener, handlers)
            handlers = None

        # NOTE: Callable quoting needed on Python 3.5.2, see
        # https://github.com/jstasiak/python-zeroconf/issues/208 for details.
        handlers = cast(List['Callable[..., None]'], handlers or [])

        if listener:

            def on_change(
                zeroconf: 'Zeroconf', service_type: str, name: str, state_change: ServiceStateChange
            ) -> None:
                assert listener is not None
                args = (zeroconf, service_type, name)
                if state_change is ServiceStateChange.Added:
                    listener.add_service(*args)
                elif state_change is ServiceStateChange.Removed:
                    listener.remove_service(*args)
                elif state_change is ServiceStateChange.Updated:
                    if hasattr(listener, 'update_service'):
                        listener.update_service(*args)
                    else:
                        warnings.warn(
                            "%r has no update_service method. Provide one (it can be empty if you "
                            "don't care about the updates), it'll become mandatory." % (listener,),
                            FutureWarning,
                        )
                else:
                    raise NotImplementedError(state_change)

            handlers.append(on_change)

        for h in handlers:
            self.service_state_changed.register_handler(h)

        self.start()
        self.name = "zeroconf-ServiceBrowser_%s_%s" % (
            '-'.join(self.types),
            getattr(self, 'native_id', self.ident),
        )

    @property
    def service_state_changed(self) -> SignalRegistrationInterface:
        return self._service_state_changed.registration_interface

    def update_record(self, zc: 'Zeroconf', now: float, record: DNSRecord) -> None:
        """Callback invoked by Zeroconf when new information arrives.

        Updates information required by browser in the Zeroconf cache.

        Ensures that there is are no unecessary duplicates in the list

        """

        def enqueue_callback(state_change: ServiceStateChange, type_: str, name: str) -> None:

            # Code to ensure we only do a single update message
            # Precedence is; Added, Remove, Update

            if (
                state_change is ServiceStateChange.Added
                or (
                    state_change is ServiceStateChange.Removed
                    and (
                        self._handlers_to_call.get(name) is ServiceStateChange.Updated
                        or self._handlers_to_call.get(name) is ServiceStateChange.Added
                        or self._handlers_to_call.get(name) is None
                    )
                )
                or (state_change is ServiceStateChange.Updated and name not in self._handlers_to_call)
            ):
                self._handlers_to_call[name] = (type_, state_change)

        if record.type == _TYPE_PTR and record.name in self.types:
            assert isinstance(record, DNSPointer)
            expired = record.is_expired(now)
            service_key = record.alias.lower()
            try:
                old_record = self._services[record.name][service_key]
            except KeyError:
                if not expired:
                    self._services[record.name][service_key] = record
                    enqueue_callback(ServiceStateChange.Added, record.name, record.alias)
            else:
                if not expired:
                    old_record.reset_ttl(record)
                else:
                    del self._services[record.name][service_key]
                    enqueue_callback(ServiceStateChange.Removed, record.name, record.alias)
                    return

            expires = record.get_expiration_time(75)
            if expires < self._next_time[record.name]:
                self._next_time[record.name] = expires

        elif record.type == _TYPE_A or record.type == _TYPE_AAAA:
            assert isinstance(record, DNSAddress)
            if record.is_expired(now):
                return

            address_changed = False
            for service in zc.cache.entries_with_name(record.name):
                if isinstance(service, DNSAddress) and service.address != record.address:
                    address_changed = True
                    break

            # Avoid iterating the entire DNSCache if the address has not changed
            # as this is an expensive operation when there many hosts
            # generating zeroconf traffic.
            if not address_changed:
                return

            # Iterate through the DNSCache and callback any services that use this address
            for service in zc.cache.entries():
                if not isinstance(service, DNSService) or not service.server == record.name:
                    continue
                for type_ in self.types:
                    if service.name.endswith(type_):
                        enqueue_callback(ServiceStateChange.Updated, type_, service.name)

        elif not record.is_expired(now):
            for type_ in self.types:
                if record.name.endswith(type_):
                    enqueue_callback(ServiceStateChange.Updated, type_, record.name)

    def cancel(self) -> None:
        self.done = True
        self.zc.remove_listener(self)
        self.join()

    def run(self) -> None:
        for type_ in self.types:
            self.zc.add_listener(self, DNSQuestion(type_, _TYPE_PTR, _CLASS_IN))

        while True:
            now = current_time_millis()
            # Wait for the type has the smallest next time
            next_time = min(self._next_time.values())
            if len(self._handlers_to_call) == 0 and next_time > now:
                self.zc.wait(next_time - now)
            if self.zc.done or self.done:
                return
            now = current_time_millis()
            for type_ in self.types:
                if self._next_time[type_] > now:
                    continue
                out = DNSOutgoing(_FLAGS_QR_QUERY, multicast=self.multicast)
                out.add_question(DNSQuestion(type_, _TYPE_PTR, _CLASS_IN))
                for record in self._services[type_].values():
                    if not record.is_stale(now):
                        out.add_answer_at_time(record, now)

                self.zc.send(out, addr=self.addr, port=self.port)
                self._next_time[type_] = now + self._delay[type_]
                self._delay[type_] = min(_BROWSER_BACKOFF_LIMIT * 1000, self._delay[type_] * 2)

            if len(self._handlers_to_call) > 0 and not self.zc.done:
                with self.zc._handlers_lock:
                    (name, service_type_state_change) = self._handlers_to_call.popitem(False)
                self._service_state_changed.fire(
                    zeroconf=self.zc,
                    service_type=service_type_state_change[0],
                    name=name,
                    state_change=service_type_state_change[1],
                )


class ServiceInfo(RecordUpdateListener):
    """Service information.

    Constructor parameters are as follows:

    * type_: fully qualified service type name
    * name: fully qualified service name
    * port: port that the service runs on
    * weight: weight of the service
    * priority: priority of the service
    * properties: dictionary of properties (or a bytes object holding the contents of the `text` field).
      converted to str and then encoded to bytes using UTF-8. Keys with `None` values are converted to
      value-less attributes.
    * server: fully qualified name for service host (defaults to name)
    * host_ttl: ttl used for A/SRV records
    * other_ttl: ttl used for PTR/TXT records
    * addresses and parsed_addresses: List of IP addresses (either as bytes, network byte order, or in parsed
      form as text; at most one of those parameters can be provided)

    """

    text = b''

    # FIXME(dtantsur): black 19.3b0 produces code that is not valid syntax on
    # Python 3.5: https://github.com/python/black/issues/759
    # fmt: off
    def __init__(
        self,
        type_: str,
        name: str,
        port: Optional[int] = None,
        weight: int = 0,
        priority: int = 0,
        properties: Union[bytes, Dict] = b'',
        server: Optional[str] = None,
        host_ttl: int = _DNS_HOST_TTL,
        other_ttl: int = _DNS_OTHER_TTL,
        *,
        addresses: Optional[List[bytes]] = None,
        parsed_addresses: Optional[List[str]] = None
    ) -> None:
        # Accept both none, or one, but not both.
        if addresses is not None and parsed_addresses is not None:
            raise TypeError("addresses and parsed_addresses cannot be provided together")
        if not type_.endswith(service_type_name(name, allow_underscores=True)):
            raise BadTypeInNameException
        self.type = type_
        self.name = name
        if addresses is not None:
            self._addresses = addresses
        elif parsed_addresses is not None:
            self._addresses = [_encode_address(a) for a in parsed_addresses]
        else:
            self._addresses = []
        # This results in an ugly error when registering, better check now
        invalid = [a for a in self._addresses
                   if not isinstance(a, bytes) or len(a) not in (4, 16)]
        if invalid:
            raise TypeError('Addresses must be bytes, got %s. Hint: convert string addresses '
                            'with socket.inet_pton' % invalid)
        self.port = port
        self.weight = weight
        self.priority = priority
        if server:
            self.server = server
        else:
            self.server = name
        self._properties = {}  # type: Dict
        self._set_properties(properties)
        self.host_ttl = host_ttl
        self.other_ttl = other_ttl
    # fmt: on

    @property
    def addresses(self) -> List[bytes]:
        """IPv4 addresses of this service.

        Only IPv4 addresses are returned for backward compatibility.
        Use :meth:`addresses_by_version` or :meth:`parsed_addresses` to
        include IPv6 addresses as well.
        """
        return self.addresses_by_version(IPVersion.V4Only)

    @addresses.setter
    def addresses(self, value: List[bytes]) -> None:
        """Replace the addresses list.

        This replaces all currently stored addresses, both IPv4 and IPv6.
        """
        self._addresses = value

    @property
    def properties(self) -> Dict:
        """If properties were set in the constructor this property returns the original dictionary
        of type `Dict[Union[bytes, str], Any]`.

        If properties are coming from the network, after decoding a TXT record, the keys are always
        bytes and the values are either bytes, if there was a value, even empty, or `None`, if there
        was none. No further decoding is attempted. The type returned is `Dict[bytes, Optional[bytes]]`.
        """
        return self._properties

    def addresses_by_version(self, version: IPVersion) -> List[bytes]:
        """List addresses matching IP version."""
        if version == IPVersion.V4Only:
            return [addr for addr in self._addresses if not _is_v6_address(addr)]
        elif version == IPVersion.V6Only:
            return list(filter(_is_v6_address, self._addresses))
        else:
            return self._addresses

    def parsed_addresses(self, version: IPVersion = IPVersion.All) -> List[str]:
        """List addresses in their parsed string form."""
        result = self.addresses_by_version(version)
        return [
            socket.inet_ntop(socket.AF_INET6 if _is_v6_address(addr) else socket.AF_INET, addr)
            for addr in result
        ]

    def _set_properties(self, properties: Union[bytes, Dict]) -> None:
        """Sets properties and text of this info from a dictionary"""
        if isinstance(properties, dict):
            self._properties = properties
            list_ = []
            result = b''
            for key, value in properties.items():
                if isinstance(key, str):
                    key = key.encode('utf-8')

                record = key
                if value is not None:
                    if not isinstance(value, bytes):
                        value = str(value).encode('utf-8')
                    record += b'=' + value
                list_.append(record)
            for item in list_:
                result = b''.join((result, int2byte(len(item)), item))
            self.text = result
        else:
            self.text = properties

    def _set_text(self, text: bytes) -> None:
        """Sets properties and text given a text field"""
        self.text = text
        result = {}  # type: Dict
        end = len(text)
        index = 0
        strs = []
        while index < end:
            length = text[index]
            index += 1
            strs.append(text[index : index + length])
            index += length

        for s in strs:
            parts = s.split(b'=', 1)
            try:
                key, value = parts  # type: Tuple[bytes, Optional[bytes]]
            except ValueError:
                # No equals sign at all
                key = s
                value = None

            # Only update non-existent properties
            if key and result.get(key) is None:
                result[key] = value

        self._properties = result

    def get_name(self) -> str:
        """Name accessor"""
        if self.type is not None and self.name.endswith("." + self.type):
            return self.name[: len(self.name) - len(self.type) - 1]
        return self.name

    def update_record(self, zc: 'Zeroconf', now: float, record: Optional[DNSRecord]) -> None:
        """Updates service information from a DNS record"""
        if record is not None and not record.is_expired(now):
            if record.type in [_TYPE_A, _TYPE_AAAA]:
                assert isinstance(record, DNSAddress)
                # if record.name == self.name:
                if record.name == self.server:
                    if record.address not in self._addresses:
                        self._addresses.append(record.address)
            elif record.type == _TYPE_SRV:
                assert isinstance(record, DNSService)
                if record.name == self.name:
                    self.server = record.server
                    self.port = record.port
                    self.weight = record.weight
                    self.priority = record.priority
                    # self.address = None
                    self.update_record(zc, now, zc.cache.get_by_details(self.server, _TYPE_A, _CLASS_IN))
                    self.update_record(zc, now, zc.cache.get_by_details(self.server, _TYPE_AAAA, _CLASS_IN))
            elif record.type == _TYPE_TXT:
                assert isinstance(record, DNSText)
                if record.name == self.name:
                    self._set_text(record.text)

    def request(self, zc: 'Zeroconf', timeout: float) -> bool:
        """Returns true if the service could be discovered on the
        network, and updates this object with details discovered.
        """
        now = current_time_millis()
        delay = _LISTENER_TIME
        next_ = now + delay
        last = now + timeout

        record_types_for_check_cache = [(_TYPE_SRV, _CLASS_IN), (_TYPE_TXT, _CLASS_IN)]
        if self.server is not None:
            record_types_for_check_cache.append((_TYPE_A, _CLASS_IN))
            record_types_for_check_cache.append((_TYPE_AAAA, _CLASS_IN))
        for record_type in record_types_for_check_cache:
            cached = zc.cache.get_by_details(self.name, *record_type)
            if cached:
                self.update_record(zc, now, cached)

        if self.server is not None and self.text is not None and self._addresses:
            return True

        try:
            zc.add_listener(self, DNSQuestion(self.name, _TYPE_ANY, _CLASS_IN))
            while self.server is None or self.text is None or not self._addresses:
                if last <= now:
                    return False
                if next_ <= now:
                    out = DNSOutgoing(_FLAGS_QR_QUERY)
                    out.add_question(DNSQuestion(self.name, _TYPE_SRV, _CLASS_IN))
                    out.add_answer_at_time(zc.cache.get_by_details(self.name, _TYPE_SRV, _CLASS_IN), now)

                    out.add_question(DNSQuestion(self.name, _TYPE_TXT, _CLASS_IN))
                    out.add_answer_at_time(zc.cache.get_by_details(self.name, _TYPE_TXT, _CLASS_IN), now)

                    if self.server is not None:
                        out.add_question(DNSQuestion(self.server, _TYPE_A, _CLASS_IN))
                        out.add_answer_at_time(zc.cache.get_by_details(self.server, _TYPE_A, _CLASS_IN), now)
                        out.add_question(DNSQuestion(self.server, _TYPE_AAAA, _CLASS_IN))
                        out.add_answer_at_time(
                            zc.cache.get_by_details(self.server, _TYPE_AAAA, _CLASS_IN), now
                        )
                    zc.send(out)
                    next_ = now + delay
                    delay *= 2

                zc.wait(min(next_, last) - now)
                now = current_time_millis()
        finally:
            zc.remove_listener(self)

        return True

    def __eq__(self, other: object) -> bool:
        """Tests equality of service name"""
        return isinstance(other, ServiceInfo) and other.name == self.name

    def __ne__(self, other: object) -> bool:
        """Non-equality test"""
        return not self.__eq__(other)

    def __repr__(self) -> str:
        """String representation"""
        return '%s(%s)' % (
            type(self).__name__,
            ', '.join(
                '%s=%r' % (name, getattr(self, name))
                for name in (
                    'type',
                    'name',
                    'addresses',
                    'port',
                    'weight',
                    'priority',
                    'server',
                    'properties',
                )
            ),
        )


class ZeroconfServiceTypes(ServiceListener):
    """
    Return all of the advertised services on any local networks
    """

    def __init__(self) -> None:
        self.found_services = set()  # type: Set[str]

    def add_service(self, zc: 'Zeroconf', type_: str, name: str) -> None:
        self.found_services.add(name)

    def remove_service(self, zc: 'Zeroconf', type_: str, name: str) -> None:
        pass

    @classmethod
    def find(
        cls,
        zc: Optional['Zeroconf'] = None,
        timeout: Union[int, float] = 5,
        interfaces: InterfacesType = InterfaceChoice.All,
        ip_version: Optional[IPVersion] = None,
    ) -> Tuple[str, ...]:
        """
        Return all of the advertised services on any local networks.

        :param zc: Zeroconf() instance.  Pass in if already have an
                instance running or if non-default interfaces are needed
        :param timeout: seconds to wait for any responses
        :param interfaces: interfaces to listen on.
        :param ip_version: IP protocol version to use.
        :return: tuple of service type strings
        """
        local_zc = zc or Zeroconf(interfaces=interfaces, ip_version=ip_version)
        listener = cls()
        browser = ServiceBrowser(local_zc, '_services._dns-sd._udp.local.', listener=listener)

        # wait for responses
        time.sleep(timeout)

        # close down anything we opened
        if zc is None:
            local_zc.close()
        else:
            browser.cancel()

        return tuple(sorted(listener.found_services))


def get_all_addresses() -> List[str]:
    return list(set(addr.ip for iface in ifaddr.get_adapters() for addr in iface.ips if addr.is_IPv4))


def get_all_addresses_v6() -> List[Tuple[Tuple[str, int, int], int]]:
    # IPv6 multicast uses positive indexes for interfaces
<<<<<<< HEAD
    try:
        socket.if_nametoindex
    except AttributeError:
        # Requires Python 3.8 on Windows. Fall back to Default.
        QuietLogger.log_warning_once(
            'if_nameindex is not available, falling back to using the default IPv6 interface'
        )
        return [(('', 0, 0), 0)]

    # TODO: What about multi-address interfaces?
    return list(
        set(
            (addr.ip, socket.if_nametoindex(iface.name))
            for iface in ifaddr.get_adapters()
            for addr in iface.ips
            if addr.is_IPv6
        )
    )

=======
    return [adapter.index for adapter in ifaddr.get_adapters()]
>>>>>>> a7f9823c

def ip6_to_address_and_index(adapters: List[Any], ip: str) -> Tuple[Tuple[str, int, int], int]:
    if os.name != 'posix':
        # Adapter names that ifaddr reports are not compatible with what if_nametoindex expects on Windows.
        # We need https://github.com/pydron/ifaddr/pull/21 but it seems stuck on review.
        raise RuntimeError('Converting from IP addresses to indexes is not supported on non-POSIX systems')

    ipaddr = ipaddress.ip_address(ip)
    for adapter in adapters:
        for adapter_ip in adapter.ips:
            # IPv6 addresses are represented as tuples
            if isinstance(adapter_ip.ip, tuple) and ipaddress.ip_address(adapter_ip.ip[0]) == ipaddr:
                return (cast(Tuple[str, int, int], adapter_ip.ip), cast(int, adapter.index))

    raise RuntimeError('No adapter found for IP address %s' % ip)


def interface_index_to_ip6_address(adapters: List[Any], index: int) -> Tuple[str, int, int]:
    if os.name != 'posix':
        # Adapter names that ifaddr reports are not compatible with what if_nametoindex expects on Windows.
        # We need https://github.com/pydron/ifaddr/pull/21 but it seems stuck on review.
        raise RuntimeError('Converting from adapter names to indexes is not supported on non-POSIX systems')

    for adapter in adapters:
        if socket.if_nametoindex(adapter.name) == index:
            for adapter_ip in adapter.ips:
                # IPv6 addresses are represented as tuples
                if isinstance(adapter_ip.ip, tuple):
                    return cast(Tuple[str, int, int], adapter_ip.ip)

    raise RuntimeError('No adapter found for index %s' % index)


def ip6_addresses_to_indexes(
    interfaces: List[Union[str, int, Tuple[Tuple[str, int, int], int]]]
) -> List[Tuple[Tuple[str, int, int], int]]:
    """Convert IPv6 interface addresses to interface indexes.

    IPv4 addresses are ignored.

    :param interfaces: List of IP addresses and indexes.
    :returns: List of indexes.
    """
    result = []
    adapters = ifaddr.get_adapters()

    for iface in interfaces:
        if isinstance(iface, int):
            result.append((interface_index_to_ip6_address(adapters, iface), iface))
        elif isinstance(iface, str) and ipaddress.ip_address(iface).version == 6:
            result.append(ip6_to_address_and_index(adapters, iface))

    return result


def normalize_interface_choice(
    choice: InterfacesType, ip_version: IPVersion = IPVersion.V4Only
) -> List[Union[str, Tuple[Tuple[str, int, int], int]]]:
    """Convert the interfaces choice into internal representation.

    :param choice: `InterfaceChoice` or list of interface addresses or indexes (IPv6 only).
    :param ip_address: IP version to use (ignored if `choice` is a list).
    :returns: List of IP addresses (for IPv4) and indexes (for IPv6).
    """
    result = []  # type: List[Union[str, Tuple[Tuple[str, int, int], int]]]
    if choice is InterfaceChoice.Default:
        if ip_version != IPVersion.V4Only:
            # IPv6 multicast uses interface 0 to mean the default
            result.append((('', 0, 0), 0))
        if ip_version != IPVersion.V6Only:
            result.append('0.0.0.0')
    elif choice is InterfaceChoice.All:
        if ip_version != IPVersion.V4Only:
            result.extend(get_all_addresses_v6())
        if ip_version != IPVersion.V6Only:
            result.extend(get_all_addresses())
        if not result:
            raise RuntimeError(
                'No interfaces to listen on, check that any interfaces have IP version %s' % ip_version
            )
    elif isinstance(choice, list):
        # First, take IPv4 addresses.
        result = [i for i in choice if isinstance(i, str) and ipaddress.ip_address(i).version == 4]
        # Unlike IP_ADD_MEMBERSHIP, IPV6_JOIN_GROUP requires interface indexes.
        result += ip6_addresses_to_indexes(choice)
    else:
        raise TypeError("choice must be a list or InterfaceChoice, got %r" % choice)
    return result


def new_socket(
    bind_addr: Union[Tuple[str], Tuple[str, int, int]],
    port: int = _MDNS_PORT,
    ip_version: IPVersion = IPVersion.V4Only,
    apple_p2p: bool = False,
) -> socket.socket:
    log.debug(
        'Creating new socket with port %s, ip_version %s, apple_p2p %s and bind_addr %r',
        port,
        ip_version,
        apple_p2p,
        bind_addr,
    )
    if ip_version == IPVersion.V4Only:
        s = socket.socket(socket.AF_INET, socket.SOCK_DGRAM)
    else:
        s = socket.socket(socket.AF_INET6, socket.SOCK_DGRAM)

    if ip_version == IPVersion.All:
        # make V6 sockets work for both V4 and V6 (required for Windows)
        try:
            s.setsockopt(_IPPROTO_IPV6, socket.IPV6_V6ONLY, False)
        except OSError:
            log.error('Support for dual V4-V6 sockets is not present, use IPVersion.V4 or IPVersion.V6')
            raise

    s.setsockopt(socket.SOL_SOCKET, socket.SO_REUSEADDR, 1)

    # SO_REUSEADDR should be equivalent to SO_REUSEPORT for
    # multicast UDP sockets (p 731, "TCP/IP Illustrated,
    # Volume 2"), but some BSD-derived systems require
    # SO_REUSEPORT to be specified explicitly.  Also, not all
    # versions of Python have SO_REUSEPORT available.
    # Catch OSError and socket.error for kernel versions <3.9 because lacking
    # SO_REUSEPORT support.
    try:
        reuseport = socket.SO_REUSEPORT
    except AttributeError:
        pass
    else:
        try:
            s.setsockopt(socket.SOL_SOCKET, reuseport, 1)
        except OSError as err:
            if not err.errno == errno.ENOPROTOOPT:
                raise

    if port == _MDNS_PORT:
        ttl = struct.pack(b'B', 255)
        loop = struct.pack(b'B', 1)
        if ip_version != IPVersion.V6Only:
            # OpenBSD needs the ttl and loop values for the IP_MULTICAST_TTL and
            # IP_MULTICAST_LOOP socket options as an unsigned char.
            s.setsockopt(socket.IPPROTO_IP, socket.IP_MULTICAST_TTL, ttl)
            s.setsockopt(socket.IPPROTO_IP, socket.IP_MULTICAST_LOOP, loop)
        if ip_version != IPVersion.V4Only:
            # However, char doesn't work here (at least on Linux)
            s.setsockopt(_IPPROTO_IPV6, socket.IPV6_MULTICAST_HOPS, 255)
            s.setsockopt(_IPPROTO_IPV6, socket.IPV6_MULTICAST_LOOP, True)

    if apple_p2p:
        # SO_RECV_ANYIF = 0x1104
        # https://opensource.apple.com/source/xnu/xnu-4570.41.2/bsd/sys/socket.h
        s.setsockopt(socket.SOL_SOCKET, 0x1104, 1)

    s.bind((bind_addr[0], port, *bind_addr[1:]))
    log.debug('Created socket %s', s)
    return s


def add_multicast_member(
    listen_socket: socket.socket,
    interface: Union[str, Tuple[Tuple[str, int, int], int]],
    apple_p2p: bool = False,
) -> Optional[socket.socket]:
    # This is based on assumptions in normalize_interface_choice
    is_v6 = isinstance(interface, tuple)
    err_einval = {errno.EINVAL}
    if sys.platform == 'win32':
        err_einval |= {errno.WSAEINVAL}
    log.debug('Adding %r (socket %d) to multicast group', interface, listen_socket.fileno())
    try:
        if is_v6:
            iface_bin = struct.pack('@I', cast(int, interface[1]))
            _value = _MDNS_ADDR6_BYTES + iface_bin
            listen_socket.setsockopt(_IPPROTO_IPV6, socket.IPV6_JOIN_GROUP, _value)
        else:
            _value = _MDNS_ADDR_BYTES + socket.inet_aton(cast(str, interface))
            listen_socket.setsockopt(socket.IPPROTO_IP, socket.IP_ADD_MEMBERSHIP, _value)
    except socket.error as e:
        _errno = get_errno(e)
        if _errno == errno.EADDRINUSE:
            log.info(
                'Address in use when adding %s to multicast group, '
                'it is expected to happen on some systems',
                interface,
            )
            return None
        elif _errno == errno.EADDRNOTAVAIL:
            log.info(
                'Address not available when adding %s to multicast '
                'group, it is expected to happen on some systems',
                interface,
            )
            return None
        elif _errno in err_einval:
            log.info('Interface of %s does not support multicast, ' 'it is expected in WSL', interface)
            return None
        else:
            raise

    respond_socket = new_socket(
        ip_version=(IPVersion.V6Only if is_v6 else IPVersion.V4Only),
        apple_p2p=apple_p2p,
        bind_addr=cast(Tuple[Tuple[str, int, int], int], interface)[0] if is_v6 else (cast(str, interface),),
    )
    log.debug('Configuring socket %s with multicast interface %s', respond_socket, interface)
    if is_v6:
        respond_socket.setsockopt(_IPPROTO_IPV6, socket.IPV6_MULTICAST_IF, iface_bin)
    else:
        respond_socket.setsockopt(
            socket.IPPROTO_IP, socket.IP_MULTICAST_IF, socket.inet_aton(cast(str, interface))
        )
    return respond_socket


def create_sockets(
    interfaces: InterfacesType = InterfaceChoice.All,
    unicast: bool = False,
    ip_version: IPVersion = IPVersion.V4Only,
    apple_p2p: bool = False,
) -> Tuple[Optional[socket.socket], List[socket.socket]]:
    if unicast:
        listen_socket = None
    else:
        listen_socket = new_socket(ip_version=ip_version, apple_p2p=apple_p2p, bind_addr=('',))

    normalized_interfaces = normalize_interface_choice(interfaces, ip_version)

    respond_sockets = []

    for i in normalized_interfaces:
        if not unicast:
            respond_socket = add_multicast_member(cast(socket.socket, listen_socket), i, apple_p2p=apple_p2p)
        else:
            respond_socket = new_socket(
                port=0,
                ip_version=ip_version,
                apple_p2p=apple_p2p,
                bind_addr=i[0] if isinstance(i, tuple) else (i,),
            )

        if respond_socket is not None:
            respond_sockets.append(respond_socket)

    return listen_socket, respond_sockets


def get_errno(e: Exception) -> int:
    assert isinstance(e, socket.error)
    return cast(int, e.args[0])


def can_send_to(sock: socket.socket, address: str) -> bool:
    addr = ipaddress.ip_address(address)
    return cast(bool, addr.version == 6 if sock.family == socket.AF_INET6 else addr.version == 4)


class Zeroconf(QuietLogger):

    """Implementation of Zeroconf Multicast DNS Service Discovery

    Supports registration, unregistration, queries and browsing.
    """

    def __init__(
        self,
        interfaces: InterfacesType = InterfaceChoice.All,
        unicast: bool = False,
        ip_version: Optional[IPVersion] = None,
        apple_p2p: bool = False,
    ) -> None:
        """Creates an instance of the Zeroconf class, establishing
        multicast communications, listening and reaping threads.

        :param interfaces: :class:`InterfaceChoice` or a list of IP addresses
            (IPv4 and IPv6) and interface indexes (IPv6 only).

            IPv6 notes for non-POSIX systems:
            * `InterfaceChoice.All` is an alias for `InterfaceChoice.Default`
              on Python versions before 3.8.

            Also listening on loopback (``::1``) doesn't work, use a real address.
        :param ip_version: IP versions to support. If `choice` is a list, the default is detected
            from it. Otherwise defaults to V4 only for backward compatibility.
        :param apple_p2p: use AWDL interface (only macOS)
        """
        if ip_version is None and isinstance(interfaces, list):
            has_v6 = any(
                isinstance(i, int) or (isinstance(i, str) and ipaddress.ip_address(i).version == 6)
                for i in interfaces
            )
            has_v4 = any(isinstance(i, str) and ipaddress.ip_address(i).version == 4 for i in interfaces)
            if has_v4 and has_v6:
                ip_version = IPVersion.All
            elif has_v6:
                ip_version = IPVersion.V6Only

        if ip_version is None:
            ip_version = IPVersion.V4Only

        # hook for threads
        self._GLOBAL_DONE = False
        self.unicast = unicast

        if apple_p2p and not platform.system() == 'Darwin':
            raise RuntimeError('Option `apple_p2p` is not supported on non-Apple platforms.')

        self._listen_socket, self._respond_sockets = create_sockets(
            interfaces, unicast, ip_version, apple_p2p=apple_p2p
        )
        log.debug('Listen socket %s, respond sockets %s', self._listen_socket, self._respond_sockets)

        self.listeners = []  # type: List[RecordUpdateListener]
        self.browsers = {}  # type: Dict[ServiceListener, ServiceBrowser]
        self.services = {}  # type: Dict[str, ServiceInfo]
        self.servicetypes = {}  # type: Dict[str, int]

        self.cache = DNSCache()

        self.condition = threading.Condition()

        # Ensure we create the lock before
        # we add the listener as we could get
        # a message before the lock is created.
        self._handlers_lock = threading.Lock()  # ensure we process a full message in one go

        self.engine = Engine(self)
        self.listener = Listener(self)
        if not unicast:
            self.engine.add_reader(self.listener, cast(socket.socket, self._listen_socket))
        for s in self._respond_sockets:
            self.engine.add_reader(self.listener, s)
        self.reaper = Reaper(self)

        self.debug = None  # type: Optional[DNSOutgoing]

    @property
    def done(self) -> bool:
        return self._GLOBAL_DONE

    def wait(self, timeout: float) -> None:
        """Calling thread waits for a given number of milliseconds or
        until notified."""
        with self.condition:
            self.condition.wait(timeout / 1000.0)

    def notify_all(self) -> None:
        """Notifies all waiting threads"""
        with self.condition:
            self.condition.notify_all()

    def get_service_info(self, type_: str, name: str, timeout: int = 3000) -> Optional[ServiceInfo]:
        """Returns network's service information for a particular
        name and type, or None if no service matches by the timeout,
        which defaults to 3 seconds."""
        info = ServiceInfo(type_, name)
        if info.request(self, timeout):
            return info
        return None

    def add_service_listener(self, type_: str, listener: ServiceListener) -> None:
        """Adds a listener for a particular service type.  This object
        will then have its add_service and remove_service methods called when
        services of that type become available and unavailable."""
        self.remove_service_listener(listener)
        self.browsers[listener] = ServiceBrowser(self, type_, listener)

    def remove_service_listener(self, listener: ServiceListener) -> None:
        """Removes a listener from the set that is currently listening."""
        if listener in self.browsers:
            self.browsers[listener].cancel()
            del self.browsers[listener]

    def remove_all_service_listeners(self) -> None:
        """Removes a listener from the set that is currently listening."""
        for listener in [k for k in self.browsers]:
            self.remove_service_listener(listener)

    def register_service(
        self,
        info: ServiceInfo,
        ttl: Optional[int] = None,
        allow_name_change: bool = False,
        cooperating_responders: bool = False,
    ) -> None:
        """Registers service information to the network with a default TTL.
        Zeroconf will then respond to requests for information for that
        service.  The name of the service may be changed if needed to make
        it unique on the network. Additionally multiple cooperating responders
        can register the same service on the network for resilience
        (if you want this behavior set `cooperating_responders` to `True`)."""
        if ttl is not None:
            # ttl argument is used to maintain backward compatibility
            # Setting TTLs via ServiceInfo is preferred
            info.host_ttl = ttl
            info.other_ttl = ttl
        self.check_service(info, allow_name_change, cooperating_responders)
        self.services[info.name.lower()] = info
        if info.type in self.servicetypes:
            self.servicetypes[info.type] += 1
        else:
            self.servicetypes[info.type] = 1

        self._broadcast_service(info)

    def update_service(self, info: ServiceInfo) -> None:
        """Registers service information to the network with a default TTL.
        Zeroconf will then respond to requests for information for that
        service."""

        assert self.services[info.name.lower()] is not None

        self.services[info.name.lower()] = info

        self._broadcast_service(info)

    def _broadcast_service(self, info: ServiceInfo) -> None:

        now = current_time_millis()
        next_time = now
        i = 0
        while i < 3:
            if now < next_time:
                self.wait(next_time - now)
                now = current_time_millis()
                continue
            out = DNSOutgoing(_FLAGS_QR_RESPONSE | _FLAGS_AA)
            out.add_answer_at_time(DNSPointer(info.type, _TYPE_PTR, _CLASS_IN, info.other_ttl, info.name), 0)
            out.add_answer_at_time(
                DNSService(
                    info.name,
                    _TYPE_SRV,
                    _CLASS_IN | _CLASS_UNIQUE,
                    info.host_ttl,
                    info.priority,
                    info.weight,
                    cast(int, info.port),
                    info.server,
                ),
                0,
            )

            out.add_answer_at_time(
                DNSText(info.name, _TYPE_TXT, _CLASS_IN | _CLASS_UNIQUE, info.other_ttl, info.text), 0
            )
            for address in info.addresses_by_version(IPVersion.All):
                type_ = _TYPE_AAAA if _is_v6_address(address) else _TYPE_A
                out.add_answer_at_time(
                    DNSAddress(info.server, type_, _CLASS_IN | _CLASS_UNIQUE, info.host_ttl, address), 0
                )
            self.send(out)
            i += 1
            next_time += _REGISTER_TIME

    def unregister_service(self, info: ServiceInfo) -> None:
        """Unregister a service."""
        try:
            del self.services[info.name.lower()]
            if self.servicetypes[info.type] > 1:
                self.servicetypes[info.type] -= 1
            else:
                del self.servicetypes[info.type]
        except Exception as e:  # TODO stop catching all Exceptions
            log.exception('Unknown error, possibly benign: %r', e)
        now = current_time_millis()
        next_time = now
        i = 0
        while i < 3:
            if now < next_time:
                self.wait(next_time - now)
                now = current_time_millis()
                continue
            out = DNSOutgoing(_FLAGS_QR_RESPONSE | _FLAGS_AA)
            out.add_answer_at_time(DNSPointer(info.type, _TYPE_PTR, _CLASS_IN, 0, info.name), 0)
            out.add_answer_at_time(
                DNSService(
                    info.name,
                    _TYPE_SRV,
                    _CLASS_IN | _CLASS_UNIQUE,
                    0,
                    info.priority,
                    info.weight,
                    cast(int, info.port),
                    info.name,
                ),
                0,
            )
            out.add_answer_at_time(DNSText(info.name, _TYPE_TXT, _CLASS_IN | _CLASS_UNIQUE, 0, info.text), 0)

            for address in info.addresses_by_version(IPVersion.All):
                type_ = _TYPE_AAAA if _is_v6_address(address) else _TYPE_A
                out.add_answer_at_time(
                    DNSAddress(info.server, type_, _CLASS_IN | _CLASS_UNIQUE, 0, address), 0
                )
            self.send(out)
            i += 1
            next_time += _UNREGISTER_TIME

    def unregister_all_services(self) -> None:
        """Unregister all registered services."""
        if len(self.services) > 0:
            now = current_time_millis()
            next_time = now
            i = 0
            while i < 3:
                if now < next_time:
                    self.wait(next_time - now)
                    now = current_time_millis()
                    continue
                out = DNSOutgoing(_FLAGS_QR_RESPONSE | _FLAGS_AA)
                for info in self.services.values():
                    out.add_answer_at_time(DNSPointer(info.type, _TYPE_PTR, _CLASS_IN, 0, info.name), 0)
                    out.add_answer_at_time(
                        DNSService(
                            info.name,
                            _TYPE_SRV,
                            _CLASS_IN | _CLASS_UNIQUE,
                            0,
                            info.priority,
                            info.weight,
                            cast(int, info.port),
                            info.server,
                        ),
                        0,
                    )
                    out.add_answer_at_time(
                        DNSText(info.name, _TYPE_TXT, _CLASS_IN | _CLASS_UNIQUE, 0, info.text), 0
                    )
                    for address in info.addresses_by_version(IPVersion.All):
                        type_ = _TYPE_AAAA if _is_v6_address(address) else _TYPE_A
                        out.add_answer_at_time(
                            DNSAddress(info.server, type_, _CLASS_IN | _CLASS_UNIQUE, 0, address), 0
                        )
                self.send(out)
                i += 1
                next_time += _UNREGISTER_TIME

    def check_service(
        self, info: ServiceInfo, allow_name_change: bool, cooperating_responders: bool = False
    ) -> None:
        """Checks the network for a unique service name, modifying the
        ServiceInfo passed in if it is not unique."""

        # This is kind of funky because of the subtype based tests
        # need to make subtypes a first class citizen
        service_name = service_type_name(info.name)
        if not info.type.endswith(service_name):
            raise BadTypeInNameException

        instance_name = info.name[: -len(service_name) - 1]
        next_instance_number = 2

        now = current_time_millis()
        next_time = now
        i = 0
        while i < 3:
            if not cooperating_responders:
                # check for a name conflict
                while self.cache.current_entry_with_name_and_alias(info.type, info.name):
                    if not allow_name_change:
                        raise NonUniqueNameException

                    # change the name and look for a conflict
                    info.name = '%s-%s.%s' % (instance_name, next_instance_number, info.type)
                    next_instance_number += 1
                    service_type_name(info.name)
                    next_time = now
                    i = 0

            if now < next_time:
                self.wait(next_time - now)
                now = current_time_millis()
                continue

            out = DNSOutgoing(_FLAGS_QR_QUERY | _FLAGS_AA)
            self.debug = out
            out.add_question(DNSQuestion(info.type, _TYPE_PTR, _CLASS_IN))
            out.add_authorative_answer(DNSPointer(info.type, _TYPE_PTR, _CLASS_IN, info.other_ttl, info.name))
            self.send(out)
            i += 1
            next_time += _CHECK_TIME

    def add_listener(self, listener: RecordUpdateListener, question: Optional[DNSQuestion]) -> None:
        """Adds a listener for a given question.  The listener will have
        its update_record method called when information is available to
        answer the question."""
        now = current_time_millis()
        self.listeners.append(listener)
        if question is not None:
            for record in self.cache.entries_with_name(question.name):
                if question.answered_by(record) and not record.is_expired(now):
                    listener.update_record(self, now, record)
        self.notify_all()

    def remove_listener(self, listener: RecordUpdateListener) -> None:
        """Removes a listener."""
        try:
            self.listeners.remove(listener)
            self.notify_all()
        except Exception as e:  # TODO stop catching all Exceptions
            log.exception('Unknown error, possibly benign: %r', e)

    def update_record(self, now: float, rec: DNSRecord) -> None:
        """Used to notify listeners of new information that has updated
        a record."""
        for listener in self.listeners:
            listener.update_record(self, now, rec)
        self.notify_all()

    def handle_response(self, msg: DNSIncoming) -> None:
        """Deal with incoming response packets.  All answers
        are held in the cache, and listeners are notified."""

        with self._handlers_lock:

            now = current_time_millis()
            for record in msg.answers:

                updated = True

                if record.unique:  # https://tools.ietf.org/html/rfc6762#section-10.2
                    # Since the cache format is keyed on the lower case record name
                    # we can avoid iterating everything in the cache and
                    # only look though entries for the specific name.
                    # entries_with_name will take care of converting to lowercase
                    #
                    # We make a copy of the list that entries_with_name returns
                    # since we cannot iterate over something we might remove
                    for entry in self.cache.entries_with_name(record.name).copy():

                        if entry == record:
                            updated = False

                        # Check the time first because it is far cheaper
                        # than the __eq__
                        if (record.created - entry.created > 1000) and DNSEntry.__eq__(entry, record):
                            self.cache.remove(entry)

                expired = record.is_expired(now)
                maybe_entry = self.cache.get(record)
                if not expired:
                    if maybe_entry is not None:
                        maybe_entry.reset_ttl(record)
                    else:
                        self.cache.add(record)
                    if updated:
                        self.update_record(now, record)
                else:
                    if maybe_entry is not None:
                        self.update_record(now, record)
                        self.cache.remove(maybe_entry)

    def handle_query(self, msg: DNSIncoming, addr: Optional[str], port: int) -> None:
        """Deal with incoming query packets.  Provides a response if
        possible."""
        out = None

        # Support unicast client responses
        #
        if port != _MDNS_PORT:
            out = DNSOutgoing(_FLAGS_QR_RESPONSE | _FLAGS_AA, multicast=False)
            for question in msg.questions:
                out.add_question(question)

        for question in msg.questions:
            if question.type == _TYPE_PTR:
                if question.name == "_services._dns-sd._udp.local.":
                    for stype in self.servicetypes.keys():
                        if out is None:
                            out = DNSOutgoing(_FLAGS_QR_RESPONSE | _FLAGS_AA)
                        out.add_answer(
                            msg,
                            DNSPointer(
                                "_services._dns-sd._udp.local.", _TYPE_PTR, _CLASS_IN, _DNS_OTHER_TTL, stype
                            ),
                        )
                for service in self.services.values():
                    if question.name == service.type:
                        if out is None:
                            out = DNSOutgoing(_FLAGS_QR_RESPONSE | _FLAGS_AA)
                        out.add_answer(
                            msg,
                            DNSPointer(service.type, _TYPE_PTR, _CLASS_IN, service.other_ttl, service.name),
                        )

                        # Add recommended additional answers according to
                        # https://tools.ietf.org/html/rfc6763#section-12.1.
                        out.add_additional_answer(
                            DNSService(
                                service.name,
                                _TYPE_SRV,
                                _CLASS_IN | _CLASS_UNIQUE,
                                service.host_ttl,
                                service.priority,
                                service.weight,
                                cast(int, service.port),
                                service.server,
                            )
                        )
                        out.add_additional_answer(
                            DNSText(
                                service.name,
                                _TYPE_TXT,
                                _CLASS_IN | _CLASS_UNIQUE,
                                service.other_ttl,
                                service.text,
                            )
                        )
                        for address in service.addresses_by_version(IPVersion.All):
                            type_ = _TYPE_AAAA if _is_v6_address(address) else _TYPE_A
                            out.add_additional_answer(
                                DNSAddress(
                                    service.server,
                                    type_,
                                    _CLASS_IN | _CLASS_UNIQUE,
                                    service.host_ttl,
                                    address,
                                )
                            )
            else:
                try:
                    if out is None:
                        out = DNSOutgoing(_FLAGS_QR_RESPONSE | _FLAGS_AA)

                    # Answer A record queries for any service addresses we know
                    if question.type in (_TYPE_A, _TYPE_ANY):
                        for service in self.services.values():
                            if service.server == question.name.lower():
                                for address in service.addresses_by_version(IPVersion.All):
                                    type_ = _TYPE_AAAA if _is_v6_address(address) else _TYPE_A
                                    out.add_answer(
                                        msg,
                                        DNSAddress(
                                            question.name,
                                            type_,
                                            _CLASS_IN | _CLASS_UNIQUE,
                                            service.host_ttl,
                                            address,
                                        ),
                                    )

                    name_to_find = question.name.lower()
                    if name_to_find not in self.services:
                        continue
                    service = self.services[name_to_find]

                    if question.type in (_TYPE_SRV, _TYPE_ANY):
                        out.add_answer(
                            msg,
                            DNSService(
                                question.name,
                                _TYPE_SRV,
                                _CLASS_IN | _CLASS_UNIQUE,
                                service.host_ttl,
                                service.priority,
                                service.weight,
                                cast(int, service.port),
                                service.server,
                            ),
                        )
                    if question.type in (_TYPE_TXT, _TYPE_ANY):
                        out.add_answer(
                            msg,
                            DNSText(
                                question.name,
                                _TYPE_TXT,
                                _CLASS_IN | _CLASS_UNIQUE,
                                service.other_ttl,
                                service.text,
                            ),
                        )
                    if question.type == _TYPE_SRV:
                        for address in service.addresses_by_version(IPVersion.All):
                            type_ = _TYPE_AAAA if _is_v6_address(address) else _TYPE_A
                            out.add_additional_answer(
                                DNSAddress(
                                    service.server,
                                    type_,
                                    _CLASS_IN | _CLASS_UNIQUE,
                                    service.host_ttl,
                                    address,
                                )
                            )
                except Exception:  # TODO stop catching all Exceptions
                    self.log_exception_warning()

        if out is not None and out.answers:
            out.id = msg.id
            self.send(out, addr, port)

    def send(self, out: DNSOutgoing, addr: Optional[str] = None, port: int = _MDNS_PORT) -> None:
        """Sends an outgoing packet."""
        packets = out.packets()
        packet_num = 0
        for packet in packets:
            packet_num += 1
            if len(packet) > _MAX_MSG_ABSOLUTE:
                self.log_warning_once("Dropping %r over-sized packet (%d bytes) %r", out, len(packet), packet)
                return
            log.debug('Sending (%d bytes #%d) %r as %r...', len(packet), packet_num, out, packet)
            for s in self._respond_sockets:
                if self._GLOBAL_DONE:
                    return
                try:
                    if addr is None:
                        real_addr = _MDNS_ADDR6 if s.family == socket.AF_INET6 else _MDNS_ADDR
                    elif not can_send_to(s, addr):
                        continue
                    else:
                        real_addr = addr
                    bytes_sent = s.sendto(packet, 0, (real_addr, port))
                except Exception as exc:  # TODO stop catching all Exceptions
                    if (
                        isinstance(exc, OSError)
                        and exc.errno == errno.ENETUNREACH
                        and s.family == socket.AF_INET6
                    ):
                        # with IPv6 we don't have a reliable way to determine if an interface actually has
                        # IPV6 support, so we have to try and ignore errors.
                        continue
                    # on send errors, log the exception and keep going
                    self.log_exception_warning('Error sending through socket %d', s.fileno())
                else:
                    if bytes_sent != len(packet):
                        self.log_warning_once('!!! sent %d of %d bytes to %r' % (bytes_sent, len(packet), s))

    def close(self) -> None:
        """Ends the background threads, and prevent this instance from
        servicing further queries."""
        if not self._GLOBAL_DONE:
            # remove service listeners
            self.remove_all_service_listeners()
            self.unregister_all_services()
            self._GLOBAL_DONE = True

            # shutdown recv socket and thread
            if not self.unicast:
                self.engine.del_reader(cast(socket.socket, self._listen_socket))
                cast(socket.socket, self._listen_socket).close()
            for s in self._respond_sockets:
                self.engine.del_reader(s)
            self.engine.join()

            # shutdown the rest
            self.notify_all()
            self.reaper.join()
            for s in self._respond_sockets:
                s.close()<|MERGE_RESOLUTION|>--- conflicted
+++ resolved
@@ -2018,36 +2018,18 @@
 
 def get_all_addresses_v6() -> List[Tuple[Tuple[str, int, int], int]]:
     # IPv6 multicast uses positive indexes for interfaces
-<<<<<<< HEAD
-    try:
-        socket.if_nametoindex
-    except AttributeError:
-        # Requires Python 3.8 on Windows. Fall back to Default.
-        QuietLogger.log_warning_once(
-            'if_nameindex is not available, falling back to using the default IPv6 interface'
-        )
-        return [(('', 0, 0), 0)]
-
     # TODO: What about multi-address interfaces?
     return list(
         set(
-            (addr.ip, socket.if_nametoindex(iface.name))
+            (addr.ip, iface.index)
             for iface in ifaddr.get_adapters()
             for addr in iface.ips
             if addr.is_IPv6
         )
     )
 
-=======
-    return [adapter.index for adapter in ifaddr.get_adapters()]
->>>>>>> a7f9823c
 
 def ip6_to_address_and_index(adapters: List[Any], ip: str) -> Tuple[Tuple[str, int, int], int]:
-    if os.name != 'posix':
-        # Adapter names that ifaddr reports are not compatible with what if_nametoindex expects on Windows.
-        # We need https://github.com/pydron/ifaddr/pull/21 but it seems stuck on review.
-        raise RuntimeError('Converting from IP addresses to indexes is not supported on non-POSIX systems')
-
     ipaddr = ipaddress.ip_address(ip)
     for adapter in adapters:
         for adapter_ip in adapter.ips:
@@ -2059,13 +2041,8 @@
 
 
 def interface_index_to_ip6_address(adapters: List[Any], index: int) -> Tuple[str, int, int]:
-    if os.name != 'posix':
-        # Adapter names that ifaddr reports are not compatible with what if_nametoindex expects on Windows.
-        # We need https://github.com/pydron/ifaddr/pull/21 but it seems stuck on review.
-        raise RuntimeError('Converting from adapter names to indexes is not supported on non-POSIX systems')
-
     for adapter in adapters:
-        if socket.if_nametoindex(adapter.name) == index:
+        if adapter.index == index:
             for adapter_ip in adapter.ips:
                 # IPv6 addresses are represented as tuples
                 if isinstance(adapter_ip.ip, tuple):
