""" Multicast DNS Service Discovery for Python, v0.14-wmcbrine
    Copyright 2003 Paul Scott-Murphy, 2014 William McBrine

    This module provides a framework for the use of DNS Service Discovery
    using IP multicast.

    This library is free software; you can redistribute it and/or
    modify it under the terms of the GNU Lesser General Public
    License as published by the Free Software Foundation; either
    version 2.1 of the License, or (at your option) any later version.

    This library is distributed in the hope that it will be useful,
    but WITHOUT ANY WARRANTY; without even the implied warranty of
    MERCHANTABILITY or FITNESS FOR A PARTICULAR PURPOSE. See the GNU
    Lesser General Public License for more details.

    You should have received a copy of the GNU Lesser General Public
    License along with this library; if not, write to the Free Software
    Foundation, Inc., 51 Franklin St, Fifth Floor, Boston, MA 02110-1301
    USA
"""

import enum
import errno
import ipaddress
import logging
import platform
import re
import select
import socket
import struct
import sys
import threading
import time
import warnings
from collections import OrderedDict
from typing import Dict, Iterable, List, Optional, Union, cast
from typing import Any, Callable, Set, Tuple  # noqa # used in type hints

import ifaddr

__author__ = 'Paul Scott-Murphy, William McBrine'
__maintainer__ = 'Jakub Stasiak <jakub@stasiak.at>'
__version__ = '0.29.0'
__license__ = 'LGPL'


__all__ = [
    "__version__",
    "Zeroconf",
    "ServiceInfo",
    "ServiceBrowser",
    "ServiceListener",
    "Error",
    "InterfaceChoice",
    "ServiceStateChange",
    "IPVersion",
]

if sys.version_info <= (3, 4):
    raise ImportError(
        '''
Python version > 3.4 required for python-zeroconf.
If you need support for Python 2 or Python 3.3-3.4 please use version 19.1
    '''
    )

log = logging.getLogger(__name__)
log.addHandler(logging.NullHandler())

if log.level == logging.NOTSET:
    log.setLevel(logging.WARN)

# Some timing constants

_UNREGISTER_TIME = 125  # ms
_CHECK_TIME = 175  # ms
_REGISTER_TIME = 225  # ms
_LISTENER_TIME = 200  # ms
_BROWSER_TIME = 1000  # ms
_BROWSER_BACKOFF_LIMIT = 3600  # s

# Some DNS constants

_MDNS_ADDR = '224.0.0.251'
_MDNS_ADDR_BYTES = socket.inet_aton(_MDNS_ADDR)
_MDNS_ADDR6 = 'ff02::fb'
_MDNS_ADDR6_BYTES = socket.inet_pton(socket.AF_INET6, _MDNS_ADDR6)
_MDNS_PORT = 5353
_DNS_PORT = 53
_DNS_HOST_TTL = 120  # two minute for host records (A, SRV etc) as-per RFC6762
_DNS_OTHER_TTL = 4500  # 75 minutes for non-host records (PTR, TXT etc) as-per RFC6762

_MAX_MSG_TYPICAL = 1460  # unused
_MAX_MSG_ABSOLUTE = 8966

_FLAGS_QR_MASK = 0x8000  # query response mask
_FLAGS_QR_QUERY = 0x0000  # query
_FLAGS_QR_RESPONSE = 0x8000  # response

_FLAGS_AA = 0x0400  # Authoritative answer
_FLAGS_TC = 0x0200  # Truncated
_FLAGS_RD = 0x0100  # Recursion desired
_FLAGS_RA = 0x8000  # Recursion available

_FLAGS_Z = 0x0040  # Zero
_FLAGS_AD = 0x0020  # Authentic data
_FLAGS_CD = 0x0010  # Checking disabled

_CLASS_IN = 1
_CLASS_CS = 2
_CLASS_CH = 3
_CLASS_HS = 4
_CLASS_NONE = 254
_CLASS_ANY = 255
_CLASS_MASK = 0x7FFF
_CLASS_UNIQUE = 0x8000

_TYPE_A = 1
_TYPE_NS = 2
_TYPE_MD = 3
_TYPE_MF = 4
_TYPE_CNAME = 5
_TYPE_SOA = 6
_TYPE_MB = 7
_TYPE_MG = 8
_TYPE_MR = 9
_TYPE_NULL = 10
_TYPE_WKS = 11
_TYPE_PTR = 12
_TYPE_HINFO = 13
_TYPE_MINFO = 14
_TYPE_MX = 15
_TYPE_TXT = 16
_TYPE_AAAA = 28
_TYPE_SRV = 33
_TYPE_ANY = 255

# Mapping constants to names

_CLASSES = {
    _CLASS_IN: "in",
    _CLASS_CS: "cs",
    _CLASS_CH: "ch",
    _CLASS_HS: "hs",
    _CLASS_NONE: "none",
    _CLASS_ANY: "any",
}

_TYPES = {
    _TYPE_A: "a",
    _TYPE_NS: "ns",
    _TYPE_MD: "md",
    _TYPE_MF: "mf",
    _TYPE_CNAME: "cname",
    _TYPE_SOA: "soa",
    _TYPE_MB: "mb",
    _TYPE_MG: "mg",
    _TYPE_MR: "mr",
    _TYPE_NULL: "null",
    _TYPE_WKS: "wks",
    _TYPE_PTR: "ptr",
    _TYPE_HINFO: "hinfo",
    _TYPE_MINFO: "minfo",
    _TYPE_MX: "mx",
    _TYPE_TXT: "txt",
    _TYPE_AAAA: "quada",
    _TYPE_SRV: "srv",
    _TYPE_ANY: "any",
}

_HAS_A_TO_Z = re.compile(r'[A-Za-z]')
_HAS_ONLY_A_TO_Z_NUM_HYPHEN = re.compile(r'^[A-Za-z0-9\-]+$')
_HAS_ONLY_A_TO_Z_NUM_HYPHEN_UNDERSCORE = re.compile(r'^[A-Za-z0-9\-\_]+$')
_HAS_ASCII_CONTROL_CHARS = re.compile(r'[\x00-\x1f\x7f]')

_EXPIRE_FULL_TIME_PERCENT = 100
_EXPIRE_STALE_TIME_PERCENT = 50
_EXPIRE_REFRESH_TIME_PERCENT = 75

_LOCAL_TRAILER = '.local.'
_TCP_PROTOCOL_LOCAL_TRAILER = '._tcp.local.'
_NONTCP_PROTOCOL_LOCAL_TRAILER = '._udp.local.'

try:
    _IPPROTO_IPV6 = socket.IPPROTO_IPV6
except AttributeError:
    # Sigh: https://bugs.python.org/issue29515
    _IPPROTO_IPV6 = 41

int2byte = struct.Struct(">B").pack


@enum.unique
class InterfaceChoice(enum.Enum):
    Default = 1
    All = 2


InterfacesType = Union[List[Union[str, int, Tuple[Tuple[str, int, int], int]]], InterfaceChoice]


@enum.unique
class ServiceStateChange(enum.Enum):
    Added = 1
    Removed = 2
    Updated = 3


@enum.unique
class IPVersion(enum.Enum):
    V4Only = 1
    V6Only = 2
    All = 3


# utility functions


def current_time_millis() -> float:
    """Current system time in milliseconds"""
    return time.time() * 1000


def _is_v6_address(addr: bytes) -> bool:
    return len(addr) == 16


def _encode_address(address: str) -> bytes:
    is_ipv6 = ':' in address
    address_family = socket.AF_INET6 if is_ipv6 else socket.AF_INET
    return socket.inet_pton(address_family, address)


def service_type_name(type_: str, *, strict: bool = True) -> str:
    """
    Validate a fully qualified service name, instance or subtype. [rfc6763]

    Returns fully qualified service name.

    Domain names used by mDNS-SD take the following forms:

                   <sn> . <_tcp|_udp> . local.
      <Instance> . <sn> . <_tcp|_udp> . local.
      <sub>._sub . <sn> . <_tcp|_udp> . local.

    1) must end with 'local.'

      This is true because we are implementing mDNS and since the 'm' means
      multi-cast, the 'local.' domain is mandatory.

    2) local is preceded with either '_udp.' or '_tcp.' unless
       strict is False

    3) service name <sn> precedes <_tcp|_udp> unless
       strict is False

      The rules for Service Names [RFC6335] state that they may be no more
      than fifteen characters long (not counting the mandatory underscore),
      consisting of only letters, digits, and hyphens, must begin and end
      with a letter or digit, must not contain consecutive hyphens, and
      must contain at least one letter.

    The instance name <Instance> and sub type <sub> may be up to 63 bytes.

    The portion of the Service Instance Name is a user-
    friendly name consisting of arbitrary Net-Unicode text [RFC5198]. It
    MUST NOT contain ASCII control characters (byte values 0x00-0x1F and
    0x7F) [RFC20] but otherwise is allowed to contain any characters,
    without restriction, including spaces, uppercase, lowercase,
    punctuation -- including dots -- accented characters, non-Roman text,
    and anything else that may be represented using Net-Unicode.

    :param type_: Type, SubType or service name to validate
    :return: fully qualified service name (eg: _http._tcp.local.)
    """

    if type_.endswith(_TCP_PROTOCOL_LOCAL_TRAILER) or type_.endswith(_NONTCP_PROTOCOL_LOCAL_TRAILER):
        remaining = type_[: -len(_TCP_PROTOCOL_LOCAL_TRAILER)].split('.')
        trailer = type_[-len(_TCP_PROTOCOL_LOCAL_TRAILER) :]
        has_protocol = True
    elif strict:
        raise BadTypeInNameException(
            "Type '%s' must end with '%s' or '%s'"
            % (type_, _TCP_PROTOCOL_LOCAL_TRAILER, _NONTCP_PROTOCOL_LOCAL_TRAILER)
        )
    elif type_.endswith(_LOCAL_TRAILER):
        remaining = type_[: -len(_LOCAL_TRAILER)].split('.')
        trailer = type_[-len(_LOCAL_TRAILER) + 1 :]
        has_protocol = False
    else:
        raise BadTypeInNameException("Type '%s' must end with '%s'" % (type_, _LOCAL_TRAILER))

    if strict or has_protocol:
        service_name = remaining.pop()
        if not service_name:
            raise BadTypeInNameException("No Service name found")

        if len(remaining) == 1 and len(remaining[0]) == 0:
            raise BadTypeInNameException("Type '%s' must not start with '.'" % type_)

        if service_name[0] != '_':
            raise BadTypeInNameException("Service name (%s) must start with '_'" % service_name)

        test_service_name = service_name[1:]

        if len(test_service_name) > 15:
            raise BadTypeInNameException("Service name (%s) must be <= 15 bytes" % test_service_name)

        if '--' in test_service_name:
            raise BadTypeInNameException("Service name (%s) must not contain '--'" % test_service_name)

        if '-' in (test_service_name[0], test_service_name[-1]):
            raise BadTypeInNameException(
                "Service name (%s) may not start or end with '-'" % test_service_name
            )

        if not _HAS_A_TO_Z.search(test_service_name):
            raise BadTypeInNameException(
                "Service name (%s) must contain at least one letter (eg: 'A-Z')" % test_service_name
            )

        allowed_characters_re = (
            _HAS_ONLY_A_TO_Z_NUM_HYPHEN if strict else _HAS_ONLY_A_TO_Z_NUM_HYPHEN_UNDERSCORE
        )

        if not allowed_characters_re.search(test_service_name):
            raise BadTypeInNameException(
                "Service name (%s) must contain only these characters: "
                "A-Z, a-z, 0-9, hyphen ('-')%s" % (test_service_name, "" if strict else ", underscore ('_')")
            )
    else:
        service_name = ''

    if remaining and remaining[-1] == '_sub':
        remaining.pop()
        if len(remaining) == 0 or len(remaining[0]) == 0:
            raise BadTypeInNameException("_sub requires a subtype name")

    if len(remaining) > 1:
        remaining = ['.'.join(remaining)]

    if remaining:
        length = len(remaining[0].encode('utf-8'))
        if length > 63:
            raise BadTypeInNameException("Too long: '%s'" % remaining[0])

        if _HAS_ASCII_CONTROL_CHARS.search(remaining[0]):
            raise BadTypeInNameException(
                "Ascii control character 0x00-0x1F and 0x7F illegal in '%s'" % remaining[0]
            )

    return service_name + trailer


def instance_name_from_service_info(info: "ServiceInfo") -> str:
    """Calculate the instance name from the ServiceInfo."""
    # This is kind of funky because of the subtype based tests
    # need to make subtypes a first class citizen
    service_name = service_type_name(info.name)
    if not info.type.endswith(service_name):
        raise BadTypeInNameException
    return info.name[: -len(service_name) - 1]


# Exceptions


class Error(Exception):
    pass


class IncomingDecodeError(Error):
    pass


class NonUniqueNameException(Error):
    pass


class NamePartTooLongException(Error):
    pass


class AbstractMethodException(Error):
    pass


class BadTypeInNameException(Error):
    pass


class ServiceNameAlreadyRegistered(Error):
    pass


# implementation classes


class QuietLogger:
    _seen_logs = {}  # type: Dict[str, Union[int, tuple]]

    @classmethod
    def log_exception_warning(cls, *logger_data: Any) -> None:
        exc_info = sys.exc_info()
        exc_str = str(exc_info[1])
        if exc_str not in cls._seen_logs:
            # log at warning level the first time this is seen
            cls._seen_logs[exc_str] = exc_info
            logger = log.warning
        else:
            logger = log.debug
        logger(*(logger_data or ['Exception occurred']), exc_info=True)

    @classmethod
    def log_warning_once(cls, *args: Any) -> None:
        msg_str = args[0]
        if msg_str not in cls._seen_logs:
            cls._seen_logs[msg_str] = 0
            logger = log.warning
        else:
            logger = log.debug
        cls._seen_logs[msg_str] = cast(int, cls._seen_logs[msg_str]) + 1
        logger(*args)


class DNSEntry:

    """A DNS entry"""

    def __init__(self, name: str, type_: int, class_: int) -> None:
        self.key = name.lower()
        self.name = name
        self.type = type_
        self.class_ = class_ & _CLASS_MASK
        self.unique = (class_ & _CLASS_UNIQUE) != 0

    def __eq__(self, other: Any) -> bool:
        """Equality test on key (lowercase name), type, and class"""
        return (
            self.key == other.key
            and self.type == other.type
            and self.class_ == other.class_
            and isinstance(other, DNSEntry)
        )

    def __ne__(self, other: Any) -> bool:
        """Non-equality test"""
        return not self.__eq__(other)

    @staticmethod
    def get_class_(class_: int) -> str:
        """Class accessor"""
        return _CLASSES.get(class_, "?(%s)" % class_)

    @staticmethod
    def get_type(t: int) -> str:
        """Type accessor"""
        return _TYPES.get(t, "?(%s)" % t)

    def entry_to_string(self, hdr: str, other: Optional[Union[bytes, str]]) -> str:
        """String representation with additional information"""
        result = "%s[%s,%s" % (hdr, self.get_type(self.type), self.get_class_(self.class_))
        if self.unique:
            result += "-unique,"
        else:
            result += ","
        result += self.name
        if other is not None:
            result += "]=%s" % cast(Any, other)
        else:
            result += "]"
        return result


class DNSQuestion(DNSEntry):

    """A DNS question entry"""

    def __init__(self, name: str, type_: int, class_: int) -> None:
        DNSEntry.__init__(self, name, type_, class_)

    def answered_by(self, rec: 'DNSRecord') -> bool:
        """Returns true if the question is answered by the record"""
        return (
            self.class_ == rec.class_
            and (self.type == rec.type or self.type == _TYPE_ANY)
            and self.name == rec.name
        )

    def __repr__(self) -> str:
        """String representation"""
        return DNSEntry.entry_to_string(self, "question", None)


class DNSRecord(DNSEntry):

    """A DNS record - like a DNS entry, but has a TTL"""

    # TODO: Switch to just int ttl
    def __init__(self, name: str, type_: int, class_: int, ttl: Union[float, int]) -> None:
        DNSEntry.__init__(self, name, type_, class_)
        self.ttl = ttl
        self.created = current_time_millis()
        self._expiration_time = self.get_expiration_time(_EXPIRE_FULL_TIME_PERCENT)
        self._stale_time = self.get_expiration_time(_EXPIRE_STALE_TIME_PERCENT)

    def __eq__(self, other: Any) -> bool:
        """Abstract method"""
        raise AbstractMethodException

    def __ne__(self, other: Any) -> bool:
        """Non-equality test"""
        return not self.__eq__(other)

    def suppressed_by(self, msg: 'DNSIncoming') -> bool:
        """Returns true if any answer in a message can suffice for the
        information held in this record."""
        for record in msg.answers:
            if self.suppressed_by_answer(record):
                return True
        return False

    def suppressed_by_answer(self, other: 'DNSRecord') -> bool:
        """Returns true if another record has same name, type and class,
        and if its TTL is at least half of this record's."""
        return self == other and other.ttl > (self.ttl / 2)

    def get_expiration_time(self, percent: int) -> float:
        """Returns the time at which this record will have expired
        by a certain percentage."""
        return self.created + (percent * self.ttl * 10)

    # TODO: Switch to just int here
    def get_remaining_ttl(self, now: float) -> Union[int, float]:
        """Returns the remaining TTL in seconds."""
        return max(0, (self._expiration_time - now) / 1000.0)

    def is_expired(self, now: float) -> bool:
        """Returns true if this record has expired."""
        return self._expiration_time <= now

    def is_stale(self, now: float) -> bool:
        """Returns true if this record is at least half way expired."""
        return self._stale_time <= now

    def reset_ttl(self, other: 'DNSRecord') -> None:
        """Sets this record's TTL and created time to that of
        another record."""
        self.created = other.created
        self.ttl = other.ttl
        self._expiration_time = self.get_expiration_time(_EXPIRE_FULL_TIME_PERCENT)
        self._stale_time = self.get_expiration_time(_EXPIRE_STALE_TIME_PERCENT)

    def write(self, out: 'DNSOutgoing') -> None:
        """Abstract method"""
        raise AbstractMethodException

    def to_string(self, other: Union[bytes, str]) -> str:
        """String representation with additional information"""
        arg = "%s/%s,%s" % (self.ttl, int(self.get_remaining_ttl(current_time_millis())), cast(Any, other))
        return DNSEntry.entry_to_string(self, "record", arg)


class DNSAddress(DNSRecord):

    """A DNS address record"""

    def __init__(self, name: str, type_: int, class_: int, ttl: int, address: bytes) -> None:
        DNSRecord.__init__(self, name, type_, class_, ttl)
        self.address = address

    def write(self, out: 'DNSOutgoing') -> None:
        """Used in constructing an outgoing packet"""
        out.write_string(self.address)

    def __eq__(self, other: Any) -> bool:
        """Tests equality on address"""
        return (
            isinstance(other, DNSAddress) and DNSEntry.__eq__(self, other) and self.address == other.address
        )

    def __ne__(self, other: Any) -> bool:
        """Non-equality test"""
        return not self.__eq__(other)

    def __repr__(self) -> str:
        """String representation"""
        try:
            return self.to_string(
                socket.inet_ntop(
                    socket.AF_INET6 if _is_v6_address(self.address) else socket.AF_INET, self.address
                )
            )
        except Exception:  # TODO stop catching all Exceptions
            return self.to_string(str(self.address))


class DNSHinfo(DNSRecord):

    """A DNS host information record"""

    def __init__(self, name: str, type_: int, class_: int, ttl: int, cpu: str, os: str) -> None:
        DNSRecord.__init__(self, name, type_, class_, ttl)
        self.cpu = cpu
        self.os = os

    def write(self, out: 'DNSOutgoing') -> None:
        """Used in constructing an outgoing packet"""
        out.write_character_string(self.cpu.encode('utf-8'))
        out.write_character_string(self.os.encode('utf-8'))

    def __eq__(self, other: Any) -> bool:
        """Tests equality on cpu and os"""
        return (
            isinstance(other, DNSHinfo)
            and DNSEntry.__eq__(self, other)
            and self.cpu == other.cpu
            and self.os == other.os
        )

    def __ne__(self, other: Any) -> bool:
        """Non-equality test"""
        return not self.__eq__(other)

    def __repr__(self) -> str:
        """String representation"""
        return self.to_string(self.cpu + " " + self.os)


class DNSPointer(DNSRecord):

    """A DNS pointer record"""

    def __init__(self, name: str, type_: int, class_: int, ttl: int, alias: str) -> None:
        DNSRecord.__init__(self, name, type_, class_, ttl)
        self.alias = alias

    def write(self, out: 'DNSOutgoing') -> None:
        """Used in constructing an outgoing packet"""
        out.write_name(self.alias)

    def __eq__(self, other: Any) -> bool:
        """Tests equality on alias"""
        return isinstance(other, DNSPointer) and self.alias == other.alias and DNSEntry.__eq__(self, other)

    def __ne__(self, other: Any) -> bool:
        """Non-equality test"""
        return not self.__eq__(other)

    def __repr__(self) -> str:
        """String representation"""
        return self.to_string(self.alias)


class DNSText(DNSRecord):

    """A DNS text record"""

    def __init__(self, name: str, type_: int, class_: int, ttl: int, text: bytes) -> None:
        assert isinstance(text, (bytes, type(None)))
        DNSRecord.__init__(self, name, type_, class_, ttl)
        self.text = text

    def write(self, out: 'DNSOutgoing') -> None:
        """Used in constructing an outgoing packet"""
        out.write_string(self.text)

    def __eq__(self, other: Any) -> bool:
        """Tests equality on text"""
        return isinstance(other, DNSText) and self.text == other.text and DNSEntry.__eq__(self, other)

    def __ne__(self, other: Any) -> bool:
        """Non-equality test"""
        return not self.__eq__(other)

    def __repr__(self) -> str:
        """String representation"""
        if len(self.text) > 10:
            return self.to_string(self.text[:7]) + "..."
        else:
            return self.to_string(self.text)


class DNSService(DNSRecord):

    """A DNS service record"""

    def __init__(
        self,
        name: str,
        type_: int,
        class_: int,
        ttl: Union[float, int],
        priority: int,
        weight: int,
        port: int,
        server: str,
    ) -> None:
        DNSRecord.__init__(self, name, type_, class_, ttl)
        self.priority = priority
        self.weight = weight
        self.port = port
        self.server = server

    def write(self, out: 'DNSOutgoing') -> None:
        """Used in constructing an outgoing packet"""
        out.write_short(self.priority)
        out.write_short(self.weight)
        out.write_short(self.port)
        out.write_name(self.server)

    def __eq__(self, other: Any) -> bool:
        """Tests equality on priority, weight, port and server"""
        return (
            isinstance(other, DNSService)
            and self.priority == other.priority
            and self.weight == other.weight
            and self.port == other.port
            and self.server == other.server
            and DNSEntry.__eq__(self, other)
        )

    def __ne__(self, other: Any) -> bool:
        """Non-equality test"""
        return not self.__eq__(other)

    def __repr__(self) -> str:
        """String representation"""
        return self.to_string("%s:%s" % (self.server, self.port))


class DNSIncoming(QuietLogger):

    """Object representation of an incoming DNS packet"""

    def __init__(self, data: bytes) -> None:
        """Constructor from string holding bytes of packet"""
        self.offset = 0
        self.data = data
        self.questions = []  # type: List[DNSQuestion]
        self.answers = []  # type: List[DNSRecord]
        self.id = 0
        self.flags = 0  # type: int
        self.num_questions = 0
        self.num_answers = 0
        self.num_authorities = 0
        self.num_additionals = 0
        self.valid = False

        try:
            self.read_header()
            self.read_questions()
            self.read_others()
            self.valid = True

        except (IndexError, struct.error, IncomingDecodeError):
            self.log_exception_warning('Choked at offset %d while unpacking %r', self.offset, data)

    def __repr__(self) -> str:
        return '<DNSIncoming:{%s}>' % ', '.join(
            [
                'id=%s' % self.id,
                'flags=%s' % self.flags,
                'n_q=%s' % self.num_questions,
                'n_ans=%s' % self.num_answers,
                'n_auth=%s' % self.num_authorities,
                'n_add=%s' % self.num_additionals,
                'questions=%s' % self.questions,
                'answers=%s' % self.answers,
            ]
        )

    def unpack(self, format_: bytes) -> tuple:
        length = struct.calcsize(format_)
        info = struct.unpack(format_, self.data[self.offset : self.offset + length])
        self.offset += length
        return info

    def read_header(self) -> None:
        """Reads header portion of packet"""
        (
            self.id,
            self.flags,
            self.num_questions,
            self.num_answers,
            self.num_authorities,
            self.num_additionals,
        ) = self.unpack(b'!6H')

    def read_questions(self) -> None:
        """Reads questions section of packet"""
        for i in range(self.num_questions):
            name = self.read_name()
            type_, class_ = self.unpack(b'!HH')

            question = DNSQuestion(name, type_, class_)
            self.questions.append(question)

    # def read_int(self):
    #     """Reads an integer from the packet"""
    #     return self.unpack(b'!I')[0]

    def read_character_string(self) -> bytes:
        """Reads a character string from the packet"""
        length = self.data[self.offset]
        self.offset += 1
        return self.read_string(length)

    def read_string(self, length: int) -> bytes:
        """Reads a string of a given length from the packet"""
        info = self.data[self.offset : self.offset + length]
        self.offset += length
        return info

    def read_unsigned_short(self) -> int:
        """Reads an unsigned short from the packet"""
        return cast(int, self.unpack(b'!H')[0])

    def read_others(self) -> None:
        """Reads the answers, authorities and additionals section of the
        packet"""
        n = self.num_answers + self.num_authorities + self.num_additionals
        for i in range(n):
            domain = self.read_name()
            type_, class_, ttl, length = self.unpack(b'!HHiH')

            rec = None  # type: Optional[DNSRecord]
            if type_ == _TYPE_A:
                rec = DNSAddress(domain, type_, class_, ttl, self.read_string(4))
            elif type_ == _TYPE_CNAME or type_ == _TYPE_PTR:
                rec = DNSPointer(domain, type_, class_, ttl, self.read_name())
            elif type_ == _TYPE_TXT:
                rec = DNSText(domain, type_, class_, ttl, self.read_string(length))
            elif type_ == _TYPE_SRV:
                rec = DNSService(
                    domain,
                    type_,
                    class_,
                    ttl,
                    self.read_unsigned_short(),
                    self.read_unsigned_short(),
                    self.read_unsigned_short(),
                    self.read_name(),
                )
            elif type_ == _TYPE_HINFO:
                rec = DNSHinfo(
                    domain,
                    type_,
                    class_,
                    ttl,
                    self.read_character_string().decode('utf-8'),
                    self.read_character_string().decode('utf-8'),
                )
            elif type_ == _TYPE_AAAA:
                rec = DNSAddress(domain, type_, class_, ttl, self.read_string(16))
            else:
                # Try to ignore types we don't know about
                # Skip the payload for the resource record so the next
                # records can be parsed correctly
                self.offset += length

            if rec is not None:
                self.answers.append(rec)

    def is_query(self) -> bool:
        """Returns true if this is a query"""
        return (self.flags & _FLAGS_QR_MASK) == _FLAGS_QR_QUERY

    def is_response(self) -> bool:
        """Returns true if this is a response"""
        return (self.flags & _FLAGS_QR_MASK) == _FLAGS_QR_RESPONSE

    def read_utf(self, offset: int, length: int) -> str:
        """Reads a UTF-8 string of a given length from the packet"""
        return str(self.data[offset : offset + length], 'utf-8', 'replace')

    def read_name(self) -> str:
        """Reads a domain name from the packet"""
        result = ''
        off = self.offset
        next_ = -1
        first = off

        while True:
            length = self.data[off]
            off += 1
            if length == 0:
                break
            t = length & 0xC0
            if t == 0x00:
                result += self.read_utf(off, length) + '.'
                off += length
            elif t == 0xC0:
                if next_ < 0:
                    next_ = off + 1
                off = ((length & 0x3F) << 8) | self.data[off]
                if off >= first:
                    raise IncomingDecodeError("Bad domain name (circular) at %s" % (off,))
                first = off
            else:
                raise IncomingDecodeError("Bad domain name at %s" % (off,))

        if next_ >= 0:
            self.offset = next_
        else:
            self.offset = off

        return result


class DNSOutgoing:

    """Object representation of an outgoing packet"""

    def __init__(self, flags: int, multicast: bool = True) -> None:
        self.finished = False
        self.id = 0
        self.multicast = multicast
        self.flags = flags
        self.packets_data = []  # type: List[bytes]

        # these 3 are per-packet -- see also reset_for_next_packet()
        self.names = {}  # type: Dict[str, int]
        self.data = []  # type: List[bytes]
        self.size = 12

        self.state = self.State.init

        self.questions = []  # type: List[DNSQuestion]
        self.answers = []  # type: List[Tuple[DNSRecord, float]]
        self.authorities = []  # type: List[DNSPointer]
        self.additionals = []  # type: List[DNSRecord]

    def reset_for_next_packet(self) -> None:
        self.names = {}
        self.data = []
        self.size = 12

    def __repr__(self) -> str:
        return '<DNSOutgoing:{%s}>' % ', '.join(
            [
                'multicast=%s' % self.multicast,
                'flags=%s' % self.flags,
                'questions=%s' % self.questions,
                'answers=%s' % self.answers,
                'authorities=%s' % self.authorities,
                'additionals=%s' % self.additionals,
            ]
        )

    class State(enum.Enum):
        init = 0
        finished = 1

    @staticmethod
    def is_type_unique(type_: int) -> bool:
        return type_ == _TYPE_TXT or type_ == _TYPE_SRV or type_ == _TYPE_A or type_ == _TYPE_AAAA

    def add_question(self, record: DNSQuestion) -> None:
        """Adds a question"""
        self.questions.append(record)

    def add_answer(self, inp: DNSIncoming, record: DNSRecord) -> None:
        """Adds an answer"""
        if not record.suppressed_by(inp):
            self.add_answer_at_time(record, 0)

    def add_answer_at_time(self, record: Optional[DNSRecord], now: Union[float, int]) -> None:
        """Adds an answer if it does not expire by a certain time"""
        if record is not None:
            if now == 0 or not record.is_expired(now):
                self.answers.append((record, now))

    def add_authorative_answer(self, record: DNSPointer) -> None:
        """Adds an authoritative answer"""
        self.authorities.append(record)

    def add_additional_answer(self, record: DNSRecord) -> None:
        """Adds an additional answer

        From: RFC 6763, DNS-Based Service Discovery, February 2013

        12.  DNS Additional Record Generation

           DNS has an efficiency feature whereby a DNS server may place
           additional records in the additional section of the DNS message.
           These additional records are records that the client did not
           explicitly request, but the server has reasonable grounds to expect
           that the client might request them shortly, so including them can
           save the client from having to issue additional queries.

           This section recommends which additional records SHOULD be generated
           to improve network efficiency, for both Unicast and Multicast DNS-SD
           responses.

        12.1.  PTR Records

           When including a DNS-SD Service Instance Enumeration or Selective
           Instance Enumeration (subtype) PTR record in a response packet, the
           server/responder SHOULD include the following additional records:

           o  The SRV record(s) named in the PTR rdata.
           o  The TXT record(s) named in the PTR rdata.
           o  All address records (type "A" and "AAAA") named in the SRV rdata.

        12.2.  SRV Records

           When including an SRV record in a response packet, the
           server/responder SHOULD include the following additional records:

           o  All address records (type "A" and "AAAA") named in the SRV rdata.

        """
        self.additionals.append(record)

    def pack(self, format_: Union[bytes, str], value: Any) -> None:
        self.data.append(struct.pack(format_, value))
        self.size += struct.calcsize(format_)

    def write_byte(self, value: int) -> None:
        """Writes a single byte to the packet"""
        self.pack(b'!c', int2byte(value))

    def insert_short_at_start(self, value: int) -> None:
        """Inserts an unsigned short at the start of the packet"""
        self.data.insert(0, struct.pack(b'!H', value))

    def replace_short(self, index: int, value: int) -> None:
        """Replaces an unsigned short in a certain position in the packet"""
        self.data[index] = struct.pack(b'!H', value)

    def write_short(self, value: int) -> None:
        """Writes an unsigned short to the packet"""
        self.pack(b'!H', value)

    def write_int(self, value: Union[float, int]) -> None:
        """Writes an unsigned integer to the packet"""
        self.pack(b'!I', int(value))

    def write_string(self, value: bytes) -> None:
        """Writes a string to the packet"""
        assert isinstance(value, bytes)
        self.data.append(value)
        self.size += len(value)

    def write_utf(self, s: str) -> None:
        """Writes a UTF-8 string of a given length to the packet"""
        utfstr = s.encode('utf-8')
        length = len(utfstr)
        if length > 64:
            raise NamePartTooLongException
        self.write_byte(length)
        self.write_string(utfstr)

    def write_character_string(self, value: bytes) -> None:
        assert isinstance(value, bytes)
        length = len(value)
        if length > 256:
            raise NamePartTooLongException
        self.write_byte(length)
        self.write_string(value)

    def write_name(self, name: str) -> None:
        """
        Write names to packet

        18.14. Name Compression

        When generating Multicast DNS messages, implementations SHOULD use
        name compression wherever possible to compress the names of resource
        records, by replacing some or all of the resource record name with a
        compact two-byte reference to an appearance of that data somewhere
        earlier in the message [RFC1035].
        """

        # split name into each label
        parts = name.split('.')
        if not parts[-1]:
            parts.pop()

        # construct each suffix
        name_suffices = ['.'.join(parts[i:]) for i in range(len(parts))]

        # look for an existing name or suffix
        for count, sub_name in enumerate(name_suffices):
            if sub_name in self.names:
                break
        else:
            count = len(name_suffices)

        # note the new names we are saving into the packet
        name_length = len(name.encode('utf-8'))
        for suffix in name_suffices[:count]:
            self.names[suffix] = self.size + name_length - len(suffix.encode('utf-8')) - 1

        # write the new names out.
        for part in parts[:count]:
            self.write_utf(part)

        # if we wrote part of the name, create a pointer to the rest
        if count != len(name_suffices):
            # Found substring in packet, create pointer
            index = self.names[name_suffices[count]]
            self.write_byte((index >> 8) | 0xC0)
            self.write_byte(index & 0xFF)
        else:
            # this is the end of a name
            self.write_byte(0)

    def write_question(self, question: DNSQuestion) -> None:
        """Writes a question to the packet"""
        self.write_name(question.name)
        self.write_short(question.type)
        self.write_short(question.class_)

    def write_record(self, record: DNSRecord, now: float, allow_long: bool = False) -> bool:
        """Writes a record (answer, authoritative answer, additional) to
        the packet.  Returns True on success, or False if we did not (either
        because the packet was already finished or because the record does
        not fit."""
        if self.state == self.State.finished:
            return False

        start_data_length, start_size = len(self.data), self.size
        self.write_name(record.name)
        self.write_short(record.type)
        if record.unique and self.multicast:
            self.write_short(record.class_ | _CLASS_UNIQUE)
        else:
            self.write_short(record.class_)
        if now == 0:
            self.write_int(record.ttl)
        else:
            self.write_int(record.get_remaining_ttl(now))
        index = len(self.data)

        self.write_short(0)  # Will get replaced with the actual size
        record.write(self)
        # Adjust size for the short we will write before this record
        length = sum((len(d) for d in self.data[index + 1 :]))
        # Here we replace the 0 length short we wrote
        # before with the actual length
        self.replace_short(index, length)
        len_limit = _MAX_MSG_ABSOLUTE if allow_long else _MAX_MSG_TYPICAL

        # if we go over, then rollback and quit
        if self.size > len_limit:
            while len(self.data) > start_data_length:
                self.data.pop()
            self.size = start_size

            rollback_names = [name for name, idx in self.names.items() if idx >= start_size]
            for name in rollback_names:
                del self.names[name]
            return False
        return True

    def packet(self) -> bytes:
        """Returns a bytestring containing the first packet's bytes.

        Generally, you want to use packets() in case the response
        does not fit in a single packet, but this exists for
        backward compatibility."""
        packets = self.packets()
        if len(packets) > 0:
            if len(packets[0]) > _MAX_MSG_ABSOLUTE:
                QuietLogger.log_warning_once(
                    "Created over-sized packet (%d bytes) %r", len(packets[0]), packets[0]
                )
            return packets[0]
        else:
            return b''

    def packets(self) -> List[bytes]:
        """Returns a list of bytestrings containing the packets' bytes

        No further parts should be added to the packet once this
        is done.  The packets are each restricted to _MAX_MSG_TYPICAL
        or less in length, except for the case of a single answer which
        will be written out to a single oversized packet no more than
        _MAX_MSG_ABSOLUTE in length (and hence will be subject to IP
        fragmentation potentially)."""

        if self.state == self.State.finished:
            return self.packets_data

        answer_offset = 0
        authority_offset = 0
        additional_offset = 0

        # we have to at least write out the question
        first_time = True

        while (
            first_time
            or answer_offset < len(self.answers)
            or authority_offset < len(self.authorities)
            or additional_offset < len(self.additionals)
        ):
            first_time = False
            log.debug("offsets = %d, %d, %d", answer_offset, authority_offset, additional_offset)
            log.debug("lengths = %d, %d, %d", len(self.answers), len(self.authorities), len(self.additionals))

            additionals_written = 0
            authorities_written = 0
            answers_written = 0
            questions_written = 0
            for question in self.questions:
                self.write_question(question)
                questions_written += 1
            allow_long = True  # at most one answer is allowed to be a long packet
            for answer, time_ in self.answers[answer_offset:]:
                if self.write_record(answer, time_, allow_long):
                    answers_written += 1
                allow_long = False
            for authority in self.authorities[authority_offset:]:
                if self.write_record(authority, 0):
                    authorities_written += 1
            for additional in self.additionals[additional_offset:]:
                if self.write_record(additional, 0):
                    additionals_written += 1

            self.insert_short_at_start(additionals_written)
            self.insert_short_at_start(authorities_written)
            self.insert_short_at_start(answers_written)
            self.insert_short_at_start(questions_written)
            self.insert_short_at_start(self.flags)
            if self.multicast:
                self.insert_short_at_start(0)
            else:
                self.insert_short_at_start(self.id)
            self.packets_data.append(b''.join(self.data))
            self.reset_for_next_packet()

            answer_offset += answers_written
            authority_offset += authorities_written
            additional_offset += additionals_written
            log.debug("now offsets = %d, %d, %d", answer_offset, authority_offset, additional_offset)
            if (answers_written + authorities_written + additionals_written) == 0 and (
                len(self.answers) + len(self.authorities) + len(self.additionals)
            ) > 0:
                log.warning("packets() made no progress adding records; returning")
                break
        self.state = self.State.finished
        return self.packets_data


class DNSCache:

    """A cache of DNS entries"""

    def __init__(self) -> None:
        self.cache = {}  # type: Dict[str, List[DNSRecord]]
        self.service_cache = {}  # type: Dict[str, List[DNSRecord]]

    def add(self, entry: DNSRecord) -> None:
        """Adds an entry"""
        # Insert last in list, get will return newest entry
        # iteration will result in last update winning
        self.cache.setdefault(entry.key, []).append(entry)
        if isinstance(entry, DNSService):
            self.service_cache.setdefault(entry.server, []).append(entry)

    def remove(self, entry: DNSRecord) -> None:
        """Removes an entry."""
        if isinstance(entry, DNSService):
            DNSCache.remove_key(self.service_cache, entry.server, entry)
        DNSCache.remove_key(self.cache, entry.key, entry)

    @staticmethod
    def remove_key(cache: dict, key: str, entry: DNSRecord) -> None:
        """Forgiving remove of a cache key."""
        try:
            cache[key].remove(entry)
            if not cache[key]:
                del cache[key]
        except (KeyError, ValueError):
            pass

    def get(self, entry: DNSEntry) -> Optional[DNSRecord]:
        """Gets an entry by key.  Will return None if there is no
        matching entry."""
        for cached_entry in reversed(self.entries_with_name(entry.key)):
            if entry.__eq__(cached_entry):
                return cached_entry
        return None

    def get_by_details(self, name: str, type_: int, class_: int) -> Optional[DNSRecord]:
        """Gets the first matching entry by details. Returns None if no entries match."""
        return self.get(DNSEntry(name, type_, class_))

    def get_all_by_details(self, name: str, type_: int, class_: int) -> List[DNSRecord]:
        """Gets all matching entries by details."""
        match_entry = DNSEntry(name, type_, class_)
        return [entry for entry in self.entries_with_name(name) if match_entry.__eq__(entry)]

    def entries_with_server(self, server: str) -> List[DNSRecord]:
        """Returns a list of entries whose server matches the name."""
        return self.service_cache.get(server, [])[:]

    def entries_with_name(self, name: str) -> List[DNSRecord]:
        """Returns a list of entries whose key matches the name."""
        return self.cache.get(name.lower(), [])[:]

    def current_entry_with_name_and_alias(self, name: str, alias: str) -> Optional[DNSRecord]:
        now = current_time_millis()
        for record in reversed(self.entries_with_name(name)):
            if (
                record.type == _TYPE_PTR
                and not record.is_expired(now)
                and cast(DNSPointer, record).alias == alias
            ):
                return record
        return None

    def names(self) -> List[str]:
        """Return a copy of the list of current cache names."""
        return list(self.cache)

    def expire(self, now: float) -> Iterable[DNSRecord]:
        """Purge expired entries from the cache."""
        for name in self.names():
            for record in self.entries_with_name(name):
                if record.is_expired(now):
                    self.remove(record)
                    yield record


class Engine(threading.Thread):

    """An engine wraps read access to sockets, allowing objects that
    need to receive data from sockets to be called back when the
    sockets are ready.

    A reader needs a handle_read() method, which is called when the socket
    it is interested in is ready for reading.

    Writers are not implemented here, because we only send short
    packets.
    """

    def __init__(self, zc: 'Zeroconf') -> None:
        threading.Thread.__init__(self)
        self.daemon = True
        self.zc = zc
        self.readers = {}  # type: Dict[socket.socket, Listener]
        self.timeout = 5
        self.cache_cleanup_interval_ms = 10000.0
        self.condition = threading.Condition()
        self.socketpair = socket.socketpair()
        self._last_cache_cleanup = 0.0
        self.start()
        self.name = "zeroconf-Engine-%s" % (getattr(self, 'native_id', self.ident),)

    def run(self) -> None:
        while not self.zc.done:
            rs = list(self.readers.keys())
            if not rs:
                # No sockets to manage, but we wait for the timeout
                # or addition of a socket
                with self.condition:
                    self.condition.wait(self.timeout)
                continue

            try:
                rs.append(self.socketpair[0])
                rr, wr, er = select.select(rs, [], [], self.timeout)

                if self.zc.done:
                    return

                for socket_ in rr:
                    reader = self.readers.get(socket_)
                    if reader:
                        reader.handle_read(socket_)

                if self.socketpair[0] in rr:
                    # Clear the socket's buffer
                    self.socketpair[0].recv(128)

            except (select.error, socket.error) as e:
                # If the socket was closed by another thread, during
                # shutdown, ignore it and exit
                if e.args[0] not in (errno.EBADF, errno.ENOTCONN) or not self.zc.done:
                    raise

            now = current_time_millis()
            if now - self._last_cache_cleanup >= self.cache_cleanup_interval_ms:
                self._last_cache_cleanup = now
                for record in self.zc.cache.expire(now):
                    self.zc.update_record(now, record)

        self.socketpair[0].close()
        self.socketpair[1].close()

    def _notify(self) -> None:
        self.condition.notify()
        try:
            self.socketpair[1].send(b'x')
        except socket.error:
            # The socketpair may already be closed during shutdown, ignore it
            if not self.zc.done:
                raise

    def add_reader(self, reader: 'Listener', socket_: socket.socket) -> None:
        with self.condition:
            self.readers[socket_] = reader
            self._notify()

    def del_reader(self, socket_: socket.socket) -> None:
        with self.condition:
            del self.readers[socket_]
            self._notify()


class Listener(QuietLogger):

    """A Listener is used by this module to listen on the multicast
    group to which DNS messages are sent, allowing the implementation
    to cache information as it arrives.

    It requires registration with an Engine object in order to have
    the read() method called when a socket is available for reading."""

    def __init__(self, zc: 'Zeroconf') -> None:
        self.zc = zc
        self.data = None  # type: Optional[bytes]

    def handle_read(self, socket_: socket.socket) -> None:
        try:
            data, (addr, port, *_v6) = socket_.recvfrom(_MAX_MSG_ABSOLUTE)
        except Exception:
            self.log_exception_warning('Error reading from socket %d', socket_.fileno())
            return

        if self.data == data:
            log.debug(
                'Ignoring duplicate message received from %r:%r (socket %d) (%d bytes) as [%r]',
                addr,
                port,
                socket_.fileno(),
                len(data),
                data,
            )
            return

        self.data = data
        msg = DNSIncoming(data)
        if msg.valid:
            log.debug(
                'Received from %r:%r (socket %d): %r (%d bytes) as [%r]',
                addr,
                port,
                socket_.fileno(),
                msg,
                len(data),
                data,
            )
        else:
            log.debug(
                'Received from %r:%r (socket %d): (%d bytes) [%r]',
                addr,
                port,
                socket_.fileno(),
                len(data),
                data,
            )

        if not msg.valid:
            pass

        elif msg.is_query():
            # Always multicast responses
            if port == _MDNS_PORT:
                self.zc.handle_query(msg, None, _MDNS_PORT)

            # If it's not a multicast query, reply via unicast
            # and multicast
            elif port == _DNS_PORT:
                self.zc.handle_query(msg, addr, port)
                self.zc.handle_query(msg, None, _MDNS_PORT)

        else:
            self.zc.handle_response(msg)


class Signal:
    def __init__(self) -> None:
        self._handlers = []  # type: List[Callable[..., None]]

    def fire(self, **kwargs: Any) -> None:
        for h in list(self._handlers):
            h(**kwargs)

    @property
    def registration_interface(self) -> 'SignalRegistrationInterface':
        return SignalRegistrationInterface(self._handlers)


# NOTE: Callable quoting needed on Python 3.5.2, see
# https://github.com/jstasiak/python-zeroconf/issues/208 for details.
class SignalRegistrationInterface:
    def __init__(self, handlers: List['Callable[..., None]']) -> None:
        self._handlers = handlers

    def register_handler(self, handler: 'Callable[..., None]') -> 'SignalRegistrationInterface':
        self._handlers.append(handler)
        return self

    def unregister_handler(self, handler: 'Callable[..., None]') -> 'SignalRegistrationInterface':
        self._handlers.remove(handler)
        return self


class RecordUpdateListener:
    def update_record(self, zc: 'Zeroconf', now: float, record: DNSRecord) -> None:
        raise NotImplementedError()


class ServiceListener:
    def add_service(self, zc: 'Zeroconf', type_: str, name: str) -> None:
        raise NotImplementedError()

    def remove_service(self, zc: 'Zeroconf', type_: str, name: str) -> None:
        raise NotImplementedError()

    def update_service(self, zc: 'Zeroconf', type_: str, name: str) -> None:
        raise NotImplementedError()


class ServiceBrowser(RecordUpdateListener, threading.Thread):

    """Used to browse for a service of a specific type.

    The listener object will have its add_service() and
    remove_service() methods called when this browser
    discovers changes in the services availability."""

    def __init__(
        self,
        zc: 'Zeroconf',
        type_: Union[str, list],
        # NOTE: Callable quoting needed on Python 3.5.2, see
        # https://github.com/jstasiak/python-zeroconf/issues/208 for details.
        handlers: Optional[Union[ServiceListener, List['Callable[..., None]']]] = None,
        listener: Optional[ServiceListener] = None,
        addr: Optional[str] = None,
        port: int = _MDNS_PORT,
        delay: int = _BROWSER_TIME,
    ) -> None:
        """Creates a browser for a specific type"""
        assert handlers or listener, 'You need to specify at least one handler'
        self.types = set(type_ if isinstance(type_, list) else [type_])
        for check_type_ in self.types:
            if not check_type_.endswith(service_type_name(check_type_, strict=False)):
                raise BadTypeInNameException
        threading.Thread.__init__(self)
        self.daemon = True
        self.zc = zc
        self.addr = addr
        self.port = port
        self.multicast = self.addr in (None, _MDNS_ADDR, _MDNS_ADDR6)
        self._services = {
            check_type_: {} for check_type_ in self.types
        }  # type: Dict[str, Dict[str, DNSRecord]]
        current_time = current_time_millis()
        self._next_time = {check_type_: current_time for check_type_ in self.types}
        self._delay = {check_type_: delay for check_type_ in self.types}
        self._handlers_to_call = OrderedDict()  # type: OrderedDict[str, Tuple[str, ServiceStateChange]]

        self._service_state_changed = Signal()

        self.done = False

        if hasattr(handlers, 'add_service'):
            listener = cast(ServiceListener, handlers)
            handlers = None

        # NOTE: Callable quoting needed on Python 3.5.2, see
        # https://github.com/jstasiak/python-zeroconf/issues/208 for details.
        handlers = cast(List['Callable[..., None]'], handlers or [])

        if listener:

            def on_change(
                zeroconf: 'Zeroconf', service_type: str, name: str, state_change: ServiceStateChange
            ) -> None:
                assert listener is not None
                args = (zeroconf, service_type, name)
                if state_change is ServiceStateChange.Added:
                    listener.add_service(*args)
                elif state_change is ServiceStateChange.Removed:
                    listener.remove_service(*args)
                elif state_change is ServiceStateChange.Updated:
                    if hasattr(listener, 'update_service'):
                        listener.update_service(*args)
                    else:
                        warnings.warn(
                            "%r has no update_service method. Provide one (it can be empty if you "
                            "don't care about the updates), it'll become mandatory." % (listener,),
                            FutureWarning,
                        )
                else:
                    raise NotImplementedError(state_change)

            handlers.append(on_change)

        for h in handlers:
            self.service_state_changed.register_handler(h)

        self.start()
        self.name = "zeroconf-ServiceBrowser_%s_%s" % (
            '-'.join(self.types),
            getattr(self, 'native_id', self.ident),
        )

    @property
    def service_state_changed(self) -> SignalRegistrationInterface:
        return self._service_state_changed.registration_interface

    def update_record(self, zc: 'Zeroconf', now: float, record: DNSRecord) -> None:
        """Callback invoked by Zeroconf when new information arrives.

        Updates information required by browser in the Zeroconf cache.

        Ensures that there is are no unecessary duplicates in the list

        """

        def enqueue_callback(state_change: ServiceStateChange, type_: str, name: str) -> None:

            # Code to ensure we only do a single update message
            # Precedence is; Added, Remove, Update

            if (
                state_change is ServiceStateChange.Added
                or (
                    state_change is ServiceStateChange.Removed
                    and (
                        self._handlers_to_call.get(name) is ServiceStateChange.Updated
                        or self._handlers_to_call.get(name) is ServiceStateChange.Added
                        or self._handlers_to_call.get(name) is None
                    )
                )
                or (state_change is ServiceStateChange.Updated and name not in self._handlers_to_call)
            ):
                self._handlers_to_call[name] = (type_, state_change)

        if record.type == _TYPE_PTR and record.name in self.types:
            assert isinstance(record, DNSPointer)
            expired = record.is_expired(now)
            service_key = record.alias.lower()
            try:
                old_record = self._services[record.name][service_key]
            except KeyError:
                if not expired:
                    self._services[record.name][service_key] = record
                    enqueue_callback(ServiceStateChange.Added, record.name, record.alias)
            else:
                if not expired:
                    old_record.reset_ttl(record)
                else:
                    del self._services[record.name][service_key]
                    enqueue_callback(ServiceStateChange.Removed, record.name, record.alias)
                    return

            expires = record.get_expiration_time(_EXPIRE_REFRESH_TIME_PERCENT)
            if expires < self._next_time[record.name]:
                self._next_time[record.name] = expires

        elif record.type == _TYPE_A or record.type == _TYPE_AAAA:
            assert isinstance(record, DNSAddress)
            if record.is_expired(now):
                return

            address_changed = False
            for service in zc.cache.entries_with_name(record.name):
                if isinstance(service, DNSAddress) and service.address != record.address:
                    address_changed = True
                    break

            # Avoid iterating the entire DNSCache if the address has not changed
            # as this is an expensive operation when there many hosts
            # generating zeroconf traffic.
            if not address_changed:
                return

            # Iterate through the DNSCache and callback any services that use this address
            for service in self.zc.cache.entries_with_server(record.name):
                for type_ in self.types:
                    if service.name.endswith(type_):
                        enqueue_callback(ServiceStateChange.Updated, type_, service.name)

        elif not record.is_expired(now):
            for type_ in self.types:
                if record.name.endswith(type_):
                    enqueue_callback(ServiceStateChange.Updated, type_, record.name)

    def cancel(self) -> None:
        self.done = True
        self.zc.remove_listener(self)
        self.join()

    def run(self) -> None:
        questions = [DNSQuestion(type_, _TYPE_PTR, _CLASS_IN) for type_ in self.types]
        self.zc.add_listener(self, questions)

        while True:
            now = current_time_millis()
            # Wait for the type has the smallest next time
            next_time = min(self._next_time.values())
            if len(self._handlers_to_call) == 0 and next_time > now:
                self.zc.wait(next_time - now)
            if self.zc.done or self.done:
                return
            now = current_time_millis()
            for type_ in self.types:
                if self._next_time[type_] > now:
                    continue
                out = DNSOutgoing(_FLAGS_QR_QUERY, multicast=self.multicast)
                out.add_question(DNSQuestion(type_, _TYPE_PTR, _CLASS_IN))
                for record in self._services[type_].values():
                    if not record.is_stale(now):
                        out.add_answer_at_time(record, now)

                self.zc.send(out, addr=self.addr, port=self.port)
                self._next_time[type_] = now + self._delay[type_]
                self._delay[type_] = min(_BROWSER_BACKOFF_LIMIT * 1000, self._delay[type_] * 2)

            if len(self._handlers_to_call) > 0 and not self.zc.done:
                with self.zc._handlers_lock:
                    (name, service_type_state_change) = self._handlers_to_call.popitem(False)
                self._service_state_changed.fire(
                    zeroconf=self.zc,
                    service_type=service_type_state_change[0],
                    name=name,
                    state_change=service_type_state_change[1],
                )


class ServiceInfo(RecordUpdateListener):
    """Service information.

    Constructor parameters are as follows:

    * type_: fully qualified service type name
    * name: fully qualified service name
    * port: port that the service runs on
    * weight: weight of the service
    * priority: priority of the service
    * properties: dictionary of properties (or a bytes object holding the contents of the `text` field).
      converted to str and then encoded to bytes using UTF-8. Keys with `None` values are converted to
      value-less attributes.
    * server: fully qualified name for service host (defaults to name)
    * host_ttl: ttl used for A/SRV records
    * other_ttl: ttl used for PTR/TXT records
    * addresses and parsed_addresses: List of IP addresses (either as bytes, network byte order, or in parsed
      form as text; at most one of those parameters can be provided)

    """

    text = b''

    # FIXME(dtantsur): black 19.3b0 produces code that is not valid syntax on
    # Python 3.5: https://github.com/python/black/issues/759
    # fmt: off
    def __init__(
        self,
        type_: str,
        name: str,
        port: Optional[int] = None,
        weight: int = 0,
        priority: int = 0,
        properties: Union[bytes, Dict] = b'',
        server: Optional[str] = None,
        host_ttl: int = _DNS_HOST_TTL,
        other_ttl: int = _DNS_OTHER_TTL,
        *,
        addresses: Optional[List[bytes]] = None,
        parsed_addresses: Optional[List[str]] = None
    ) -> None:
        # Accept both none, or one, but not both.
        if addresses is not None and parsed_addresses is not None:
            raise TypeError("addresses and parsed_addresses cannot be provided together")
        if not type_.endswith(service_type_name(name, strict=False)):
            raise BadTypeInNameException
        self.type = type_
        self.name = name
        self.key = name.lower()
        if addresses is not None:
            self._addresses = addresses
        elif parsed_addresses is not None:
            self._addresses = [_encode_address(a) for a in parsed_addresses]
        else:
            self._addresses = []
        # This results in an ugly error when registering, better check now
        invalid = [a for a in self._addresses
                   if not isinstance(a, bytes) or len(a) not in (4, 16)]
        if invalid:
            raise TypeError('Addresses must be bytes, got %s. Hint: convert string addresses '
                            'with socket.inet_pton' % invalid)
        self.port = port
        self.weight = weight
        self.priority = priority
        if server:
            self.server = server
        else:
            self.server = name
        self.server_key = self.server.lower()
        self._properties = {}  # type: Dict
        self._set_properties(properties)
        self.host_ttl = host_ttl
        self.other_ttl = other_ttl
    # fmt: on

    @property
    def addresses(self) -> List[bytes]:
        """IPv4 addresses of this service.

        Only IPv4 addresses are returned for backward compatibility.
        Use :meth:`addresses_by_version` or :meth:`parsed_addresses` to
        include IPv6 addresses as well.
        """
        return self.addresses_by_version(IPVersion.V4Only)

    @addresses.setter
    def addresses(self, value: List[bytes]) -> None:
        """Replace the addresses list.

        This replaces all currently stored addresses, both IPv4 and IPv6.
        """
        self._addresses = value

    @property
    def properties(self) -> Dict:
        """If properties were set in the constructor this property returns the original dictionary
        of type `Dict[Union[bytes, str], Any]`.

        If properties are coming from the network, after decoding a TXT record, the keys are always
        bytes and the values are either bytes, if there was a value, even empty, or `None`, if there
        was none. No further decoding is attempted. The type returned is `Dict[bytes, Optional[bytes]]`.
        """
        return self._properties

    def addresses_by_version(self, version: IPVersion) -> List[bytes]:
        """List addresses matching IP version."""
        if version == IPVersion.V4Only:
            return [addr for addr in self._addresses if not _is_v6_address(addr)]
        elif version == IPVersion.V6Only:
            return list(filter(_is_v6_address, self._addresses))
        else:
            return self._addresses

    def parsed_addresses(self, version: IPVersion = IPVersion.All) -> List[str]:
        """List addresses in their parsed string form."""
        result = self.addresses_by_version(version)
        return [
            socket.inet_ntop(socket.AF_INET6 if _is_v6_address(addr) else socket.AF_INET, addr)
            for addr in result
        ]

    def _set_properties(self, properties: Union[bytes, Dict]) -> None:
        """Sets properties and text of this info from a dictionary"""
        if isinstance(properties, dict):
            self._properties = properties
            list_ = []
            result = b''
            for key, value in properties.items():
                if isinstance(key, str):
                    key = key.encode('utf-8')

                record = key
                if value is not None:
                    if not isinstance(value, bytes):
                        value = str(value).encode('utf-8')
                    record += b'=' + value
                list_.append(record)
            for item in list_:
                result = b''.join((result, int2byte(len(item)), item))
            self.text = result
        else:
            self.text = properties

    def _set_text(self, text: bytes) -> None:
        """Sets properties and text given a text field"""
        self.text = text
        result = {}  # type: Dict
        end = len(text)
        index = 0
        strs = []
        while index < end:
            length = text[index]
            index += 1
            strs.append(text[index : index + length])
            index += length

        for s in strs:
            parts = s.split(b'=', 1)
            try:
                key, value = parts  # type: Tuple[bytes, Optional[bytes]]
            except ValueError:
                # No equals sign at all
                key = s
                value = None

            # Only update non-existent properties
            if key and result.get(key) is None:
                result[key] = value

        self._properties = result

    def get_name(self) -> str:
        """Name accessor"""
        if self.type is not None and self.name.endswith("." + self.type):
            return self.name[: len(self.name) - len(self.type) - 1]
        return self.name

    def update_record(self, zc: 'Zeroconf', now: float, record: Optional[DNSRecord]) -> None:
        """Updates service information from a DNS record"""
        if record is None or record.is_expired(now):
            return
        if isinstance(record, DNSAddress):
            if record.key == self.server_key and record.address not in self._addresses:
                self._addresses.append(record.address)
        elif isinstance(record, DNSService):
            if record.key != self.key:
                return
            self.name = record.name
            self.server = record.server
            self.server_key = record.server.lower()
            self.port = record.port
            self.weight = record.weight
            self.priority = record.priority
            self.update_record(zc, now, zc.cache.get_by_details(self.server, _TYPE_A, _CLASS_IN))
            self.update_record(zc, now, zc.cache.get_by_details(self.server, _TYPE_AAAA, _CLASS_IN))
        elif isinstance(record, DNSText):
            if record.key == self.key:
                self._set_text(record.text)

    def load_from_cache(self, zc: 'Zeroconf') -> bool:
        """Populate the service info from the cache."""
        now = current_time_millis()
        record_types_for_check_cache = [(_TYPE_SRV, _CLASS_IN), (_TYPE_TXT, _CLASS_IN)]
        if self.server is not None:
            record_types_for_check_cache.append((_TYPE_A, _CLASS_IN))
            record_types_for_check_cache.append((_TYPE_AAAA, _CLASS_IN))
        for record_type in record_types_for_check_cache:
            cached = zc.cache.get_by_details(self.name, *record_type)
            if cached:
                self.update_record(zc, now, cached)

        if self.server is not None and self.text is not None and self._addresses:
            return True
        return False

    def request(self, zc: 'Zeroconf', timeout: float) -> bool:
        """Returns true if the service could be discovered on the
        network, and updates this object with details discovered.
        """
        if self.load_from_cache(zc):
            return True

        now = current_time_millis()
        delay = _LISTENER_TIME
        next_ = now
        last = now + timeout
        try:
            zc.add_listener(self, DNSQuestion(self.name, _TYPE_ANY, _CLASS_IN))
            while self.server is None or self.text is None or not self._addresses:
                if last <= now:
                    return False
                if next_ <= now:
                    out = DNSOutgoing(_FLAGS_QR_QUERY)
                    cached_entry = zc.cache.get_by_details(self.name, _TYPE_SRV, _CLASS_IN)
                    if not cached_entry:
                        out.add_question(DNSQuestion(self.name, _TYPE_SRV, _CLASS_IN))
                        out.add_answer_at_time(cached_entry, now)
                    cached_entry = zc.cache.get_by_details(self.name, _TYPE_TXT, _CLASS_IN)
                    if not cached_entry:
                        out.add_question(DNSQuestion(self.name, _TYPE_TXT, _CLASS_IN))
                        out.add_answer_at_time(cached_entry, now)

                    if self.server is not None:
                        cached_entry = zc.cache.get_by_details(self.server, _TYPE_A, _CLASS_IN)
                        if not cached_entry:
                            out.add_question(DNSQuestion(self.server, _TYPE_A, _CLASS_IN))
                            out.add_answer_at_time(cached_entry, now)
                        cached_entry = zc.cache.get_by_details(self.name, _TYPE_AAAA, _CLASS_IN)
                        if not cached_entry:
                            out.add_question(DNSQuestion(self.server, _TYPE_AAAA, _CLASS_IN))
                            out.add_answer_at_time(cached_entry, now)
                    zc.send(out)
                    next_ = now + delay
                    delay *= 2

                zc.wait(min(next_, last) - now)
                now = current_time_millis()
        finally:
            zc.remove_listener(self)

        return True

    def __eq__(self, other: object) -> bool:
        """Tests equality of service name"""
        return isinstance(other, ServiceInfo) and other.name == self.name

    def __ne__(self, other: object) -> bool:
        """Non-equality test"""
        return not self.__eq__(other)

    def __repr__(self) -> str:
        """String representation"""
        return '%s(%s)' % (
            type(self).__name__,
            ', '.join(
                '%s=%r' % (name, getattr(self, name))
                for name in (
                    'type',
                    'name',
                    'addresses',
                    'port',
                    'weight',
                    'priority',
                    'server',
                    'properties',
                )
            ),
        )


class ZeroconfServiceTypes(ServiceListener):
    """
    Return all of the advertised services on any local networks
    """

    def __init__(self) -> None:
        self.found_services = set()  # type: Set[str]

    def add_service(self, zc: 'Zeroconf', type_: str, name: str) -> None:
        self.found_services.add(name)

    def remove_service(self, zc: 'Zeroconf', type_: str, name: str) -> None:
        pass

    @classmethod
    def find(
        cls,
        zc: Optional['Zeroconf'] = None,
        timeout: Union[int, float] = 5,
        interfaces: InterfacesType = InterfaceChoice.All,
        ip_version: Optional[IPVersion] = None,
    ) -> Tuple[str, ...]:
        """
        Return all of the advertised services on any local networks.

        :param zc: Zeroconf() instance.  Pass in if already have an
                instance running or if non-default interfaces are needed
        :param timeout: seconds to wait for any responses
        :param interfaces: interfaces to listen on.
        :param ip_version: IP protocol version to use.
        :return: tuple of service type strings
        """
        local_zc = zc or Zeroconf(interfaces=interfaces, ip_version=ip_version)
        listener = cls()
        browser = ServiceBrowser(local_zc, '_services._dns-sd._udp.local.', listener=listener)

        # wait for responses
        time.sleep(timeout)

        # close down anything we opened
        if zc is None:
            local_zc.close()
        else:
            browser.cancel()

        return tuple(sorted(listener.found_services))


def get_all_addresses() -> List[str]:
    return list(set(addr.ip for iface in ifaddr.get_adapters() for addr in iface.ips if addr.is_IPv4))


def get_all_addresses_v6() -> List[Tuple[Tuple[str, int, int], int]]:
    # IPv6 multicast uses positive indexes for interfaces
    # TODO: What about multi-address interfaces?
    return list(
        set((addr.ip, iface.index) for iface in ifaddr.get_adapters() for addr in iface.ips if addr.is_IPv6)
    )


def ip6_to_address_and_index(adapters: List[Any], ip: str) -> Tuple[Tuple[str, int, int], int]:
    ipaddr = ipaddress.ip_address(ip)
    for adapter in adapters:
        for adapter_ip in adapter.ips:
            # IPv6 addresses are represented as tuples
            if isinstance(adapter_ip.ip, tuple) and ipaddress.ip_address(adapter_ip.ip[0]) == ipaddr:
                return (cast(Tuple[str, int, int], adapter_ip.ip), cast(int, adapter.index))

    raise RuntimeError('No adapter found for IP address %s' % ip)


def interface_index_to_ip6_address(adapters: List[Any], index: int) -> Tuple[str, int, int]:
    for adapter in adapters:
        if adapter.index == index:
            for adapter_ip in adapter.ips:
                # IPv6 addresses are represented as tuples
                if isinstance(adapter_ip.ip, tuple):
                    return cast(Tuple[str, int, int], adapter_ip.ip)

    raise RuntimeError('No adapter found for index %s' % index)


def ip6_addresses_to_indexes(
    interfaces: List[Union[str, int, Tuple[Tuple[str, int, int], int]]]
) -> List[Tuple[Tuple[str, int, int], int]]:
    """Convert IPv6 interface addresses to interface indexes.

    IPv4 addresses are ignored.

    :param interfaces: List of IP addresses and indexes.
    :returns: List of indexes.
    """
    result = []
    adapters = ifaddr.get_adapters()

    for iface in interfaces:
        if isinstance(iface, int):
            result.append((interface_index_to_ip6_address(adapters, iface), iface))
        elif isinstance(iface, str) and ipaddress.ip_address(iface).version == 6:
            result.append(ip6_to_address_and_index(adapters, iface))

    return result


def normalize_interface_choice(
    choice: InterfacesType, ip_version: IPVersion = IPVersion.V4Only
) -> List[Union[str, Tuple[Tuple[str, int, int], int]]]:
    """Convert the interfaces choice into internal representation.

    :param choice: `InterfaceChoice` or list of interface addresses or indexes (IPv6 only).
    :param ip_address: IP version to use (ignored if `choice` is a list).
    :returns: List of IP addresses (for IPv4) and indexes (for IPv6).
    """
    result = []  # type: List[Union[str, Tuple[Tuple[str, int, int], int]]]
    if choice is InterfaceChoice.Default:
        if ip_version != IPVersion.V4Only:
            # IPv6 multicast uses interface 0 to mean the default
            result.append((('', 0, 0), 0))
        if ip_version != IPVersion.V6Only:
            result.append('0.0.0.0')
    elif choice is InterfaceChoice.All:
        if ip_version != IPVersion.V4Only:
            result.extend(get_all_addresses_v6())
        if ip_version != IPVersion.V6Only:
            result.extend(get_all_addresses())
        if not result:
            raise RuntimeError(
                'No interfaces to listen on, check that any interfaces have IP version %s' % ip_version
            )
    elif isinstance(choice, list):
        # First, take IPv4 addresses.
        result = [i for i in choice if isinstance(i, str) and ipaddress.ip_address(i).version == 4]
        # Unlike IP_ADD_MEMBERSHIP, IPV6_JOIN_GROUP requires interface indexes.
        result += ip6_addresses_to_indexes(choice)
    else:
        raise TypeError("choice must be a list or InterfaceChoice, got %r" % choice)
    return result


def new_socket(
    bind_addr: Union[Tuple[str], Tuple[str, int, int]],
    port: int = _MDNS_PORT,
    ip_version: IPVersion = IPVersion.V4Only,
    apple_p2p: bool = False,
) -> socket.socket:
    log.debug(
        'Creating new socket with port %s, ip_version %s, apple_p2p %s and bind_addr %r',
        port,
        ip_version,
        apple_p2p,
        bind_addr,
    )
    if ip_version == IPVersion.V4Only:
        s = socket.socket(socket.AF_INET, socket.SOCK_DGRAM)
    else:
        s = socket.socket(socket.AF_INET6, socket.SOCK_DGRAM)

    if ip_version == IPVersion.All:
        # make V6 sockets work for both V4 and V6 (required for Windows)
        try:
            s.setsockopt(_IPPROTO_IPV6, socket.IPV6_V6ONLY, False)
        except OSError:
            log.error('Support for dual V4-V6 sockets is not present, use IPVersion.V4 or IPVersion.V6')
            raise

    s.setsockopt(socket.SOL_SOCKET, socket.SO_REUSEADDR, 1)

    # SO_REUSEADDR should be equivalent to SO_REUSEPORT for
    # multicast UDP sockets (p 731, "TCP/IP Illustrated,
    # Volume 2"), but some BSD-derived systems require
    # SO_REUSEPORT to be specified explicitly.  Also, not all
    # versions of Python have SO_REUSEPORT available.
    # Catch OSError and socket.error for kernel versions <3.9 because lacking
    # SO_REUSEPORT support.
    try:
        reuseport = socket.SO_REUSEPORT
    except AttributeError:
        pass
    else:
        try:
            s.setsockopt(socket.SOL_SOCKET, reuseport, 1)
        except OSError as err:
            if not err.errno == errno.ENOPROTOOPT:
                raise

    if port == _MDNS_PORT:
        ttl = struct.pack(b'B', 255)
        loop = struct.pack(b'B', 1)
        if ip_version != IPVersion.V6Only:
            # OpenBSD needs the ttl and loop values for the IP_MULTICAST_TTL and
            # IP_MULTICAST_LOOP socket options as an unsigned char.
            s.setsockopt(socket.IPPROTO_IP, socket.IP_MULTICAST_TTL, ttl)
            s.setsockopt(socket.IPPROTO_IP, socket.IP_MULTICAST_LOOP, loop)
        if ip_version != IPVersion.V4Only:
            # However, char doesn't work here (at least on Linux)
            s.setsockopt(_IPPROTO_IPV6, socket.IPV6_MULTICAST_HOPS, 255)
            s.setsockopt(_IPPROTO_IPV6, socket.IPV6_MULTICAST_LOOP, True)

    if apple_p2p:
        # SO_RECV_ANYIF = 0x1104
        # https://opensource.apple.com/source/xnu/xnu-4570.41.2/bsd/sys/socket.h
        s.setsockopt(socket.SOL_SOCKET, 0x1104, 1)

    s.bind((bind_addr[0], port, *bind_addr[1:]))
    log.debug('Created socket %s', s)
    return s


def add_multicast_member(
    listen_socket: socket.socket,
    interface: Union[str, Tuple[Tuple[str, int, int], int]],
) -> bool:
    # This is based on assumptions in normalize_interface_choice
    is_v6 = isinstance(interface, tuple)
    err_einval = {errno.EINVAL}
    if sys.platform == 'win32':
        # No WSAEINVAL definition in typeshed
        err_einval |= {cast(Any, errno).WSAEINVAL}
    log.debug('Adding %r (socket %d) to multicast group', interface, listen_socket.fileno())
    try:
        if is_v6:
            iface_bin = struct.pack('@I', cast(int, interface[1]))
            _value = _MDNS_ADDR6_BYTES + iface_bin
            listen_socket.setsockopt(_IPPROTO_IPV6, socket.IPV6_JOIN_GROUP, _value)
        else:
            _value = _MDNS_ADDR_BYTES + socket.inet_aton(cast(str, interface))
            listen_socket.setsockopt(socket.IPPROTO_IP, socket.IP_ADD_MEMBERSHIP, _value)
    except socket.error as e:
        _errno = get_errno(e)
        if _errno == errno.EADDRINUSE:
            log.info(
                'Address in use when adding %s to multicast group, '
                'it is expected to happen on some systems',
                interface,
            )
            return False
        elif _errno == errno.EADDRNOTAVAIL:
            log.info(
                'Address not available when adding %s to multicast '
                'group, it is expected to happen on some systems',
                interface,
            )
            return False
        elif _errno in err_einval:
            log.info('Interface of %s does not support multicast, ' 'it is expected in WSL', interface)
<<<<<<< HEAD
            return None
        elif _errno == errno.WSAENOPROTOOPT:
            log.info(
                'Failed to set socket option on %s, this can happen if '
                'the network adapter is in a disconnected state',
                interface
            )
            return None
=======
            return False
>>>>>>> 1b8b2917
        else:
            raise
    return True


def new_respond_socket(
    interface: Union[str, Tuple[Tuple[str, int, int], int]],
    apple_p2p: bool = False,
) -> Optional[socket.socket]:
    is_v6 = isinstance(interface, tuple)
    respond_socket = new_socket(
        ip_version=(IPVersion.V6Only if is_v6 else IPVersion.V4Only),
        apple_p2p=apple_p2p,
        bind_addr=cast(Tuple[Tuple[str, int, int], int], interface)[0] if is_v6 else (cast(str, interface),),
    )
    log.debug('Configuring socket %s with multicast interface %s', respond_socket, interface)
    if is_v6:
        iface_bin = struct.pack('@I', cast(int, interface[1]))
        respond_socket.setsockopt(_IPPROTO_IPV6, socket.IPV6_MULTICAST_IF, iface_bin)
    else:
        respond_socket.setsockopt(
            socket.IPPROTO_IP, socket.IP_MULTICAST_IF, socket.inet_aton(cast(str, interface))
        )
    return respond_socket


def create_sockets(
    interfaces: InterfacesType = InterfaceChoice.All,
    unicast: bool = False,
    ip_version: IPVersion = IPVersion.V4Only,
    apple_p2p: bool = False,
) -> Tuple[Optional[socket.socket], List[socket.socket]]:
    if unicast:
        listen_socket = None
    else:
        listen_socket = new_socket(ip_version=ip_version, apple_p2p=apple_p2p, bind_addr=('',))

    normalized_interfaces = normalize_interface_choice(interfaces, ip_version)

    # If we are using InterfaceChoice.Default we can use
    # a single socket to listen and respond.
    if not unicast and interfaces is InterfaceChoice.Default:
        for i in normalized_interfaces:
            add_multicast_member(cast(socket.socket, listen_socket), i)
        return listen_socket, [cast(socket.socket, listen_socket)]

    respond_sockets = []

    for i in normalized_interfaces:
        if not unicast:
            if add_multicast_member(cast(socket.socket, listen_socket), i):
                respond_socket = new_respond_socket(i, apple_p2p=apple_p2p)
            else:
                respond_socket = None
        else:
            respond_socket = new_socket(
                port=0,
                ip_version=ip_version,
                apple_p2p=apple_p2p,
                bind_addr=i[0] if isinstance(i, tuple) else (i,),
            )

        if respond_socket is not None:
            respond_sockets.append(respond_socket)

    return listen_socket, respond_sockets


def get_errno(e: Exception) -> int:
    assert isinstance(e, socket.error)
    return cast(int, e.args[0])


def can_send_to(sock: socket.socket, address: str) -> bool:
    addr = ipaddress.ip_address(address)
    return cast(bool, addr.version == 6 if sock.family == socket.AF_INET6 else addr.version == 4)


class ServiceRegistry:
    """A registry to keep track of services.

    This class exists to ensure services can
    be safely added and removed with thread
    safety.
    """

    def __init__(
        self,
    ) -> None:
        """Create the ServiceRegistry class."""
        self.services = {}  # type: Dict[str, ServiceInfo]
        self.types = {}  # type: Dict[str, List]
        self.servers = {}  # type: Dict[str, List]
        self._lock = threading.Lock()  # add and remove services thread safe

    def add(self, info: ServiceInfo) -> None:
        """Add a new service to the registry."""

        with self._lock:
            self._add(info)

    def remove(self, info: ServiceInfo) -> None:
        """Remove a new service from the registry."""

        with self._lock:
            self._remove(info)

    def update(self, info: ServiceInfo) -> None:
        """Update new service in the registry."""

        with self._lock:
            self._remove(info)
            self._add(info)

    def get_service_infos(self) -> List[ServiceInfo]:
        """Return all ServiceInfo."""
        return list(self.services.values())

    def get_info_name(self, name: str) -> Optional[ServiceInfo]:
        """Return all ServiceInfo for the name."""
        return self.services.get(name)

    def get_types(self) -> List[str]:
        """Return all types."""
        return list(self.types.keys())

    def get_infos_type(self, type_: str) -> List[ServiceInfo]:
        """Return all ServiceInfo matching type."""
        return self._get_by_index("types", type_)

    def get_infos_server(self, server: str) -> List[ServiceInfo]:
        """Return all ServiceInfo matching server."""
        return self._get_by_index("servers", server)

    def _get_by_index(self, attr: str, key: str) -> List[ServiceInfo]:
        """Return all ServiceInfo matching the index."""
        service_infos = []

        for name in getattr(self, attr).get(key, [])[:]:
            info = self.services.get(name)
            # Since we do not get under a lock since it would be
            # a performance issue, its possible
            # the service can be unregistered during the get
            # so we must check if info is None
            if info is not None:
                service_infos.append(info)

        return service_infos

    def _add(self, info: ServiceInfo) -> None:
        """Add a new service under the lock."""
        lower_name = info.name.lower()
        if lower_name in self.services:
            raise ServiceNameAlreadyRegistered

        self.services[lower_name] = info
        self.types.setdefault(info.type, []).append(lower_name)
        self.servers.setdefault(info.server, []).append(lower_name)

    def _remove(self, info: ServiceInfo) -> None:
        """Remove a service under the lock."""
        lower_name = info.name.lower()
        old_service_info = self.services[lower_name]
        self.types[old_service_info.type].remove(lower_name)
        self.servers[old_service_info.server].remove(lower_name)
        del self.services[lower_name]


class Zeroconf(QuietLogger):

    """Implementation of Zeroconf Multicast DNS Service Discovery

    Supports registration, unregistration, queries and browsing.
    """

    def __init__(
        self,
        interfaces: InterfacesType = InterfaceChoice.All,
        unicast: bool = False,
        ip_version: Optional[IPVersion] = None,
        apple_p2p: bool = False,
    ) -> None:
        """Creates an instance of the Zeroconf class, establishing
        multicast communications, listening and reaping threads.

        :param interfaces: :class:`InterfaceChoice` or a list of IP addresses
            (IPv4 and IPv6) and interface indexes (IPv6 only).

            IPv6 notes for non-POSIX systems:
            * `InterfaceChoice.All` is an alias for `InterfaceChoice.Default`
              on Python versions before 3.8.

            Also listening on loopback (``::1``) doesn't work, use a real address.
        :param ip_version: IP versions to support. If `choice` is a list, the default is detected
            from it. Otherwise defaults to V4 only for backward compatibility.
        :param apple_p2p: use AWDL interface (only macOS)
        """
        if ip_version is None and isinstance(interfaces, list):
            has_v6 = any(
                isinstance(i, int) or (isinstance(i, str) and ipaddress.ip_address(i).version == 6)
                for i in interfaces
            )
            has_v4 = any(isinstance(i, str) and ipaddress.ip_address(i).version == 4 for i in interfaces)
            if has_v4 and has_v6:
                ip_version = IPVersion.All
            elif has_v6:
                ip_version = IPVersion.V6Only

        if ip_version is None:
            ip_version = IPVersion.V4Only

        # hook for threads
        self._GLOBAL_DONE = False
        self.unicast = unicast

        if apple_p2p and not platform.system() == 'Darwin':
            raise RuntimeError('Option `apple_p2p` is not supported on non-Apple platforms.')

        self._listen_socket, self._respond_sockets = create_sockets(
            interfaces, unicast, ip_version, apple_p2p=apple_p2p
        )
        log.debug('Listen socket %s, respond sockets %s', self._listen_socket, self._respond_sockets)
        self.multi_socket = unicast or interfaces is not InterfaceChoice.Default

        self.listeners = []  # type: List[RecordUpdateListener]
        self.browsers = {}  # type: Dict[ServiceListener, ServiceBrowser]
        self.registry = ServiceRegistry()

        self.cache = DNSCache()

        self.condition = threading.Condition()

        # Ensure we create the lock before
        # we add the listener as we could get
        # a message before the lock is created.
        self._handlers_lock = threading.Lock()  # ensure we process a full message in one go

        self.engine = Engine(self)
        self.listener = Listener(self)
        if not unicast:
            self.engine.add_reader(self.listener, cast(socket.socket, self._listen_socket))
        if self.multi_socket:
            for s in self._respond_sockets:
                self.engine.add_reader(self.listener, s)

    @property
    def done(self) -> bool:
        return self._GLOBAL_DONE

    def wait(self, timeout: float) -> None:
        """Calling thread waits for a given number of milliseconds or
        until notified."""
        with self.condition:
            self.condition.wait(timeout / 1000.0)

    def notify_all(self) -> None:
        """Notifies all waiting threads"""
        with self.condition:
            self.condition.notify_all()

    def get_service_info(self, type_: str, name: str, timeout: int = 3000) -> Optional[ServiceInfo]:
        """Returns network's service information for a particular
        name and type, or None if no service matches by the timeout,
        which defaults to 3 seconds."""
        info = ServiceInfo(type_, name)
        if info.request(self, timeout):
            return info
        return None

    def add_service_listener(self, type_: str, listener: ServiceListener) -> None:
        """Adds a listener for a particular service type.  This object
        will then have its add_service and remove_service methods called when
        services of that type become available and unavailable."""
        self.remove_service_listener(listener)
        self.browsers[listener] = ServiceBrowser(self, type_, listener)

    def remove_service_listener(self, listener: ServiceListener) -> None:
        """Removes a listener from the set that is currently listening."""
        if listener in self.browsers:
            self.browsers[listener].cancel()
            del self.browsers[listener]

    def remove_all_service_listeners(self) -> None:
        """Removes a listener from the set that is currently listening."""
        for listener in [k for k in self.browsers]:
            self.remove_service_listener(listener)

    def register_service(
        self,
        info: ServiceInfo,
        ttl: Optional[int] = None,
        allow_name_change: bool = False,
        cooperating_responders: bool = False,
    ) -> None:
        """Registers service information to the network with a default TTL.
        Zeroconf will then respond to requests for information for that
        service.  The name of the service may be changed if needed to make
        it unique on the network. Additionally multiple cooperating responders
        can register the same service on the network for resilience
        (if you want this behavior set `cooperating_responders` to `True`)."""
        if ttl is not None:
            # ttl argument is used to maintain backward compatibility
            # Setting TTLs via ServiceInfo is preferred
            info.host_ttl = ttl
            info.other_ttl = ttl
        self.check_service(info, allow_name_change, cooperating_responders)
        self.registry.add(info)
        self._broadcast_service(info, _REGISTER_TIME, None)

    def update_service(self, info: ServiceInfo) -> None:
        """Registers service information to the network with a default TTL.
        Zeroconf will then respond to requests for information for that
        service."""

        self.registry.update(info)
        self._broadcast_service(info, _REGISTER_TIME, None)

    def _broadcast_service(self, info: ServiceInfo, interval: int, ttl: Optional[int]) -> None:
        """Send a broadcasts to announce a service at intervals."""
        now = current_time_millis()
        next_time = now
        i = 0
        while i < 3:
            if now < next_time:
                self.wait(next_time - now)
                now = current_time_millis()
                continue

            self.send_service_broadcast(info, ttl)
            i += 1
            next_time += interval

    def send_service_broadcast(self, info: ServiceInfo, ttl: Optional[int]) -> None:
        """Send a broadcast to announce a service."""
        out = DNSOutgoing(_FLAGS_QR_RESPONSE | _FLAGS_AA)
        self._add_broadcast_answer(out, info, ttl)
        self.send(out)

    def send_service_query(self, info: ServiceInfo) -> None:
        """Send a query to lookup a service."""
        out = DNSOutgoing(_FLAGS_QR_QUERY | _FLAGS_AA)
        out.add_question(DNSQuestion(info.type, _TYPE_PTR, _CLASS_IN))
        out.add_authorative_answer(DNSPointer(info.type, _TYPE_PTR, _CLASS_IN, info.other_ttl, info.name))
        self.send(out)

    def _add_broadcast_answer(self, out: DNSOutgoing, info: ServiceInfo, override_ttl: Optional[int]) -> None:
        """Add answers to broadcast a service."""
        other_ttl = info.other_ttl if override_ttl is None else override_ttl
        host_ttl = info.host_ttl if override_ttl is None else override_ttl
        out.add_answer_at_time(DNSPointer(info.type, _TYPE_PTR, _CLASS_IN, other_ttl, info.name), 0)
        out.add_answer_at_time(
            DNSService(
                info.name,
                _TYPE_SRV,
                _CLASS_IN | _CLASS_UNIQUE,
                host_ttl,
                info.priority,
                info.weight,
                cast(int, info.port),
                info.server,
            ),
            0,
        )

        out.add_answer_at_time(
            DNSText(info.name, _TYPE_TXT, _CLASS_IN | _CLASS_UNIQUE, other_ttl, info.text), 0
        )
        for address in info.addresses_by_version(IPVersion.All):
            type_ = _TYPE_AAAA if _is_v6_address(address) else _TYPE_A
            out.add_answer_at_time(
                DNSAddress(info.server, type_, _CLASS_IN | _CLASS_UNIQUE, host_ttl, address), 0
            )

    def unregister_service(self, info: ServiceInfo) -> None:
        """Unregister a service."""
        self.registry.remove(info)
        self._broadcast_service(info, _UNREGISTER_TIME, 0)

    def unregister_all_services(self) -> None:
        """Unregister all registered services."""
        service_infos = self.registry.get_service_infos()
        if not service_infos:
            return
        now = current_time_millis()
        next_time = now
        i = 0
        while i < 3:
            if now < next_time:
                self.wait(next_time - now)
                now = current_time_millis()
                continue
            out = DNSOutgoing(_FLAGS_QR_RESPONSE | _FLAGS_AA)
            for info in service_infos:
                self._add_broadcast_answer(out, info, 0)
            self.send(out)
            i += 1
            next_time += _UNREGISTER_TIME

    def check_service(
        self, info: ServiceInfo, allow_name_change: bool, cooperating_responders: bool = False
    ) -> None:
        """Checks the network for a unique service name, modifying the
        ServiceInfo passed in if it is not unique."""
        instance_name = instance_name_from_service_info(info)
        if cooperating_responders:
            return
        next_instance_number = 2
        next_time = now = current_time_millis()
        i = 0
        while i < 3:
            # check for a name conflict
            while self.cache.current_entry_with_name_and_alias(info.type, info.name):
                if not allow_name_change:
                    raise NonUniqueNameException

                # change the name and look for a conflict
                info.name = '%s-%s.%s' % (instance_name, next_instance_number, info.type)
                next_instance_number += 1
                service_type_name(info.name)
                next_time = now
                i = 0

            if now < next_time:
                self.wait(next_time - now)
                now = current_time_millis()
                continue

            self.send_service_query(info)
            i += 1
            next_time += _CHECK_TIME

    def add_listener(
        self, listener: RecordUpdateListener, question: Optional[Union[DNSQuestion, List[DNSQuestion]]]
    ) -> None:
        """Adds a listener for a given question.  The listener will have
        its update_record method called when information is available to
        answer the question(s)."""
        now = current_time_millis()
        self.listeners.append(listener)
        if question is not None:
            questions = [question] if isinstance(question, DNSQuestion) else question
            for single_question in questions:
                for record in self.cache.entries_with_name(single_question.name):
                    if single_question.answered_by(record) and not record.is_expired(now):
                        listener.update_record(self, now, record)
        self.notify_all()

    def remove_listener(self, listener: RecordUpdateListener) -> None:
        """Removes a listener."""
        try:
            self.listeners.remove(listener)
            self.notify_all()
        except Exception as e:  # TODO stop catching all Exceptions
            log.exception('Unknown error, possibly benign: %r', e)

    def update_record(self, now: float, rec: DNSRecord) -> None:
        """Used to notify listeners of new information that has updated
        a record."""
        for listener in self.listeners:
            listener.update_record(self, now, rec)
        self.notify_all()

    def handle_response(self, msg: DNSIncoming) -> None:
        """Deal with incoming response packets.  All answers
        are held in the cache, and listeners are notified."""
        updates = []  # type: List[Tuple[float, DNSRecord, Optional[DNSRecord]]]
        now = current_time_millis()
        for record in msg.answers:

            updated = True

            if record.unique:  # https://tools.ietf.org/html/rfc6762#section-10.2
                # Since the cache format is keyed on the lower case record name
                # we can avoid iterating everything in the cache and
                # only look though entries for the specific name.
                # entries_with_name will take care of converting to lowercase
                for entry in self.cache.entries_with_name(record.name):

                    if entry == record:
                        updated = False

                    # Check the time first because it is far cheaper
                    # than the __eq__
                    if (record.created - entry.created > 1000) and DNSEntry.__eq__(entry, record):
                        self.cache.remove(entry)

            expired = record.is_expired(now)
            maybe_entry = self.cache.get(record)
            if not expired:
                if maybe_entry is not None:
                    maybe_entry.reset_ttl(record)
                else:
                    self.cache.add(record)
                if updated:
                    updates.append((now, record, None))
            elif maybe_entry is not None:
                updates.append((now, record, maybe_entry))

        if not updates:
            return

        # Only hold the lock if we have updates
        with self._handlers_lock:
            for update in updates:
                now, record, entry_to_remove = update
                self.update_record(update[0], update[1])
                if entry_to_remove:
                    self.cache.remove(entry_to_remove)

    def handle_query(self, msg: DNSIncoming, addr: Optional[str], port: int) -> None:
        """Deal with incoming query packets.  Provides a response if
        possible."""
        out = None

        # Support unicast client responses
        #
        if port != _MDNS_PORT:
            out = DNSOutgoing(_FLAGS_QR_RESPONSE | _FLAGS_AA, multicast=False)
            for question in msg.questions:
                out.add_question(question)

        for question in msg.questions:
            if question.type == _TYPE_PTR:
                if question.name == "_services._dns-sd._udp.local.":
                    for stype in self.registry.get_types():
                        if out is None:
                            out = DNSOutgoing(_FLAGS_QR_RESPONSE | _FLAGS_AA)
                        out.add_answer(
                            msg,
                            DNSPointer(
                                "_services._dns-sd._udp.local.",
                                _TYPE_PTR,
                                _CLASS_IN,
                                _DNS_OTHER_TTL,
                                stype,
                            ),
                        )
                for service in self.registry.get_infos_type(question.name):
                    if out is None:
                        out = DNSOutgoing(_FLAGS_QR_RESPONSE | _FLAGS_AA)
                    out.add_answer(
                        msg,
                        DNSPointer(service.type, _TYPE_PTR, _CLASS_IN, service.other_ttl, service.name),
                    )

                    # Add recommended additional answers according to
                    # https://tools.ietf.org/html/rfc6763#section-12.1.
                    out.add_additional_answer(
                        DNSService(
                            service.name,
                            _TYPE_SRV,
                            _CLASS_IN | _CLASS_UNIQUE,
                            service.host_ttl,
                            service.priority,
                            service.weight,
                            cast(int, service.port),
                            service.server,
                        )
                    )
                    out.add_additional_answer(
                        DNSText(
                            service.name,
                            _TYPE_TXT,
                            _CLASS_IN | _CLASS_UNIQUE,
                            service.other_ttl,
                            service.text,
                        )
                    )
                    for address in service.addresses_by_version(IPVersion.All):
                        type_ = _TYPE_AAAA if _is_v6_address(address) else _TYPE_A
                        out.add_additional_answer(
                            DNSAddress(
                                service.server,
                                type_,
                                _CLASS_IN | _CLASS_UNIQUE,
                                service.host_ttl,
                                address,
                            )
                        )
            else:
                if out is None:
                    out = DNSOutgoing(_FLAGS_QR_RESPONSE | _FLAGS_AA)

                name_to_find = question.name.lower()

                # Answer A record queries for any service addresses we know
                if question.type in (_TYPE_A, _TYPE_ANY):
                    for service in self.registry.get_infos_server(name_to_find):
                        for address in service.addresses_by_version(IPVersion.All):
                            type_ = _TYPE_AAAA if _is_v6_address(address) else _TYPE_A
                            out.add_answer(
                                msg,
                                DNSAddress(
                                    question.name,
                                    type_,
                                    _CLASS_IN | _CLASS_UNIQUE,
                                    service.host_ttl,
                                    address,
                                ),
                            )

                service = self.registry.get_info_name(name_to_find)  # type: ignore
                if service is None:
                    continue

                if question.type in (_TYPE_SRV, _TYPE_ANY):
                    out.add_answer(
                        msg,
                        DNSService(
                            question.name,
                            _TYPE_SRV,
                            _CLASS_IN | _CLASS_UNIQUE,
                            service.host_ttl,
                            service.priority,
                            service.weight,
                            cast(int, service.port),
                            service.server,
                        ),
                    )
                if question.type in (_TYPE_TXT, _TYPE_ANY):
                    out.add_answer(
                        msg,
                        DNSText(
                            question.name,
                            _TYPE_TXT,
                            _CLASS_IN | _CLASS_UNIQUE,
                            service.other_ttl,
                            service.text,
                        ),
                    )
                if question.type == _TYPE_SRV:
                    for address in service.addresses_by_version(IPVersion.All):
                        type_ = _TYPE_AAAA if _is_v6_address(address) else _TYPE_A
                        out.add_additional_answer(
                            DNSAddress(
                                service.server,
                                type_,
                                _CLASS_IN | _CLASS_UNIQUE,
                                service.host_ttl,
                                address,
                            )
                        )

        if out is not None and out.answers:
            out.id = msg.id
            self.send(out, addr, port)

    def send(self, out: DNSOutgoing, addr: Optional[str] = None, port: int = _MDNS_PORT) -> None:
        """Sends an outgoing packet."""
        packets = out.packets()
        packet_num = 0
        for packet in packets:
            packet_num += 1
            if len(packet) > _MAX_MSG_ABSOLUTE:
                self.log_warning_once("Dropping %r over-sized packet (%d bytes) %r", out, len(packet), packet)
                return
            log.debug('Sending (%d bytes #%d) %r as %r...', len(packet), packet_num, out, packet)
            for s in self._respond_sockets:
                if self._GLOBAL_DONE:
                    return
                try:
                    if addr is None:
                        real_addr = _MDNS_ADDR6 if s.family == socket.AF_INET6 else _MDNS_ADDR
                    elif not can_send_to(s, addr):
                        continue
                    else:
                        real_addr = addr
                    bytes_sent = s.sendto(packet, 0, (real_addr, port))
                except Exception as exc:  # TODO stop catching all Exceptions
                    if (
                        isinstance(exc, OSError)
                        and exc.errno == errno.ENETUNREACH
                        and s.family == socket.AF_INET6
                    ):
                        # with IPv6 we don't have a reliable way to determine if an interface actually has
                        # IPV6 support, so we have to try and ignore errors.
                        continue
                    # on send errors, log the exception and keep going
                    self.log_exception_warning('Error sending through socket %d', s.fileno())
                else:
                    if bytes_sent != len(packet):
                        self.log_warning_once('!!! sent %d of %d bytes to %r' % (bytes_sent, len(packet), s))

    def close(self) -> None:
        """Ends the background threads, and prevent this instance from
        servicing further queries."""
        if self._GLOBAL_DONE:
            return
        # remove service listeners
        self.remove_all_service_listeners()
        self.unregister_all_services()
        self._GLOBAL_DONE = True

        # shutdown recv socket and thread
        if not self.unicast:
            self.engine.del_reader(cast(socket.socket, self._listen_socket))
            cast(socket.socket, self._listen_socket).close()
        if self.multi_socket:
            for s in self._respond_sockets:
                self.engine.del_reader(s)
        self.engine.join()

        # shutdown the rest
        self.notify_all()
        for s in self._respond_sockets:
            s.close()<|MERGE_RESOLUTION|>--- conflicted
+++ resolved
@@ -2274,18 +2274,14 @@
             return False
         elif _errno in err_einval:
             log.info('Interface of %s does not support multicast, ' 'it is expected in WSL', interface)
-<<<<<<< HEAD
-            return None
+            return False
         elif _errno == errno.WSAENOPROTOOPT:
             log.info(
                 'Failed to set socket option on %s, this can happen if '
                 'the network adapter is in a disconnected state',
                 interface
             )
-            return None
-=======
             return False
->>>>>>> 1b8b2917
         else:
             raise
     return True
