""" Multicast DNS Service Discovery for Python, v0.14-wmcbrine
    Copyright 2003 Paul Scott-Murphy, 2014 William McBrine

    This module provides a framework for the use of DNS Service Discovery
    using IP multicast.

    This library is free software; you can redistribute it and/or
    modify it under the terms of the GNU Lesser General Public
    License as published by the Free Software Foundation; either
    version 2.1 of the License, or (at your option) any later version.

    This library is distributed in the hope that it will be useful,
    but WITHOUT ANY WARRANTY; without even the implied warranty of
    MERCHANTABILITY or FITNESS FOR A PARTICULAR PURPOSE. See the GNU
    Lesser General Public License for more details.

    You should have received a copy of the GNU Lesser General Public
    License along with this library; if not, write to the Free Software
    Foundation, Inc., 51 Franklin St, Fifth Floor, Boston, MA 02110-1301
    USA
"""

import enum
import errno
import ipaddress
import itertools
import logging
import os
import platform
import re
import select
import socket
import struct
import sys
import threading
import time
import warnings
from collections import OrderedDict
from typing import Dict, List, Optional, Sequence, Union, cast
from typing import Any, Callable, Set, Tuple  # noqa # used in type hints

import ifaddr

__author__ = 'Paul Scott-Murphy, William McBrine'
__maintainer__ = 'Jakub Stasiak <jakub@stasiak.at>'
__version__ = '0.26.2'
__license__ = 'LGPL'


__all__ = [
    "__version__",
    "Zeroconf",
    "ServiceInfo",
    "ServiceBrowser",
    "Error",
    "InterfaceChoice",
    "ServiceStateChange",
    "IPVersion",
]

if sys.version_info <= (3, 3):
    raise ImportError(
        '''
Python version > 3.3 required for python-zeroconf.
If you need support for Python 2 or Python 3.3 please use version 19.1
    '''
    )

log = logging.getLogger(__name__)
log.addHandler(logging.NullHandler())

if log.level == logging.NOTSET:
    log.setLevel(logging.WARN)

# Some timing constants

_UNREGISTER_TIME = 125  # ms
_CHECK_TIME = 175  # ms
_REGISTER_TIME = 225  # ms
_LISTENER_TIME = 200  # ms
_BROWSER_TIME = 1000  # ms
_BROWSER_BACKOFF_LIMIT = 3600  # s

# Some DNS constants

_MDNS_ADDR = '224.0.0.251'
_MDNS_ADDR_BYTES = socket.inet_aton(_MDNS_ADDR)
_MDNS_ADDR6 = 'ff02::fb'
_MDNS_ADDR6_BYTES = socket.inet_pton(socket.AF_INET6, _MDNS_ADDR6)
_MDNS_PORT = 5353
_DNS_PORT = 53
_DNS_HOST_TTL = 120  # two minute for host records (A, SRV etc) as-per RFC6762
_DNS_OTHER_TTL = 4500  # 75 minutes for non-host records (PTR, TXT etc) as-per RFC6762

_MAX_MSG_TYPICAL = 1460  # unused
_MAX_MSG_ABSOLUTE = 8966

_FLAGS_QR_MASK = 0x8000  # query response mask
_FLAGS_QR_QUERY = 0x0000  # query
_FLAGS_QR_RESPONSE = 0x8000  # response

_FLAGS_AA = 0x0400  # Authoritative answer
_FLAGS_TC = 0x0200  # Truncated
_FLAGS_RD = 0x0100  # Recursion desired
_FLAGS_RA = 0x8000  # Recursion available

_FLAGS_Z = 0x0040  # Zero
_FLAGS_AD = 0x0020  # Authentic data
_FLAGS_CD = 0x0010  # Checking disabled

_CLASS_IN = 1
_CLASS_CS = 2
_CLASS_CH = 3
_CLASS_HS = 4
_CLASS_NONE = 254
_CLASS_ANY = 255
_CLASS_MASK = 0x7FFF
_CLASS_UNIQUE = 0x8000

_TYPE_A = 1
_TYPE_NS = 2
_TYPE_MD = 3
_TYPE_MF = 4
_TYPE_CNAME = 5
_TYPE_SOA = 6
_TYPE_MB = 7
_TYPE_MG = 8
_TYPE_MR = 9
_TYPE_NULL = 10
_TYPE_WKS = 11
_TYPE_PTR = 12
_TYPE_HINFO = 13
_TYPE_MINFO = 14
_TYPE_MX = 15
_TYPE_TXT = 16
_TYPE_AAAA = 28
_TYPE_SRV = 33
_TYPE_ANY = 255

# Mapping constants to names

_CLASSES = {
    _CLASS_IN: "in",
    _CLASS_CS: "cs",
    _CLASS_CH: "ch",
    _CLASS_HS: "hs",
    _CLASS_NONE: "none",
    _CLASS_ANY: "any",
}

_TYPES = {
    _TYPE_A: "a",
    _TYPE_NS: "ns",
    _TYPE_MD: "md",
    _TYPE_MF: "mf",
    _TYPE_CNAME: "cname",
    _TYPE_SOA: "soa",
    _TYPE_MB: "mb",
    _TYPE_MG: "mg",
    _TYPE_MR: "mr",
    _TYPE_NULL: "null",
    _TYPE_WKS: "wks",
    _TYPE_PTR: "ptr",
    _TYPE_HINFO: "hinfo",
    _TYPE_MINFO: "minfo",
    _TYPE_MX: "mx",
    _TYPE_TXT: "txt",
    _TYPE_AAAA: "quada",
    _TYPE_SRV: "srv",
    _TYPE_ANY: "any",
}

_HAS_A_TO_Z = re.compile(r'[A-Za-z]')
_HAS_ONLY_A_TO_Z_NUM_HYPHEN = re.compile(r'^[A-Za-z0-9\-]+$')
_HAS_ONLY_A_TO_Z_NUM_HYPHEN_UNDERSCORE = re.compile(r'^[A-Za-z0-9\-\_]+$')
_HAS_ASCII_CONTROL_CHARS = re.compile(r'[\x00-\x1f\x7f]')

try:
    _IPPROTO_IPV6 = socket.IPPROTO_IPV6
except AttributeError:
    # Sigh: https://bugs.python.org/issue29515
    _IPPROTO_IPV6 = 41

int2byte = struct.Struct(">B").pack


@enum.unique
class InterfaceChoice(enum.Enum):
    Default = 1
    All = 2


InterfacesType = Union[List[Union[str, int]], InterfaceChoice]


@enum.unique
class ServiceStateChange(enum.Enum):
    Added = 1
    Removed = 2
    Updated = 3


@enum.unique
class IPVersion(enum.Enum):
    V4Only = 1
    V6Only = 2
    All = 3


# utility functions


def current_time_millis() -> float:
    """Current system time in milliseconds"""
    return time.time() * 1000


def _is_v6_address(addr: bytes) -> bool:
    return len(addr) == 16


def service_type_name(type_: str, *, allow_underscores: bool = False) -> str:
    """
    Validate a fully qualified service name, instance or subtype. [rfc6763]

    Returns fully qualified service name.

    Domain names used by mDNS-SD take the following forms:

                   <sn> . <_tcp|_udp> . local.
      <Instance> . <sn> . <_tcp|_udp> . local.
      <sub>._sub . <sn> . <_tcp|_udp> . local.

    1) must end with 'local.'

      This is true because we are implementing mDNS and since the 'm' means
      multi-cast, the 'local.' domain is mandatory.

    2) local is preceded with either '_udp.' or '_tcp.'

    3) service name <sn> precedes <_tcp|_udp>

      The rules for Service Names [RFC6335] state that they may be no more
      than fifteen characters long (not counting the mandatory underscore),
      consisting of only letters, digits, and hyphens, must begin and end
      with a letter or digit, must not contain consecutive hyphens, and
      must contain at least one letter.

    The instance name <Instance> and sub type <sub> may be up to 63 bytes.

    The portion of the Service Instance Name is a user-
    friendly name consisting of arbitrary Net-Unicode text [RFC5198]. It
    MUST NOT contain ASCII control characters (byte values 0x00-0x1F and
    0x7F) [RFC20] but otherwise is allowed to contain any characters,
    without restriction, including spaces, uppercase, lowercase,
    punctuation -- including dots -- accented characters, non-Roman text,
    and anything else that may be represented using Net-Unicode.

    :param type_: Type, SubType or service name to validate
    :return: fully qualified service name (eg: _http._tcp.local.)
    """
    if not (type_.endswith('._tcp.local.') or type_.endswith('._udp.local.')):
        raise BadTypeInNameException("Type '%s' must end with '._tcp.local.' or '._udp.local.'" % type_)

    remaining = type_[: -len('._tcp.local.')].split('.')
    name = remaining.pop()
    if not name:
        raise BadTypeInNameException("No Service name found")

    if len(remaining) == 1 and len(remaining[0]) == 0:
        raise BadTypeInNameException("Type '%s' must not start with '.'" % type_)

    if name[0] != '_':
        raise BadTypeInNameException("Service name (%s) must start with '_'" % name)

    # remove leading underscore
    name = name[1:]

    if len(name) > 15:
        raise BadTypeInNameException("Service name (%s) must be <= 15 bytes" % name)

    if '--' in name:
        raise BadTypeInNameException("Service name (%s) must not contain '--'" % name)

    if '-' in (name[0], name[-1]):
        raise BadTypeInNameException("Service name (%s) may not start or end with '-'" % name)

    if not _HAS_A_TO_Z.search(name):
        raise BadTypeInNameException("Service name (%s) must contain at least one letter (eg: 'A-Z')" % name)

    allowed_characters_re = (
        _HAS_ONLY_A_TO_Z_NUM_HYPHEN_UNDERSCORE if allow_underscores else _HAS_ONLY_A_TO_Z_NUM_HYPHEN
    )

    if not allowed_characters_re.search(name):
        raise BadTypeInNameException(
            "Service name (%s) must contain only these characters: "
            "A-Z, a-z, 0-9, hyphen ('-')%s" % (name, ", underscore ('_')" if allow_underscores else "")
        )

    if remaining and remaining[-1] == '_sub':
        remaining.pop()
        if len(remaining) == 0 or len(remaining[0]) == 0:
            raise BadTypeInNameException("_sub requires a subtype name")

    if len(remaining) > 1:
        remaining = ['.'.join(remaining)]

    if remaining:
        length = len(remaining[0].encode('utf-8'))
        if length > 63:
            raise BadTypeInNameException("Too long: '%s'" % remaining[0])

        if _HAS_ASCII_CONTROL_CHARS.search(remaining[0]):
            raise BadTypeInNameException(
                "Ascii control character 0x00-0x1F and 0x7F illegal in '%s'" % remaining[0]
            )

    return '_' + name + type_[-len('._tcp.local.') :]


# Exceptions


class Error(Exception):
    pass


class IncomingDecodeError(Error):
    pass


class NonUniqueNameException(Error):
    pass


class NamePartTooLongException(Error):
    pass


class AbstractMethodException(Error):
    pass


class BadTypeInNameException(Error):
    pass


# implementation classes


class QuietLogger:
    _seen_logs = {}  # type: Dict[str, Union[int, tuple]]

    @classmethod
    def log_exception_warning(cls, logger_data: Optional[Tuple] = None) -> None:
        exc_info = sys.exc_info()
        exc_str = str(exc_info[1])
        if exc_str not in cls._seen_logs:
            # log at warning level the first time this is seen
            cls._seen_logs[exc_str] = exc_info
            logger = log.warning
        else:
            logger = log.debug
        if logger_data is not None:
            logger(*logger_data)
        logger('Exception occurred:', exc_info=True)

    @classmethod
    def log_warning_once(cls, *args: Any) -> None:
        msg_str = args[0]
        if msg_str not in cls._seen_logs:
            cls._seen_logs[msg_str] = 0
            logger = log.warning
        else:
            logger = log.debug
        cls._seen_logs[msg_str] = cast(int, cls._seen_logs[msg_str]) + 1
        logger(*args)


class DNSEntry:

    """A DNS entry"""

    def __init__(self, name: str, type_: int, class_: int) -> None:
        self.key = name.lower()
        self.name = name
        self.type = type_
        self.class_ = class_ & _CLASS_MASK
        self.unique = (class_ & _CLASS_UNIQUE) != 0

    def __eq__(self, other: Any) -> bool:
        """Equality test on name, type, and class"""
        return (
            self.name == other.name
            and self.type == other.type
            and self.class_ == other.class_
            and isinstance(other, DNSEntry)
        )

    def __ne__(self, other: Any) -> bool:
        """Non-equality test"""
        return not self.__eq__(other)

    @staticmethod
    def get_class_(class_: int) -> str:
        """Class accessor"""
        return _CLASSES.get(class_, "?(%s)" % class_)

    @staticmethod
    def get_type(t: int) -> str:
        """Type accessor"""
        return _TYPES.get(t, "?(%s)" % t)

    def entry_to_string(self, hdr: str, other: Optional[Union[bytes, str]]) -> str:
        """String representation with additional information"""
        result = "%s[%s,%s" % (hdr, self.get_type(self.type), self.get_class_(self.class_))
        if self.unique:
            result += "-unique,"
        else:
            result += ","
        result += self.name
        if other is not None:
            result += "]=%s" % cast(Any, other)
        else:
            result += "]"
        return result


class DNSQuestion(DNSEntry):

    """A DNS question entry"""

    def __init__(self, name: str, type_: int, class_: int) -> None:
        DNSEntry.__init__(self, name, type_, class_)

    def answered_by(self, rec: 'DNSRecord') -> bool:
        """Returns true if the question is answered by the record"""
        return (
            self.class_ == rec.class_
            and (self.type == rec.type or self.type == _TYPE_ANY)
            and self.name == rec.name
        )

    def __repr__(self) -> str:
        """String representation"""
        return DNSEntry.entry_to_string(self, "question", None)


class DNSRecord(DNSEntry):

    """A DNS record - like a DNS entry, but has a TTL"""

    # TODO: Switch to just int ttl
    def __init__(self, name: str, type_: int, class_: int, ttl: Union[float, int]) -> None:
        DNSEntry.__init__(self, name, type_, class_)
        self.ttl = ttl
        self.created = current_time_millis()
        self._expiration_time = self.get_expiration_time(100)
        self._stale_time = self.get_expiration_time(50)

    def __eq__(self, other: Any) -> bool:
        """Abstract method"""
        raise AbstractMethodException

    def __ne__(self, other: Any) -> bool:
        """Non-equality test"""
        return not self.__eq__(other)

    def suppressed_by(self, msg: 'DNSIncoming') -> bool:
        """Returns true if any answer in a message can suffice for the
        information held in this record."""
        for record in msg.answers:
            if self.suppressed_by_answer(record):
                return True
        return False

    def suppressed_by_answer(self, other: 'DNSRecord') -> bool:
        """Returns true if another record has same name, type and class,
        and if its TTL is at least half of this record's."""
        return self == other and other.ttl > (self.ttl / 2)

    def get_expiration_time(self, percent: int) -> float:
        """Returns the time at which this record will have expired
        by a certain percentage."""
        return self.created + (percent * self.ttl * 10)

    # TODO: Switch to just int here
    def get_remaining_ttl(self, now: float) -> Union[int, float]:
        """Returns the remaining TTL in seconds."""
        return max(0, (self._expiration_time - now) / 1000.0)

    def is_expired(self, now: float) -> bool:
        """Returns true if this record has expired."""
        return self._expiration_time <= now

    def is_stale(self, now: float) -> bool:
        """Returns true if this record is at least half way expired."""
        return self._stale_time <= now

    def reset_ttl(self, other: 'DNSRecord') -> None:
        """Sets this record's TTL and created time to that of
        another record."""
        self.created = other.created
        self.ttl = other.ttl
        self._expiration_time = self.get_expiration_time(100)
        self._stale_time = self.get_expiration_time(50)

    def write(self, out: 'DNSOutgoing') -> None:
        """Abstract method"""
        raise AbstractMethodException

    def to_string(self, other: Union[bytes, str]) -> str:
        """String representation with additional information"""
        arg = "%s/%s,%s" % (self.ttl, int(self.get_remaining_ttl(current_time_millis())), cast(Any, other))
        return DNSEntry.entry_to_string(self, "record", arg)


class DNSAddress(DNSRecord):

    """A DNS address record"""

    def __init__(self, name: str, type_: int, class_: int, ttl: int, address: bytes) -> None:
        DNSRecord.__init__(self, name, type_, class_, ttl)
        self.address = address

    def write(self, out: 'DNSOutgoing') -> None:
        """Used in constructing an outgoing packet"""
        out.write_string(self.address)

    def __eq__(self, other: Any) -> bool:
        """Tests equality on address"""
        return (
            isinstance(other, DNSAddress) and DNSEntry.__eq__(self, other) and self.address == other.address
        )

    def __ne__(self, other: Any) -> bool:
        """Non-equality test"""
        return not self.__eq__(other)

    def __repr__(self) -> str:
        """String representation"""
        try:
            return self.to_string(
                socket.inet_ntop(
                    socket.AF_INET6 if _is_v6_address(self.address) else socket.AF_INET, self.address
                )
            )
        except Exception:  # TODO stop catching all Exceptions
            return self.to_string(str(self.address))


class DNSHinfo(DNSRecord):

    """A DNS host information record"""

    def __init__(
        self, name: str, type_: int, class_: int, ttl: int, cpu: Union[bytes, str], os: Union[bytes, str]
    ) -> None:
        DNSRecord.__init__(self, name, type_, class_, ttl)
        try:
            self.cpu = cast(bytes, cpu).decode('utf-8')
        except AttributeError:
            self.cpu = cast(str, cpu)
        try:
            self.os = cast(bytes, os).decode('utf-8')
        except AttributeError:
            self.os = cast(str, os)

    def write(self, out: 'DNSOutgoing') -> None:
        """Used in constructing an outgoing packet"""
        out.write_character_string(self.cpu.encode('utf-8'))
        out.write_character_string(self.os.encode('utf-8'))

    def __eq__(self, other: Any) -> bool:
        """Tests equality on cpu and os"""
        return (
            isinstance(other, DNSHinfo)
            and DNSEntry.__eq__(self, other)
            and self.cpu == other.cpu
            and self.os == other.os
        )

    def __ne__(self, other: Any) -> bool:
        """Non-equality test"""
        return not self.__eq__(other)

    def __repr__(self) -> str:
        """String representation"""
        return self.to_string(self.cpu + " " + self.os)


class DNSPointer(DNSRecord):

    """A DNS pointer record"""

    def __init__(self, name: str, type_: int, class_: int, ttl: int, alias: str) -> None:
        DNSRecord.__init__(self, name, type_, class_, ttl)
        self.alias = alias

    def write(self, out: 'DNSOutgoing') -> None:
        """Used in constructing an outgoing packet"""
        out.write_name(self.alias)

    def __eq__(self, other: Any) -> bool:
        """Tests equality on alias"""
        return isinstance(other, DNSPointer) and self.alias == other.alias and DNSEntry.__eq__(self, other)

    def __ne__(self, other: Any) -> bool:
        """Non-equality test"""
        return not self.__eq__(other)

    def __repr__(self) -> str:
        """String representation"""
        return self.to_string(self.alias)


class DNSText(DNSRecord):

    """A DNS text record"""

    def __init__(self, name: str, type_: int, class_: int, ttl: int, text: bytes) -> None:
        assert isinstance(text, (bytes, type(None)))
        DNSRecord.__init__(self, name, type_, class_, ttl)
        self.text = text

    def write(self, out: 'DNSOutgoing') -> None:
        """Used in constructing an outgoing packet"""
        out.write_string(self.text)

    def __eq__(self, other: Any) -> bool:
        """Tests equality on text"""
        return isinstance(other, DNSText) and self.text == other.text and DNSEntry.__eq__(self, other)

    def __ne__(self, other: Any) -> bool:
        """Non-equality test"""
        return not self.__eq__(other)

    def __repr__(self) -> str:
        """String representation"""
        if len(self.text) > 10:
            return self.to_string(self.text[:7]) + "..."
        else:
            return self.to_string(self.text)


class DNSService(DNSRecord):

    """A DNS service record"""

    def __init__(
        self,
        name: str,
        type_: int,
        class_: int,
        ttl: Union[float, int],
        priority: int,
        weight: int,
        port: int,
        server: str,
    ) -> None:
        DNSRecord.__init__(self, name, type_, class_, ttl)
        self.priority = priority
        self.weight = weight
        self.port = port
        self.server = server

    def write(self, out: 'DNSOutgoing') -> None:
        """Used in constructing an outgoing packet"""
        out.write_short(self.priority)
        out.write_short(self.weight)
        out.write_short(self.port)
        out.write_name(self.server)

    def __eq__(self, other: Any) -> bool:
        """Tests equality on priority, weight, port and server"""
        return (
            isinstance(other, DNSService)
            and self.priority == other.priority
            and self.weight == other.weight
            and self.port == other.port
            and self.server == other.server
            and DNSEntry.__eq__(self, other)
        )

    def __ne__(self, other: Any) -> bool:
        """Non-equality test"""
        return not self.__eq__(other)

    def __repr__(self) -> str:
        """String representation"""
        return self.to_string("%s:%s" % (self.server, self.port))


class DNSIncoming(QuietLogger):

    """Object representation of an incoming DNS packet"""

    def __init__(self, data: bytes) -> None:
        """Constructor from string holding bytes of packet"""
        self.offset = 0
        self.data = data
        self.questions = []  # type: List[DNSQuestion]
        self.answers = []  # type: List[DNSRecord]
        self.id = 0
        self.flags = 0  # type: int
        self.num_questions = 0
        self.num_answers = 0
        self.num_authorities = 0
        self.num_additionals = 0
        self.valid = False

        try:
            self.read_header()
            self.read_questions()
            self.read_others()
            self.valid = True

        except (IndexError, struct.error, IncomingDecodeError):
            self.log_exception_warning(('Choked at offset %d while unpacking %r', self.offset, data))

    def __repr__(self) -> str:
        return '<DNSIncoming:{%s}>' % ', '.join(
            [
                'id=%s' % self.id,
                'flags=%s' % self.flags,
                'n_q=%s' % self.num_questions,
                'n_ans=%s' % self.num_answers,
                'n_auth=%s' % self.num_authorities,
                'n_add=%s' % self.num_additionals,
                'questions=%s' % self.questions,
                'answers=%s' % self.answers,
            ]
        )

    def unpack(self, format_: bytes) -> tuple:
        length = struct.calcsize(format_)
        info = struct.unpack(format_, self.data[self.offset : self.offset + length])
        self.offset += length
        return info

    def read_header(self) -> None:
        """Reads header portion of packet"""
        (
            self.id,
            self.flags,
            self.num_questions,
            self.num_answers,
            self.num_authorities,
            self.num_additionals,
        ) = self.unpack(b'!6H')

    def read_questions(self) -> None:
        """Reads questions section of packet"""
        for i in range(self.num_questions):
            name = self.read_name()
            type_, class_ = self.unpack(b'!HH')

            question = DNSQuestion(name, type_, class_)
            self.questions.append(question)

    # def read_int(self):
    #     """Reads an integer from the packet"""
    #     return self.unpack(b'!I')[0]

    def read_character_string(self) -> bytes:
        """Reads a character string from the packet"""
        length = self.data[self.offset]
        self.offset += 1
        return self.read_string(length)

    def read_string(self, length: int) -> bytes:
        """Reads a string of a given length from the packet"""
        info = self.data[self.offset : self.offset + length]
        self.offset += length
        return info

    def read_unsigned_short(self) -> int:
        """Reads an unsigned short from the packet"""
        return cast(int, self.unpack(b'!H')[0])

    def read_others(self) -> None:
        """Reads the answers, authorities and additionals section of the
        packet"""
        n = self.num_answers + self.num_authorities + self.num_additionals
        for i in range(n):
            domain = self.read_name()
            type_, class_, ttl, length = self.unpack(b'!HHiH')

            rec = None  # type: Optional[DNSRecord]
            if type_ == _TYPE_A:
                rec = DNSAddress(domain, type_, class_, ttl, self.read_string(4))
            elif type_ == _TYPE_CNAME or type_ == _TYPE_PTR:
                rec = DNSPointer(domain, type_, class_, ttl, self.read_name())
            elif type_ == _TYPE_TXT:
                rec = DNSText(domain, type_, class_, ttl, self.read_string(length))
            elif type_ == _TYPE_SRV:
                rec = DNSService(
                    domain,
                    type_,
                    class_,
                    ttl,
                    self.read_unsigned_short(),
                    self.read_unsigned_short(),
                    self.read_unsigned_short(),
                    self.read_name(),
                )
            elif type_ == _TYPE_HINFO:
                rec = DNSHinfo(
                    domain, type_, class_, ttl, self.read_character_string(), self.read_character_string()
                )
            elif type_ == _TYPE_AAAA:
                rec = DNSAddress(domain, type_, class_, ttl, self.read_string(16))
            else:
                # Try to ignore types we don't know about
                # Skip the payload for the resource record so the next
                # records can be parsed correctly
                self.offset += length

            if rec is not None:
                self.answers.append(rec)

    def is_query(self) -> bool:
        """Returns true if this is a query"""
        return (self.flags & _FLAGS_QR_MASK) == _FLAGS_QR_QUERY

    def is_response(self) -> bool:
        """Returns true if this is a response"""
        return (self.flags & _FLAGS_QR_MASK) == _FLAGS_QR_RESPONSE

    def read_utf(self, offset: int, length: int) -> str:
        """Reads a UTF-8 string of a given length from the packet"""
        return str(self.data[offset : offset + length], 'utf-8', 'replace')

    def read_name(self) -> str:
        """Reads a domain name from the packet"""
        result = ''
        off = self.offset
        next_ = -1
        first = off

        while True:
            length = self.data[off]
            off += 1
            if length == 0:
                break
            t = length & 0xC0
            if t == 0x00:
                result = ''.join((result, self.read_utf(off, length) + '.'))
                off += length
            elif t == 0xC0:
                if next_ < 0:
                    next_ = off + 1
                off = ((length & 0x3F) << 8) | self.data[off]
                if off >= first:
                    raise IncomingDecodeError("Bad domain name (circular) at %s" % (off,))
                first = off
            else:
                raise IncomingDecodeError("Bad domain name at %s" % (off,))

        if next_ >= 0:
            self.offset = next_
        else:
            self.offset = off

        return result


class DNSOutgoing:

    """Object representation of an outgoing packet"""

    def __init__(self, flags: int, multicast: bool = True) -> None:
        self.finished = False
        self.id = 0
        self.multicast = multicast
        self.flags = flags
        self.packets_data = []  # type: List[bytes]

        # these 3 are per-packet -- see also reset_for_next_packet()
        self.names = {}  # type: Dict[str, int]
        self.data = []  # type: List[bytes]
        self.size = 12

        self.state = self.State.init

        self.questions = []  # type: List[DNSQuestion]
        self.answers = []  # type: List[Tuple[DNSRecord, float]]
        self.authorities = []  # type: List[DNSPointer]
        self.additionals = []  # type: List[DNSRecord]

    def reset_for_next_packet(self) -> None:
        self.names = {}
        self.data = []
        self.size = 12

    def __repr__(self) -> str:
        return '<DNSOutgoing:{%s}>' % ', '.join(
            [
                'multicast=%s' % self.multicast,
                'flags=%s' % self.flags,
                'questions=%s' % self.questions,
                'answers=%s' % self.answers,
                'authorities=%s' % self.authorities,
                'additionals=%s' % self.additionals,
            ]
        )

    class State(enum.Enum):
        init = 0
        finished = 1

    @staticmethod
    def is_type_unique(type_: int) -> bool:
        return type_ == _TYPE_TXT or type_ == _TYPE_SRV or type_ == _TYPE_A or type_ == _TYPE_AAAA

    def add_question(self, record: DNSQuestion) -> None:
        """Adds a question"""
        self.questions.append(record)

    def add_answer(self, inp: DNSIncoming, record: DNSRecord) -> None:
        """Adds an answer"""
        if not record.suppressed_by(inp):
            self.add_answer_at_time(record, 0)

    def add_answer_at_time(self, record: Optional[DNSRecord], now: Union[float, int]) -> None:
        """Adds an answer if it does not expire by a certain time"""
        if record is not None:
            if now == 0 or not record.is_expired(now):
                self.answers.append((record, now))

    def add_authorative_answer(self, record: DNSPointer) -> None:
        """Adds an authoritative answer"""
        self.authorities.append(record)

    def add_additional_answer(self, record: DNSRecord) -> None:
        """ Adds an additional answer

        From: RFC 6763, DNS-Based Service Discovery, February 2013

        12.  DNS Additional Record Generation

           DNS has an efficiency feature whereby a DNS server may place
           additional records in the additional section of the DNS message.
           These additional records are records that the client did not
           explicitly request, but the server has reasonable grounds to expect
           that the client might request them shortly, so including them can
           save the client from having to issue additional queries.

           This section recommends which additional records SHOULD be generated
           to improve network efficiency, for both Unicast and Multicast DNS-SD
           responses.

        12.1.  PTR Records

           When including a DNS-SD Service Instance Enumeration or Selective
           Instance Enumeration (subtype) PTR record in a response packet, the
           server/responder SHOULD include the following additional records:

           o  The SRV record(s) named in the PTR rdata.
           o  The TXT record(s) named in the PTR rdata.
           o  All address records (type "A" and "AAAA") named in the SRV rdata.

        12.2.  SRV Records

           When including an SRV record in a response packet, the
           server/responder SHOULD include the following additional records:

           o  All address records (type "A" and "AAAA") named in the SRV rdata.

        """
        self.additionals.append(record)

    def pack(self, format_: Union[bytes, str], value: Any) -> None:
        self.data.append(struct.pack(format_, value))
        self.size += struct.calcsize(format_)

    def write_byte(self, value: int) -> None:
        """Writes a single byte to the packet"""
        self.pack(b'!c', int2byte(value))

    def insert_short(self, index: int, value: int) -> None:
        """Inserts an unsigned short in a certain position in the packet"""
        self.data.insert(index, struct.pack(b'!H', value))
        self.size += 2

    def write_short(self, value: int) -> None:
        """Writes an unsigned short to the packet"""
        self.pack(b'!H', value)

    def write_int(self, value: Union[float, int]) -> None:
        """Writes an unsigned integer to the packet"""
        self.pack(b'!I', int(value))

    def write_string(self, value: bytes) -> None:
        """Writes a string to the packet"""
        assert isinstance(value, bytes)
        self.data.append(value)
        self.size += len(value)

    def write_utf(self, s: str) -> None:
        """Writes a UTF-8 string of a given length to the packet"""
        utfstr = s.encode('utf-8')
        length = len(utfstr)
        if length > 64:
            raise NamePartTooLongException
        self.write_byte(length)
        self.write_string(utfstr)

    def write_character_string(self, value: bytes) -> None:
        assert isinstance(value, bytes)
        length = len(value)
        if length > 256:
            raise NamePartTooLongException
        self.write_byte(length)
        self.write_string(value)

    def write_name(self, name: str) -> None:
        """
        Write names to packet

        18.14. Name Compression

        When generating Multicast DNS messages, implementations SHOULD use
        name compression wherever possible to compress the names of resource
        records, by replacing some or all of the resource record name with a
        compact two-byte reference to an appearance of that data somewhere
        earlier in the message [RFC1035].
        """

        # split name into each label
        parts = name.split('.')
        if not parts[-1]:
            parts.pop()

        # construct each suffix
        name_suffices = ['.'.join(parts[i:]) for i in range(len(parts))]

        # look for an existing name or suffix
        for count, sub_name in enumerate(name_suffices):
            if sub_name in self.names:
                break
        else:
            count = len(name_suffices)

        # note the new names we are saving into the packet
        name_length = len(name.encode('utf-8'))
        for suffix in name_suffices[:count]:
            self.names[suffix] = self.size + name_length - len(suffix.encode('utf-8')) - 1

        # write the new names out.
        for part in parts[:count]:
            self.write_utf(part)

        # if we wrote part of the name, create a pointer to the rest
        if count != len(name_suffices):
            # Found substring in packet, create pointer
            index = self.names[name_suffices[count]]
            self.write_byte((index >> 8) | 0xC0)
            self.write_byte(index & 0xFF)
        else:
            # this is the end of a name
            self.write_byte(0)

    def write_question(self, question: DNSQuestion) -> None:
        """Writes a question to the packet"""
        self.write_name(question.name)
        self.write_short(question.type)
        self.write_short(question.class_)

    def write_record(self, record: DNSRecord, now: float, allow_long: bool = False) -> bool:
        """Writes a record (answer, authoritative answer, additional) to
        the packet.  Returns True on success, or False if we did not (either
        because the packet was already finished or because the record does
        not fit."""
        if self.state == self.State.finished:
            return False

        start_data_length, start_size = len(self.data), self.size
        self.write_name(record.name)
        self.write_short(record.type)
        if record.unique and self.multicast:
            self.write_short(record.class_ | _CLASS_UNIQUE)
        else:
            self.write_short(record.class_)
        if now == 0:
            self.write_int(record.ttl)
        else:
            self.write_int(record.get_remaining_ttl(now))
        index = len(self.data)

        # Adjust size for the short we will write before this record
        self.size += 2
        record.write(self)
        self.size -= 2

        length = sum((len(d) for d in self.data[index:]))
        # Here is the short we adjusted for
        self.insert_short(index, length)

        len_limit = _MAX_MSG_ABSOLUTE if allow_long else _MAX_MSG_TYPICAL

        # if we go over, then rollback and quit
        if self.size > len_limit:
            while len(self.data) > start_data_length:
                self.data.pop()
            self.size = start_size
            return False
        return True

    def packet(self) -> bytes:
        """Returns a bytestring containing the first packet's bytes.

        Generally, you want to use packets() in case the response
        does not fit in a single packet, but this exists for
        backward compatibility."""
        packets = self.packets()
        if len(packets) > 0:
            if len(packets[0]) > _MAX_MSG_ABSOLUTE:
                QuietLogger.log_warning_once(
                    "Created over-sized packet (%d bytes) %r", len(packets[0]), packets[0]
                )
            return packets[0]
        else:
            return b''

    def packets(self) -> List[bytes]:
        """Returns a list of bytestrings containing the packets' bytes

        No further parts should be added to the packet once this
        is done.  The packets are each restricted to _MAX_MSG_TYPICAL
        or less in length, except for the case of a single answer which
        will be written out to a single oversized packet no more than
        _MAX_MSG_ABSOLUTE in length (and hence will be subject to IP
        fragmentation potentially).  """

        if self.state == self.State.finished:
            return self.packets_data

        answer_offset = 0
        authority_offset = 0
        additional_offset = 0

        # we have to at least write out the question
        first_time = True

        while (
            first_time
            or answer_offset < len(self.answers)
            or authority_offset < len(self.authorities)
            or additional_offset < len(self.additionals)
        ):
            first_time = False
            log.debug("offsets = %d, %d, %d", answer_offset, authority_offset, additional_offset)
            log.debug("lengths = %d, %d, %d", len(self.answers), len(self.authorities), len(self.additionals))

            additionals_written = 0
            authorities_written = 0
            answers_written = 0
            questions_written = 0
            for question in self.questions:
                self.write_question(question)
                questions_written += 1
            allow_long = True  # at most one answer is allowed to be a long packet
            for answer, time_ in self.answers[answer_offset:]:
                if self.write_record(answer, time_, allow_long):
                    answers_written += 1
                allow_long = False
            for authority in self.authorities[authority_offset:]:
                if self.write_record(authority, 0):
                    authorities_written += 1
            for additional in self.additionals[additional_offset:]:
                if self.write_record(additional, 0):
                    additionals_written += 1

            self.insert_short(0, additionals_written)
            self.insert_short(0, authorities_written)
            self.insert_short(0, answers_written)
            self.insert_short(0, questions_written)
            self.insert_short(0, self.flags)
            if self.multicast:
                self.insert_short(0, 0)
            else:
                self.insert_short(0, self.id)
            self.packets_data.append(b''.join(self.data))
            self.reset_for_next_packet()

            answer_offset += answers_written
            authority_offset += authorities_written
            additional_offset += additionals_written
            log.debug("now offsets = %d, %d, %d", answer_offset, authority_offset, additional_offset)
            if answers_written == 0 and authorities_written == 0 and additional_offset == 0:
                log.warning("packets() made no progress adding records; returning")
                break
        self.state = self.State.finished
        return self.packets_data


class DNSCache:

    """A cache of DNS entries"""

    def __init__(self) -> None:
        self.cache = {}  # type: Dict[str, List[DNSRecord]]

    def add(self, entry: DNSRecord) -> None:
        """Adds an entry"""
        # Insert last in list, get will return newest entry
        # iteration will result in last update winning
        self.cache.setdefault(entry.key, []).append(entry)

    def remove(self, entry: DNSRecord) -> None:
        """Removes an entry"""
        try:
            list_ = self.cache[entry.key]
            list_.remove(entry)
            # If we remove the last entry in the list
            # we remove the key from the dict in order
            # to avoid leaking memory
            if not list_:
                del self.cache[entry.key]
        except (KeyError, ValueError):
            pass

    def get(self, entry: DNSEntry) -> Optional[DNSRecord]:
        """Gets an entry by key.  Will return None if there is no
        matching entry."""
        try:
            list_ = self.cache[entry.key]
            for cached_entry in reversed(list_):
                if entry.__eq__(cached_entry):
                    return cached_entry
            return None
        except (KeyError, ValueError):
            return None

    def get_by_details(self, name: str, type_: int, class_: int) -> Optional[DNSRecord]:
        """Gets an entry by details.  Will return None if there is
        no matching entry."""
        entry = DNSEntry(name, type_, class_)
        return self.get(entry)

    def entries_with_name(self, name: str) -> List[DNSRecord]:
        """Returns a list of entries whose key matches the name."""
        try:
            return self.cache[name.lower()]
        except KeyError:
            return []

    def current_entry_with_name_and_alias(self, name: str, alias: str) -> Optional[DNSRecord]:
        now = current_time_millis()
        for record in reversed(self.entries_with_name(name)):
            if (
                record.type == _TYPE_PTR
                and not record.is_expired(now)
                and cast(DNSPointer, record).alias == alias
            ):
                return record
        return None

    def entries(self) -> List[DNSRecord]:
        """Returns a list of all entries"""
        if not self.cache:
            return []
        else:
            # avoid size change during iteration by copying the cache
            values = list(self.cache.values())
            return list(itertools.chain.from_iterable(values))


class Engine(threading.Thread):

    """An engine wraps read access to sockets, allowing objects that
    need to receive data from sockets to be called back when the
    sockets are ready.

    A reader needs a handle_read() method, which is called when the socket
    it is interested in is ready for reading.

    Writers are not implemented here, because we only send short
    packets.
    """

    def __init__(self, zc: 'Zeroconf') -> None:
        threading.Thread.__init__(self, name='zeroconf-Engine')
        self.daemon = True
        self.zc = zc
        self.readers = {}  # type: Dict[socket.socket, Listener]
        self.timeout = 5
        self.condition = threading.Condition()
        self.socketpair = socket.socketpair()
        self.start()

    def run(self) -> None:
        while not self.zc.done:
            with self.condition:
                rs = list(self.readers.keys())
                if len(rs) == 0:
                    # No sockets to manage, but we wait for the timeout
                    # or addition of a socket
                    self.condition.wait(self.timeout)

            if len(rs) != 0:
                try:
                    rs = rs + [self.socketpair[0]]
                    rr, wr, er = select.select(cast(Sequence[Any], rs), [], [], self.timeout)
                    if not self.zc.done:
                        for socket_ in rr:
                            reader = self.readers.get(socket_)
                            if reader:
                                reader.handle_read(socket_)

                        if self.socketpair[0] in rr:
                            # Clear the socket's buffer
                            self.socketpair[0].recv(128)

                except (select.error, socket.error) as e:
                    # If the socket was closed by another thread, during
                    # shutdown, ignore it and exit
                    if e.args[0] not in (errno.EBADF, errno.ENOTCONN) or not self.zc.done:
                        raise
        self.socketpair[0].close()
        self.socketpair[1].close()

    def _notify(self) -> None:
        self.condition.notify()
        try:
            self.socketpair[1].send(b'x')
        except socket.error:
            # The socketpair may already be closed during shutdown, ignore it
            if not self.zc.done:
                raise

    def add_reader(self, reader: 'Listener', socket_: socket.socket) -> None:
        with self.condition:
            self.readers[socket_] = reader
            self._notify()

    def del_reader(self, socket_: socket.socket) -> None:
        with self.condition:
            del self.readers[socket_]
            self._notify()


class Listener(QuietLogger):

    """A Listener is used by this module to listen on the multicast
    group to which DNS messages are sent, allowing the implementation
    to cache information as it arrives.

    It requires registration with an Engine object in order to have
    the read() method called when a socket is available for reading."""

    def __init__(self, zc: 'Zeroconf') -> None:
        self.zc = zc
        self.data = None  # type: Optional[bytes]

    def handle_read(self, socket_: socket.socket) -> None:
        try:
            data, (addr, port, *_v6) = socket_.recvfrom(_MAX_MSG_ABSOLUTE)
        except Exception:
            self.log_exception_warning()
            return

        self.data = data
        msg = DNSIncoming(data)
        if msg.valid:
            log.debug('Received from %r:%r: %r (%d bytes) as [%r]', addr, port, msg, len(data), data)
        else:
            log.debug('Received from %r:%r: (%d bytes) [%r]', addr, port, len(data), data)

        if not msg.valid:
            pass

        elif msg.is_query():
            # Always multicast responses
            if port == _MDNS_PORT:
                self.zc.handle_query(msg, None, _MDNS_PORT)

            # If it's not a multicast query, reply via unicast
            # and multicast
            elif port == _DNS_PORT:
                self.zc.handle_query(msg, addr, port)
                self.zc.handle_query(msg, None, _MDNS_PORT)

        else:
            self.zc.handle_response(msg)


class Reaper(threading.Thread):

    """A Reaper is used by this module to remove cache entries that
    have expired."""

    def __init__(self, zc: 'Zeroconf') -> None:
        threading.Thread.__init__(self, name='zeroconf-Reaper')
        self.daemon = True
        self.zc = zc
        self.start()

    def run(self) -> None:
        while True:
            self.zc.wait(10 * 1000)
            if self.zc.done:
                return
            now = current_time_millis()
            for record in self.zc.cache.entries():
                if record.is_expired(now):
                    self.zc.update_record(now, record)
                    self.zc.cache.remove(record)


class Signal:
    def __init__(self) -> None:
        self._handlers = []  # type: List[Callable[..., None]]

    def fire(self, **kwargs: Any) -> None:
        for h in list(self._handlers):
            h(**kwargs)

    @property
    def registration_interface(self) -> 'SignalRegistrationInterface':
        return SignalRegistrationInterface(self._handlers)


# NOTE: Callable quoting needed on Python 3.5.2, see
# https://github.com/jstasiak/python-zeroconf/issues/208 for details.
class SignalRegistrationInterface:
    def __init__(self, handlers: List['Callable[..., None]']) -> None:
        self._handlers = handlers

    def register_handler(self, handler: 'Callable[..., None]') -> 'SignalRegistrationInterface':
        self._handlers.append(handler)
        return self

    def unregister_handler(self, handler: 'Callable[..., None]') -> 'SignalRegistrationInterface':
        self._handlers.remove(handler)
        return self


class RecordUpdateListener:
    def update_record(self, zc: 'Zeroconf', now: float, record: DNSRecord) -> None:
        raise NotImplementedError()


class ServiceListener:
    def add_service(self, zc: 'Zeroconf', type_: str, name: str) -> None:
        raise NotImplementedError()

    def remove_service(self, zc: 'Zeroconf', type_: str, name: str) -> None:
        raise NotImplementedError()

    def update_service(self, zc: 'Zeroconf', type_: str, name: str) -> None:
        raise NotImplementedError()


class ServiceBrowser(RecordUpdateListener, threading.Thread):

    """Used to browse for a service of a specific type.

    The listener object will have its add_service() and
    remove_service() methods called when this browser
    discovers changes in the services availability."""

    def __init__(
        self,
        zc: 'Zeroconf',
        type_: Union[str, list],
        # NOTE: Callable quoting needed on Python 3.5.2, see
        # https://github.com/jstasiak/python-zeroconf/issues/208 for details.
        handlers: Optional[Union[ServiceListener, List['Callable[..., None]']]] = None,
        listener: Optional[ServiceListener] = None,
        addr: Optional[str] = None,
        port: int = _MDNS_PORT,
        delay: int = _BROWSER_TIME,
    ) -> None:
        """Creates a browser for a specific type"""
        assert handlers or listener, 'You need to specify at least one handler'
        self.types = set(type_ if isinstance(type_, list) else [type_])
        for check_type_ in self.types:
            if not check_type_.endswith(service_type_name(check_type_, allow_underscores=True)):
                raise BadTypeInNameException
        threading.Thread.__init__(self, name='zeroconf-ServiceBrowser_' + '-'.join(self.types))
        self.daemon = True
        self.zc = zc
        self.addr = addr
        self.port = port
        self.multicast = self.addr in (None, _MDNS_ADDR, _MDNS_ADDR6)
        self._services = {
            check_type_: {} for check_type_ in self.types
        }  # type: Dict[str, Dict[str, DNSRecord]]
        current_time = current_time_millis()
        self._next_time = {check_type_: current_time for check_type_ in self.types}
        self._delay = {check_type_: delay for check_type_ in self.types}
        self._handlers_to_call = OrderedDict()  # type: OrderedDict[str, Tuple[str, ServiceStateChange]]

        self._service_state_changed = Signal()

        self.done = False

        if hasattr(handlers, 'add_service'):
            listener = cast(ServiceListener, handlers)
            handlers = None

        # NOTE: Callable quoting needed on Python 3.5.2, see
        # https://github.com/jstasiak/python-zeroconf/issues/208 for details.
        handlers = cast(List['Callable[..., None]'], handlers or [])

        if listener:

            def on_change(
                zeroconf: 'Zeroconf', service_type: str, name: str, state_change: ServiceStateChange
            ) -> None:
                assert listener is not None
                args = (zeroconf, service_type, name)
                if state_change is ServiceStateChange.Added:
                    listener.add_service(*args)
                elif state_change is ServiceStateChange.Removed:
                    listener.remove_service(*args)
                elif state_change is ServiceStateChange.Updated:
                    if hasattr(listener, 'update_service'):
                        listener.update_service(*args)
                else:
                    raise NotImplementedError(state_change)

            handlers.append(on_change)

        for h in handlers:
            self.service_state_changed.register_handler(h)

        self.start()

    @property
    def service_state_changed(self) -> SignalRegistrationInterface:
        return self._service_state_changed.registration_interface

    def update_record(self, zc: 'Zeroconf', now: float, record: DNSRecord) -> None:
        """Callback invoked by Zeroconf when new information arrives.

        Updates information required by browser in the Zeroconf cache.

        Ensures that there is are no unecessary duplicates in the list

        """

        def enqueue_callback(state_change: ServiceStateChange, type_: str, name: str) -> None:

            # Code to ensure we only do a single update message
            # Precedence is; Added, Remove, Update

            if (
                state_change is ServiceStateChange.Added
                or (
                    state_change is ServiceStateChange.Removed
                    and (
                        self._handlers_to_call.get(name) is ServiceStateChange.Updated
                        or self._handlers_to_call.get(name) is ServiceStateChange.Added
                        or self._handlers_to_call.get(name) is None
                    )
                )
                or (state_change is ServiceStateChange.Updated and name not in self._handlers_to_call)
            ):
                self._handlers_to_call[name] = (type_, state_change)

        if record.type == _TYPE_PTR and record.name in self.types:
            assert isinstance(record, DNSPointer)
            expired = record.is_expired(now)
            service_key = record.alias.lower()
            try:
                old_record = self._services[record.name][service_key]
            except KeyError:
                if not expired:
                    self._services[record.name][service_key] = record
                    enqueue_callback(ServiceStateChange.Added, record.name, record.alias)
            else:
                if not expired:
                    old_record.reset_ttl(record)
                else:
                    del self._services[record.name][service_key]
                    enqueue_callback(ServiceStateChange.Removed, record.name, record.alias)
                    return

            expires = record.get_expiration_time(75)
            if expires < self._next_time[record.name]:
                self._next_time[record.name] = expires

        elif record.type == _TYPE_A or record.type == _TYPE_AAAA:
            assert isinstance(record, DNSAddress)
            if record.is_expired(now):
                return

            address_changed = False
            for service in zc.cache.entries_with_name(record.name):
                if isinstance(service, DNSAddress) and service.address != record.address:
                    address_changed = True
                    break

            # Avoid iterating the entire DNSCache if the address has not changed
            # as this is an expensive operation when there many hosts
            # generating zeroconf traffic.
            if not address_changed:
                return

            # Iterate through the DNSCache and callback any services that use this address
            for service in zc.cache.entries():
                if not isinstance(service, DNSService) or not service.server == record.name:
                    continue
                for type_ in self.types:
                    if service.name.endswith(type_):
                        enqueue_callback(ServiceStateChange.Updated, type_, service.name)

        elif not record.is_expired(now):
            for type_ in self.types:
                if record.name.endswith(type_):
                    enqueue_callback(ServiceStateChange.Updated, type_, record.name)

    def cancel(self) -> None:
        self.done = True
        self.zc.remove_listener(self)
        self.join()

    def run(self) -> None:
        for type_ in self.types:
            self.zc.add_listener(self, DNSQuestion(type_, _TYPE_PTR, _CLASS_IN))

        while True:
            now = current_time_millis()
            # Wait for the type has the smallest next time
            next_time = min(self._next_time.values())
            if len(self._handlers_to_call) == 0 and next_time > now:
                self.zc.wait(next_time - now)
            if self.zc.done or self.done:
                return
            now = current_time_millis()
            for type_ in self.types:
                if self._next_time[type_] > now:
                    continue
                out = DNSOutgoing(_FLAGS_QR_QUERY, multicast=self.multicast)
                out.add_question(DNSQuestion(type_, _TYPE_PTR, _CLASS_IN))
                for record in self._services[type_].values():
                    if not record.is_stale(now):
                        out.add_answer_at_time(record, now)

                self.zc.send(out, addr=self.addr, port=self.port)
                self._next_time[type_] = now + self._delay[type_]
                self._delay[type_] = min(_BROWSER_BACKOFF_LIMIT * 1000, self._delay[type_] * 2)

            if len(self._handlers_to_call) > 0 and not self.zc.done:
                with self.zc._handlers_lock:
                    (name, service_type_state_change) = self._handlers_to_call.popitem(False)
                    self._service_state_changed.fire(
                        zeroconf=self.zc,
                        service_type=service_type_state_change[0],
                        name=name,
                        state_change=service_type_state_change[1],
                    )


class ServiceInfo(RecordUpdateListener):
    """Service information.

    Constructor parameters are as follows:

    * type_: fully qualified service type name
    * name: fully qualified service name
    * address: IP address as unsigned short, network byte order (deprecated, use addresses)
    * port: port that the service runs on
    * weight: weight of the service
    * priority: priority of the service
    * properties: dictionary of properties (or a bytes object holding the contents of the `text` field).
      converted to str and then encoded to bytes using UTF-8. Keys with `None` values are converted to
      value-less attributes.
    * server: fully qualified name for service host (defaults to name)
    * host_ttl: ttl used for A/SRV records
    * other_ttl: ttl used for PTR/TXT records
    * addresses: List of IP addresses as unsigned short (IPv4) or unsigned 128 bit number (IPv6),
      network byte order

    """

    text = b''

    # FIXME(dtantsur): black 19.3b0 produces code that is not valid syntax on
    # Python 3.5: https://github.com/python/black/issues/759
    # fmt: off
    def __init__(
        self,
        type_: str,
        name: str,
        address: Optional[Union[bytes, List[bytes]]] = None,
        port: Optional[int] = None,
        weight: int = 0,
        priority: int = 0,
        properties: Union[bytes, Dict] = b'',
        server: Optional[str] = None,
        host_ttl: int = _DNS_HOST_TTL,
        other_ttl: int = _DNS_OTHER_TTL,
        *,
        addresses: Optional[List[bytes]] = None
    ) -> None:
        # Accept both none, or one, but not both.
        if address is not None and addresses is not None:
            raise TypeError("address and addresses cannot be provided together")

        if not type_.endswith(service_type_name(name, allow_underscores=True)):
            raise BadTypeInNameException
        self.type = type_
        self.name = name
        if addresses is not None:
            self._addresses = addresses
        elif address is not None:
            warnings.warn("address is deprecated, use addresses instead", DeprecationWarning)
            if isinstance(address, list):
                self._addresses = address
            else:
                self._addresses = [address]
        else:
            self._addresses = []
        # This results in an ugly error when registering, better check now
        invalid = [a for a in self._addresses
                   if not isinstance(a, bytes) or len(a) not in (4, 16)]
        if invalid:
            raise TypeError('Addresses must be bytes, got %s. Hint: convert string addresses '
                            'with socket.inet_pton' % invalid)
        self.port = port
        self.weight = weight
        self.priority = priority
        if server:
            self.server = server
        else:
            self.server = name
        self._properties = {}  # type: Dict
        self._set_properties(properties)
        self.host_ttl = host_ttl
        self.other_ttl = other_ttl
    # fmt: on

    @property
    def address(self) -> Optional[bytes]:
        warnings.warn("ServiceInfo.address is deprecated, use addresses instead", DeprecationWarning)
        try:
            # Return the first V4 address for compatibility
            return self.addresses[0]
        except IndexError:
            return None

    @address.setter
    def address(self, value: bytes) -> None:
        warnings.warn("ServiceInfo.address is deprecated, use addresses instead", DeprecationWarning)
        if value is None:
            self._addresses = []
        else:
            self._addresses = [value]

    @property
    def addresses(self) -> List[bytes]:
        """IPv4 addresses of this service.

        Only IPv4 addresses are returned for backward compatibility.
        Use :meth:`addresses_by_version` or :meth:`parsed_addresses` to
        include IPv6 addresses as well.
        """
        return self.addresses_by_version(IPVersion.V4Only)

    @addresses.setter
    def addresses(self, value: List[bytes]) -> None:
        """Replace the addresses list.

        This replaces all currently stored addresses, both IPv4 and IPv6.
        """
        self._addresses = value

    @property
    def properties(self) -> Dict:
        """If properties were set in the constructor this property returns the original dictionary
        of type `Dict[Union[bytes, str], Any]`.

        If properties are coming from the network, after decoding a TXT record, the keys are always
        bytes and the values are either bytes, if there was a value, even empty, or `None`, if there
        was none. No further decoding is attempted. The type returned is `Dict[bytes, Optional[bytes]]`.
        """
        return self._properties

    def addresses_by_version(self, version: IPVersion) -> List[bytes]:
        """List addresses matching IP version."""
        if version == IPVersion.V4Only:
            return [addr for addr in self._addresses if not _is_v6_address(addr)]
        elif version == IPVersion.V6Only:
            return list(filter(_is_v6_address, self._addresses))
        else:
            return self._addresses

    def parsed_addresses(self, version: IPVersion = IPVersion.All) -> List[str]:
        """List addresses in their parsed string form."""
        result = self.addresses_by_version(version)
        return [
            socket.inet_ntop(socket.AF_INET6 if _is_v6_address(addr) else socket.AF_INET, addr)
            for addr in result
        ]

    def _set_properties(self, properties: Union[bytes, Dict]) -> None:
        """Sets properties and text of this info from a dictionary"""
        if isinstance(properties, dict):
            self._properties = properties
            list_ = []
            result = b''
            for key, value in properties.items():
                if isinstance(key, str):
                    key = key.encode('utf-8')

                record = key
                if value is not None:
                    if not isinstance(value, bytes):
                        value = str(value).encode('utf-8')
                    record += b'=' + value
                list_.append(record)
            for item in list_:
                result = b''.join((result, int2byte(len(item)), item))
            self.text = result
        else:
            self.text = properties

    def _set_text(self, text: bytes) -> None:
        """Sets properties and text given a text field"""
        self.text = text
        result = {}  # type: Dict
        end = len(text)
        index = 0
        strs = []
        while index < end:
            length = text[index]
            index += 1
            strs.append(text[index : index + length])
            index += length

        for s in strs:
            parts = s.split(b'=', 1)
            try:
                key, value = parts  # type: Tuple[bytes, Optional[bytes]]
            except ValueError:
                # No equals sign at all
                key = s
                value = None

            # Only update non-existent properties
            if key and result.get(key) is None:
                result[key] = value

        self._properties = result

    def get_name(self) -> str:
        """Name accessor"""
        if self.type is not None and self.name.endswith("." + self.type):
            return self.name[: len(self.name) - len(self.type) - 1]
        return self.name

    def update_record(self, zc: 'Zeroconf', now: float, record: Optional[DNSRecord]) -> None:
        """Updates service information from a DNS record"""
        if record is not None and not record.is_expired(now):
            if record.type in [_TYPE_A, _TYPE_AAAA]:
                assert isinstance(record, DNSAddress)
                # if record.name == self.name:
                if record.name == self.server:
                    if record.address not in self._addresses:
                        self._addresses.append(record.address)
            elif record.type == _TYPE_SRV:
                assert isinstance(record, DNSService)
                if record.name == self.name:
                    self.server = record.server
                    self.port = record.port
                    self.weight = record.weight
                    self.priority = record.priority
                    # self.address = None
                    self.update_record(zc, now, zc.cache.get_by_details(self.server, _TYPE_A, _CLASS_IN))
                    self.update_record(zc, now, zc.cache.get_by_details(self.server, _TYPE_AAAA, _CLASS_IN))
            elif record.type == _TYPE_TXT:
                assert isinstance(record, DNSText)
                if record.name == self.name:
                    self._set_text(record.text)

    def request(self, zc: 'Zeroconf', timeout: float) -> bool:
        """Returns true if the service could be discovered on the
        network, and updates this object with details discovered.
        """
        now = current_time_millis()
        delay = _LISTENER_TIME
        next_ = now + delay
        last = now + timeout

        record_types_for_check_cache = [(_TYPE_SRV, _CLASS_IN), (_TYPE_TXT, _CLASS_IN)]
        if self.server is not None:
            record_types_for_check_cache.append((_TYPE_A, _CLASS_IN))
            record_types_for_check_cache.append((_TYPE_AAAA, _CLASS_IN))
        for record_type in record_types_for_check_cache:
            cached = zc.cache.get_by_details(self.name, *record_type)
            if cached:
                self.update_record(zc, now, cached)

        if self.server is not None and self.text is not None and self._addresses:
            return True

        try:
            zc.add_listener(self, DNSQuestion(self.name, _TYPE_ANY, _CLASS_IN))
            while self.server is None or self.text is None or not self._addresses:
                if last <= now:
                    return False
                if next_ <= now:
                    out = DNSOutgoing(_FLAGS_QR_QUERY)
                    out.add_question(DNSQuestion(self.name, _TYPE_SRV, _CLASS_IN))
                    out.add_answer_at_time(zc.cache.get_by_details(self.name, _TYPE_SRV, _CLASS_IN), now)

                    out.add_question(DNSQuestion(self.name, _TYPE_TXT, _CLASS_IN))
                    out.add_answer_at_time(zc.cache.get_by_details(self.name, _TYPE_TXT, _CLASS_IN), now)

                    if self.server is not None:
                        out.add_question(DNSQuestion(self.server, _TYPE_A, _CLASS_IN))
                        out.add_answer_at_time(zc.cache.get_by_details(self.server, _TYPE_A, _CLASS_IN), now)
                        out.add_question(DNSQuestion(self.server, _TYPE_AAAA, _CLASS_IN))
                        out.add_answer_at_time(
                            zc.cache.get_by_details(self.server, _TYPE_AAAA, _CLASS_IN), now
                        )
                    zc.send(out)
                    next_ = now + delay
                    delay *= 2

                zc.wait(min(next_, last) - now)
                now = current_time_millis()
        finally:
            zc.remove_listener(self)

        return True

    def __eq__(self, other: object) -> bool:
        """Tests equality of service name"""
        return isinstance(other, ServiceInfo) and other.name == self.name

    def __ne__(self, other: object) -> bool:
        """Non-equality test"""
        return not self.__eq__(other)

    def __repr__(self) -> str:
        """String representation"""
        return '%s(%s)' % (
            type(self).__name__,
            ', '.join(
                '%s=%r' % (name, getattr(self, name))
                for name in (
                    'type',
                    'name',
                    'addresses',
                    'port',
                    'weight',
                    'priority',
                    'server',
                    'properties',
                )
            ),
        )


class ZeroconfServiceTypes(ServiceListener):
    """
    Return all of the advertised services on any local networks
    """

    def __init__(self) -> None:
        self.found_services = set()  # type: Set[str]

    def add_service(self, zc: 'Zeroconf', type_: str, name: str) -> None:
        self.found_services.add(name)

    def remove_service(self, zc: 'Zeroconf', type_: str, name: str) -> None:
        pass

    @classmethod
    def find(
        cls,
        zc: Optional['Zeroconf'] = None,
        timeout: Union[int, float] = 5,
        interfaces: InterfacesType = InterfaceChoice.All,
        ip_version: Optional[IPVersion] = None,
    ) -> Tuple[str, ...]:
        """
        Return all of the advertised services on any local networks.

        :param zc: Zeroconf() instance.  Pass in if already have an
                instance running or if non-default interfaces are needed
        :param timeout: seconds to wait for any responses
        :param interfaces: interfaces to listen on.
        :param ip_version: IP protocol version to use.
        :return: tuple of service type strings
        """
        local_zc = zc or Zeroconf(interfaces=interfaces, ip_version=ip_version)
        listener = cls()
        browser = ServiceBrowser(local_zc, '_services._dns-sd._udp.local.', listener=listener)

        # wait for responses
        time.sleep(timeout)

        # close down anything we opened
        if zc is None:
            local_zc.close()
        else:
            browser.cancel()

        return tuple(sorted(listener.found_services))


def get_all_addresses() -> List[str]:
    return list(set(addr.ip for iface in ifaddr.get_adapters() for addr in iface.ips if addr.is_IPv4))


def get_all_addresses_v6() -> List[int]:
    # IPv6 multicast uses positive indexes for interfaces
    try:
        nameindex = socket.if_nameindex
    except AttributeError:
        # Requires Python 3.8 on Windows. Fall back to Default.
        QuietLogger.log_warning_once(
            'if_nameindex is not available, falling back to using the default IPv6 interface'
        )
        return [0]

    return [tpl[0] for tpl in nameindex()]


def ip_to_index(adapters: List[Any], ip: str) -> int:
    if os.name != 'posix':
        # Adapter names that ifaddr reports are not compatible with what if_nametoindex expects on Windows.
        # We need https://github.com/pydron/ifaddr/pull/21 but it seems stuck on review.
        raise RuntimeError('Converting from IP addresses to indexes is not supported on non-POSIX systems')

    ipaddr = ipaddress.ip_address(ip)
    for adapter in adapters:
        for adapter_ip in adapter.ips:
            # IPv6 addresses are represented as tuples
            if isinstance(adapter_ip.ip, tuple) and ipaddress.ip_address(adapter_ip.ip[0]) == ipaddr:
                return socket.if_nametoindex(adapter.name)

    raise RuntimeError('No adapter found for IP address %s' % ip)


def ip6_addresses_to_indexes(interfaces: List[Union[str, int]]) -> List[int]:
    """Convert IPv6 interface addresses to interface indexes.

    IPv4 addresses are ignored. The conversion currently only works on POSIX
    systems.

    :param interfaces: List of IP addresses and indexes.
    :returns: List of indexes.
    """
    result = []
    adapters = ifaddr.get_adapters()

    for iface in interfaces:
        if isinstance(iface, int):
            result.append(iface)
        elif isinstance(iface, str) and ipaddress.ip_address(iface).version == 6:
            result.append(ip_to_index(adapters, iface))

    return result


def normalize_interface_choice(
    choice: InterfacesType, ip_version: IPVersion = IPVersion.V4Only
) -> List[Union[str, int]]:
    """Convert the interfaces choice into internal representation.

    :param choice: `InterfaceChoice` or list of interface addresses or indexes (IPv6 only).
    :param ip_address: IP version to use (ignored if `choice` is a list).
    :returns: List of IP addresses (for IPv4) and indexes (for IPv6).
    """
    result = []  # type: List[Union[str, int]]
    if choice is InterfaceChoice.Default:
        if ip_version != IPVersion.V4Only:
            # IPv6 multicast uses interface 0 to mean the default
            result.append(0)
        if ip_version != IPVersion.V6Only:
            result.append('0.0.0.0')
    elif choice is InterfaceChoice.All:
        if ip_version != IPVersion.V4Only:
            result.extend(get_all_addresses_v6())
        if ip_version != IPVersion.V6Only:
            result.extend(get_all_addresses())
        if not result:
            raise RuntimeError(
                'No interfaces to listen on, check that any interfaces have IP version %s' % ip_version
            )
    elif isinstance(choice, list):
        # First, take IPv4 addresses.
        result = [i for i in choice if isinstance(i, str) and ipaddress.ip_address(i).version == 4]
        # Unlike IP_ADD_MEMBERSHIP, IPV6_JOIN_GROUP requires interface indexes.
        result += ip6_addresses_to_indexes(choice)
    else:
        raise TypeError("choice must be a list or InterfaceChoice, got %r" % choice)
    return result


def new_socket(
    port: int = _MDNS_PORT, ip_version: IPVersion = IPVersion.V4Only, apple_p2p: bool = False
) -> socket.socket:
    if ip_version == IPVersion.V4Only:
        s = socket.socket(socket.AF_INET, socket.SOCK_DGRAM)
    else:
        s = socket.socket(socket.AF_INET6, socket.SOCK_DGRAM)

    if ip_version == IPVersion.All:
        # make V6 sockets work for both V4 and V6 (required for Windows)
        try:
            s.setsockopt(_IPPROTO_IPV6, socket.IPV6_V6ONLY, False)
        except OSError:
            log.error('Support for dual V4-V6 sockets is not present, use IPVersion.V4 or IPVersion.V6')
            raise

    s.setsockopt(socket.SOL_SOCKET, socket.SO_REUSEADDR, 1)

    # SO_REUSEADDR should be equivalent to SO_REUSEPORT for
    # multicast UDP sockets (p 731, "TCP/IP Illustrated,
    # Volume 2"), but some BSD-derived systems require
    # SO_REUSEPORT to be specified explicitly.  Also, not all
    # versions of Python have SO_REUSEPORT available.
    # Catch OSError and socket.error for kernel versions <3.9 because lacking
    # SO_REUSEPORT support.
    try:
        reuseport = socket.SO_REUSEPORT
    except AttributeError:
        pass
    else:
        try:
            s.setsockopt(socket.SOL_SOCKET, reuseport, 1)
        except (OSError, socket.error) as err:
            # OSError on python 3, socket.error on python 2
            if not err.errno == errno.ENOPROTOOPT:
                raise

    if port == _MDNS_PORT:
        ttl = struct.pack(b'B', 255)
        loop = struct.pack(b'B', 1)
        if ip_version != IPVersion.V6Only:
            # OpenBSD needs the ttl and loop values for the IP_MULTICAST_TTL and
            # IP_MULTICAST_LOOP socket options as an unsigned char.
            s.setsockopt(socket.IPPROTO_IP, socket.IP_MULTICAST_TTL, ttl)
            s.setsockopt(socket.IPPROTO_IP, socket.IP_MULTICAST_LOOP, loop)
        if ip_version != IPVersion.V4Only:
            # However, char doesn't work here (at least on Linux)
            s.setsockopt(_IPPROTO_IPV6, socket.IPV6_MULTICAST_HOPS, 255)
            s.setsockopt(_IPPROTO_IPV6, socket.IPV6_MULTICAST_LOOP, True)

    if apple_p2p:
        # SO_RECV_ANYIF = 0x1104
        # https://opensource.apple.com/source/xnu/xnu-4570.41.2/bsd/sys/socket.h
        s.setsockopt(socket.SOL_SOCKET, 0x1104, 1)

    s.bind(('', port))
    return s


def add_multicast_member(
    listen_socket: socket.socket, interface: Union[str, int], apple_p2p: bool = False
) -> Optional[socket.socket]:
    # This is based on assumptions in normalize_interface_choice
    is_v6 = isinstance(interface, int)
    log.debug('Adding %r to multicast group', interface)
    try:
        if is_v6:
            iface_bin = struct.pack('@I', cast(int, interface))
            _value = _MDNS_ADDR6_BYTES + iface_bin
            listen_socket.setsockopt(_IPPROTO_IPV6, socket.IPV6_JOIN_GROUP, _value)
        else:
            _value = _MDNS_ADDR_BYTES + socket.inet_aton(cast(str, interface))
            listen_socket.setsockopt(socket.IPPROTO_IP, socket.IP_ADD_MEMBERSHIP, _value)
    except socket.error as e:
        _errno = get_errno(e)
        if _errno == errno.EADDRINUSE:
            log.info(
                'Address in use when adding %s to multicast group, '
                'it is expected to happen on some systems',
                interface,
            )
            return None
        elif _errno == errno.EADDRNOTAVAIL:
            log.info(
                'Address not available when adding %s to multicast '
                'group, it is expected to happen on some systems',
                interface,
            )
            return None
        elif _errno == errno.EINVAL:
            log.info('Interface of %s does not support multicast, ' 'it is expected in WSL', interface)
            return None
        else:
            raise

    respond_socket = new_socket(
        ip_version=(IPVersion.V6Only if is_v6 else IPVersion.V4Only), apple_p2p=apple_p2p
    )
    log.debug('Configuring %s with multicast interface %s', respond_socket, interface)
    if is_v6:
        respond_socket.setsockopt(_IPPROTO_IPV6, socket.IPV6_MULTICAST_IF, iface_bin)
    else:
        respond_socket.setsockopt(
            socket.IPPROTO_IP, socket.IP_MULTICAST_IF, socket.inet_aton(cast(str, interface))
        )
    return respond_socket


def create_sockets(
    interfaces: InterfacesType = InterfaceChoice.All,
    unicast: bool = False,
    ip_version: IPVersion = IPVersion.V4Only,
    apple_p2p: bool = False,
) -> Tuple[Optional[socket.socket], List[socket.socket]]:
    if unicast:
        listen_socket = None
    else:
        listen_socket = new_socket(ip_version=ip_version, apple_p2p=apple_p2p)

    interfaces = normalize_interface_choice(interfaces, ip_version)

    respond_sockets = []

    for i in interfaces:
        if not unicast:
            respond_socket = add_multicast_member(cast(socket.socket, listen_socket), i, apple_p2p=apple_p2p)
        else:
            respond_socket = new_socket(port=0, ip_version=ip_version, apple_p2p=apple_p2p)

        if respond_socket is not None:
            respond_sockets.append(respond_socket)

    return listen_socket, respond_sockets


def get_errno(e: Exception) -> int:
    assert isinstance(e, socket.error)
    return cast(int, e.args[0])


def can_send_to(sock: socket.socket, address: str) -> bool:
    addr = ipaddress.ip_address(address)
    return cast(bool, addr.version == 6 if sock.family == socket.AF_INET6 else addr.version == 4)


class Zeroconf(QuietLogger):

    """Implementation of Zeroconf Multicast DNS Service Discovery

    Supports registration, unregistration, queries and browsing.
    """

    def __init__(
        self,
        interfaces: InterfacesType = InterfaceChoice.All,
        unicast: bool = False,
        ip_version: Optional[IPVersion] = None,
        apple_p2p: bool = False,
    ) -> None:
        """Creates an instance of the Zeroconf class, establishing
        multicast communications, listening and reaping threads.

        :param interfaces: :class:`InterfaceChoice` or a list of IP addresses
            (IPv4 and IPv6) and interface indexes (IPv6 only).

            IPv6 notes for non-POSIX systems:
            * IPv6 addresses are not supported, use indexes instead.
            * `InterfaceChoice.All` is an alias for `InterfaceChoice.Default`
              on Python versions before 3.8.

            Also listening on loopback (``::1``) doesn't work, use a real address.
        :param ip_version: IP versions to support. If `choice` is a list, the default is detected
            from it. Otherwise defaults to V4 only for backward compatibility.
        :param apple_p2p: use AWDL interface (only macOS)
        """
        if ip_version is None and isinstance(interfaces, list):
            has_v6 = any(
                isinstance(i, int) or (isinstance(i, str) and ipaddress.ip_address(i).version == 6)
                for i in interfaces
            )
            has_v4 = any(isinstance(i, str) and ipaddress.ip_address(i).version == 4 for i in interfaces)
            if has_v4 and has_v6:
                ip_version = IPVersion.All
            elif has_v6:
                ip_version = IPVersion.V6Only

        if ip_version is None:
            ip_version = IPVersion.V4Only

        # hook for threads
        self._GLOBAL_DONE = False
        self.unicast = unicast

        if apple_p2p and not platform.system() == 'Darwin':
            raise RuntimeError('Option `apple_p2p` is not supported on non-Apple platforms.')

        self._listen_socket, self._respond_sockets = create_sockets(
            interfaces, unicast, ip_version, apple_p2p=apple_p2p
        )

        self.listeners = []  # type: List[RecordUpdateListener]
        self.browsers = {}  # type: Dict[ServiceListener, ServiceBrowser]
        self.services = {}  # type: Dict[str, ServiceInfo]
        self.servicetypes = {}  # type: Dict[str, int]

        self.cache = DNSCache()

        self.condition = threading.Condition()

        # Ensure we create the lock before
        # we add the listener as we could get
        # a message before the lock is created.
        self._handlers_lock = threading.Lock()  # ensure we process a full message in one go

        self.engine = Engine(self)
        self.listener = Listener(self)
        if not unicast:
            self.engine.add_reader(self.listener, cast(socket.socket, self._listen_socket))
        else:
            for s in self._respond_sockets:
                self.engine.add_reader(self.listener, s)
        self.reaper = Reaper(self)

        self.debug = None  # type: Optional[DNSOutgoing]

    @property
    def done(self) -> bool:
        return self._GLOBAL_DONE

    def wait(self, timeout: float) -> None:
        """Calling thread waits for a given number of milliseconds or
        until notified."""
        with self.condition:
            self.condition.wait(timeout / 1000.0)

    def notify_all(self) -> None:
        """Notifies all waiting threads"""
        with self.condition:
            self.condition.notify_all()

    def get_service_info(self, type_: str, name: str, timeout: int = 3000) -> Optional[ServiceInfo]:
        """Returns network's service information for a particular
        name and type, or None if no service matches by the timeout,
        which defaults to 3 seconds."""
        info = ServiceInfo(type_, name)
        if info.request(self, timeout):
            return info
        return None

    def add_service_listener(self, type_: str, listener: ServiceListener) -> None:
        """Adds a listener for a particular service type.  This object
        will then have its add_service and remove_service methods called when
        services of that type become available and unavailable."""
        self.remove_service_listener(listener)
        self.browsers[listener] = ServiceBrowser(self, type_, listener)

    def remove_service_listener(self, listener: ServiceListener) -> None:
        """Removes a listener from the set that is currently listening."""
        if listener in self.browsers:
            self.browsers[listener].cancel()
            del self.browsers[listener]

    def remove_all_service_listeners(self) -> None:
        """Removes a listener from the set that is currently listening."""
        for listener in [k for k in self.browsers]:
            self.remove_service_listener(listener)

    def register_service(
        self,
        info: ServiceInfo,
        ttl: Optional[int] = None,
        allow_name_change: bool = False,
        cooperating_responders: bool = False,
    ) -> None:
        """Registers service information to the network with a default TTL.
        Zeroconf will then respond to requests for information for that
        service.  The name of the service may be changed if needed to make
        it unique on the network. Additionally multiple cooperating responders
        can register the same service on the network for resilience
        (if you want this behavior set `cooperating_responders` to `True`)."""
        if ttl is not None:
            # ttl argument is used to maintain backward compatibility
            # Setting TTLs via ServiceInfo is preferred
            info.host_ttl = ttl
            info.other_ttl = ttl
        self.check_service(info, allow_name_change, cooperating_responders)
        self.services[info.name.lower()] = info
        if info.type in self.servicetypes:
            self.servicetypes[info.type] += 1
        else:
            self.servicetypes[info.type] = 1

        self._broadcast_service(info)

    def update_service(self, info: ServiceInfo) -> None:
        """Registers service information to the network with a default TTL.
        Zeroconf will then respond to requests for information for that
        service."""

        assert self.services[info.name.lower()] is not None

        self.services[info.name.lower()] = info

        self._broadcast_service(info)

    def _broadcast_service(self, info: ServiceInfo) -> None:

        now = current_time_millis()
        next_time = now
        i = 0
        while i < 3:
            if now < next_time:
                self.wait(next_time - now)
                now = current_time_millis()
                continue
            out = DNSOutgoing(_FLAGS_QR_RESPONSE | _FLAGS_AA)
            out.add_answer_at_time(DNSPointer(info.type, _TYPE_PTR, _CLASS_IN, info.other_ttl, info.name), 0)
            out.add_answer_at_time(
                DNSService(
                    info.name,
                    _TYPE_SRV,
                    _CLASS_IN | _CLASS_UNIQUE,
                    info.host_ttl,
                    info.priority,
                    info.weight,
                    cast(int, info.port),
                    info.server,
                ),
                0,
            )

            out.add_answer_at_time(
                DNSText(info.name, _TYPE_TXT, _CLASS_IN | _CLASS_UNIQUE, info.other_ttl, info.text), 0
            )
            for address in info.addresses_by_version(IPVersion.All):
                type_ = _TYPE_AAAA if _is_v6_address(address) else _TYPE_A
                out.add_answer_at_time(
                    DNSAddress(info.server, type_, _CLASS_IN | _CLASS_UNIQUE, info.host_ttl, address), 0
                )
            self.send(out)
            i += 1
            next_time += _REGISTER_TIME

    def unregister_service(self, info: ServiceInfo) -> None:
        """Unregister a service."""
        try:
            del self.services[info.name.lower()]
            if self.servicetypes[info.type] > 1:
                self.servicetypes[info.type] -= 1
            else:
                del self.servicetypes[info.type]
        except Exception as e:  # TODO stop catching all Exceptions
            log.exception('Unknown error, possibly benign: %r', e)
        now = current_time_millis()
        next_time = now
        i = 0
        while i < 3:
            if now < next_time:
                self.wait(next_time - now)
                now = current_time_millis()
                continue
            out = DNSOutgoing(_FLAGS_QR_RESPONSE | _FLAGS_AA)
            out.add_answer_at_time(DNSPointer(info.type, _TYPE_PTR, _CLASS_IN, 0, info.name), 0)
            out.add_answer_at_time(
                DNSService(
                    info.name,
                    _TYPE_SRV,
                    _CLASS_IN | _CLASS_UNIQUE,
                    0,
                    info.priority,
                    info.weight,
                    cast(int, info.port),
                    info.name,
                ),
                0,
            )
            out.add_answer_at_time(DNSText(info.name, _TYPE_TXT, _CLASS_IN | _CLASS_UNIQUE, 0, info.text), 0)

            for address in info.addresses_by_version(IPVersion.All):
                type_ = _TYPE_AAAA if _is_v6_address(address) else _TYPE_A
                out.add_answer_at_time(
                    DNSAddress(info.server, type_, _CLASS_IN | _CLASS_UNIQUE, 0, address), 0
                )
            self.send(out)
            i += 1
            next_time += _UNREGISTER_TIME

    def unregister_all_services(self) -> None:
        """Unregister all registered services."""
        if len(self.services) > 0:
            now = current_time_millis()
            next_time = now
            i = 0
            while i < 3:
                if now < next_time:
                    self.wait(next_time - now)
                    now = current_time_millis()
                    continue
                out = DNSOutgoing(_FLAGS_QR_RESPONSE | _FLAGS_AA)
                for info in self.services.values():
                    out.add_answer_at_time(DNSPointer(info.type, _TYPE_PTR, _CLASS_IN, 0, info.name), 0)
                    out.add_answer_at_time(
                        DNSService(
                            info.name,
                            _TYPE_SRV,
                            _CLASS_IN | _CLASS_UNIQUE,
                            0,
                            info.priority,
                            info.weight,
                            cast(int, info.port),
                            info.server,
                        ),
                        0,
                    )
                    out.add_answer_at_time(
                        DNSText(info.name, _TYPE_TXT, _CLASS_IN | _CLASS_UNIQUE, 0, info.text), 0
                    )
                    for address in info.addresses_by_version(IPVersion.All):
                        type_ = _TYPE_AAAA if _is_v6_address(address) else _TYPE_A
                        out.add_answer_at_time(
                            DNSAddress(info.server, type_, _CLASS_IN | _CLASS_UNIQUE, 0, address), 0
                        )
                self.send(out)
                i += 1
                next_time += _UNREGISTER_TIME

    def check_service(
        self, info: ServiceInfo, allow_name_change: bool, cooperating_responders: bool = False
    ) -> None:
        """Checks the network for a unique service name, modifying the
        ServiceInfo passed in if it is not unique."""

        # This is kind of funky because of the subtype based tests
        # need to make subtypes a first class citizen
        service_name = service_type_name(info.name)
        if not info.type.endswith(service_name):
            raise BadTypeInNameException

        instance_name = info.name[: -len(service_name) - 1]
        next_instance_number = 2

        now = current_time_millis()
        next_time = now
        i = 0
        while i < 3:
            if not cooperating_responders:
                # check for a name conflict
                while self.cache.current_entry_with_name_and_alias(info.type, info.name):
                    if not allow_name_change:
                        raise NonUniqueNameException

                    # change the name and look for a conflict
                    info.name = '%s-%s.%s' % (instance_name, next_instance_number, info.type)
                    next_instance_number += 1
                    service_type_name(info.name)
                    next_time = now
                    i = 0

            if now < next_time:
                self.wait(next_time - now)
                now = current_time_millis()
                continue

            out = DNSOutgoing(_FLAGS_QR_QUERY | _FLAGS_AA)
            self.debug = out
            out.add_question(DNSQuestion(info.type, _TYPE_PTR, _CLASS_IN))
            out.add_authorative_answer(DNSPointer(info.type, _TYPE_PTR, _CLASS_IN, info.other_ttl, info.name))
            self.send(out)
            i += 1
            next_time += _CHECK_TIME

    def add_listener(self, listener: RecordUpdateListener, question: Optional[DNSQuestion]) -> None:
        """Adds a listener for a given question.  The listener will have
        its update_record method called when information is available to
        answer the question."""
        now = current_time_millis()
        self.listeners.append(listener)
        if question is not None:
            for record in self.cache.entries_with_name(question.name):
                if question.answered_by(record) and not record.is_expired(now):
                    listener.update_record(self, now, record)
        self.notify_all()

    def remove_listener(self, listener: RecordUpdateListener) -> None:
        """Removes a listener."""
        try:
            self.listeners.remove(listener)
            self.notify_all()
        except Exception as e:  # TODO stop catching all Exceptions
            log.exception('Unknown error, possibly benign: %r', e)

    def update_record(self, now: float, rec: DNSRecord) -> None:
        """Used to notify listeners of new information that has updated
        a record."""
        for listener in self.listeners:
            listener.update_record(self, now, rec)
        self.notify_all()

    def handle_response(self, msg: DNSIncoming) -> None:
        """Deal with incoming response packets.  All answers
        are held in the cache, and listeners are notified."""

        with self._handlers_lock:

            now = current_time_millis()
            for record in msg.answers:

                updated = True

                if record.unique:  # https://tools.ietf.org/html/rfc6762#section-10.2
                    # Since the cache format is keyed on the lower case record name
                    # we can avoid iterating everything in the cache and
                    # only look though entries for the specific name.
                    # entries_with_name will take care of converting to lowercase
                    #
                    # We make a copy of the list that entries_with_name returns
                    # since we cannot iterate over something we might remove
                    for entry in self.cache.entries_with_name(record.name).copy():

                        if entry == record:
                            updated = False

                        # Check the time first because it is far cheaper
                        # than the __eq__
                        if (record.created - entry.created > 1000) and DNSEntry.__eq__(entry, record):
                            self.cache.remove(entry)

                expired = record.is_expired(now)
                maybe_entry = self.cache.get(record)
                if not expired:
                    if maybe_entry is not None:
                        maybe_entry.reset_ttl(record)
                    else:
                        self.cache.add(record)
                    if updated:
                        self.update_record(now, record)
                else:
                    if maybe_entry is not None:
                        self.update_record(now, record)
                        self.cache.remove(maybe_entry)

    def handle_query(self, msg: DNSIncoming, addr: Optional[str], port: int) -> None:
        """Deal with incoming query packets.  Provides a response if
        possible."""
        out = None

        # Support unicast client responses
        #
        if port != _MDNS_PORT:
            out = DNSOutgoing(_FLAGS_QR_RESPONSE | _FLAGS_AA, multicast=False)
            for question in msg.questions:
                out.add_question(question)

        for question in msg.questions:
            if question.type == _TYPE_PTR:
                if question.name == "_services._dns-sd._udp.local.":
                    for stype in self.servicetypes.keys():
                        if out is None:
                            out = DNSOutgoing(_FLAGS_QR_RESPONSE | _FLAGS_AA)
                        out.add_answer(
                            msg,
                            DNSPointer(
                                "_services._dns-sd._udp.local.", _TYPE_PTR, _CLASS_IN, _DNS_OTHER_TTL, stype
                            ),
                        )
                for service in self.services.values():
                    if question.name == service.type:
                        if out is None:
                            out = DNSOutgoing(_FLAGS_QR_RESPONSE | _FLAGS_AA)
                        out.add_answer(
                            msg,
                            DNSPointer(service.type, _TYPE_PTR, _CLASS_IN, service.other_ttl, service.name),
                        )

                        # Add recommended additional answers according to
                        # https://tools.ietf.org/html/rfc6763#section-12.1.
                        out.add_additional_answer(
                            DNSService(
                                service.name,
                                _TYPE_SRV,
                                _CLASS_IN | _CLASS_UNIQUE,
                                service.host_ttl,
                                service.priority,
                                service.weight,
                                cast(int, service.port),
                                service.server,
                            )
                        )
                        out.add_additional_answer(
                            DNSText(
                                service.name,
                                _TYPE_TXT,
                                _CLASS_IN | _CLASS_UNIQUE,
                                service.other_ttl,
                                service.text,
                            )
                        )
                        for address in service.addresses_by_version(IPVersion.All):
                            type_ = _TYPE_AAAA if _is_v6_address(address) else _TYPE_A
                            out.add_additional_answer(
                                DNSAddress(
                                    service.server,
                                    type_,
                                    _CLASS_IN | _CLASS_UNIQUE,
                                    service.host_ttl,
                                    address,
                                )
                            )
            else:
                try:
                    if out is None:
                        out = DNSOutgoing(_FLAGS_QR_RESPONSE | _FLAGS_AA)

                    # Answer A record queries for any service addresses we know
                    if question.type in (_TYPE_A, _TYPE_ANY):
                        for service in self.services.values():
                            if service.server == question.name.lower():
                                for address in service.addresses_by_version(IPVersion.All):
                                    type_ = _TYPE_AAAA if _is_v6_address(address) else _TYPE_A
                                    out.add_answer(
                                        msg,
                                        DNSAddress(
                                            question.name,
                                            type_,
                                            _CLASS_IN | _CLASS_UNIQUE,
                                            service.host_ttl,
                                            address,
                                        ),
                                    )

                    name_to_find = question.name.lower()
                    if name_to_find not in self.services:
                        continue
                    service = self.services[name_to_find]

                    if question.type in (_TYPE_SRV, _TYPE_ANY):
                        out.add_answer(
                            msg,
                            DNSService(
                                question.name,
                                _TYPE_SRV,
                                _CLASS_IN | _CLASS_UNIQUE,
                                service.host_ttl,
                                service.priority,
                                service.weight,
                                cast(int, service.port),
                                service.server,
                            ),
                        )
                    if question.type in (_TYPE_TXT, _TYPE_ANY):
                        out.add_answer(
                            msg,
                            DNSText(
                                question.name,
                                _TYPE_TXT,
                                _CLASS_IN | _CLASS_UNIQUE,
                                service.other_ttl,
                                service.text,
                            ),
                        )
                    if question.type == _TYPE_SRV:
                        for address in service.addresses_by_version(IPVersion.All):
                            type_ = _TYPE_AAAA if _is_v6_address(address) else _TYPE_A
                            out.add_additional_answer(
                                DNSAddress(
                                    service.server,
                                    type_,
                                    _CLASS_IN | _CLASS_UNIQUE,
                                    service.host_ttl,
                                    address,
                                )
                            )
                except Exception:  # TODO stop catching all Exceptions
                    self.log_exception_warning()

        if out is not None and out.answers:
            out.id = msg.id
            self.send(out, addr, port)

    def send(self, out: DNSOutgoing, addr: Optional[str] = None, port: int = _MDNS_PORT) -> None:
        """Sends an outgoing packet."""
<<<<<<< HEAD
        packets = out.packets()
        packet_num = 0
        for packet in packets:
            packet_num += 1
            if len(packet) > _MAX_MSG_ABSOLUTE:
                self.log_warning_once("Dropping %r over-sized packet (%d bytes) %r", out, len(packet), packet)
=======
        packet = out.packet()
        if len(packet) > _MAX_MSG_ABSOLUTE:
            self.log_warning_once("Dropping %r over-sized packet (%d bytes) %r", out, len(packet), packet)
            return
        log.debug('Sending %r (%d bytes) as [%r]', out, len(packet), packet)
        for s in self._respond_sockets:
            if self._GLOBAL_DONE:
>>>>>>> 445d7f5d
                return
            log.debug('Sending (%d bytes #%d) %r as %r...', len(packet), packet_num, out, packet)
            for s in self._respond_sockets:
                if self._GLOBAL_DONE:
                    return
                try:
                    if addr is None:
                        real_addr = _MDNS_ADDR6 if s.family == socket.AF_INET6 else _MDNS_ADDR
                    elif not can_send_to(s, addr):
                        continue
                    else:
                        real_addr = addr
                    bytes_sent = s.sendto(packet, 0, (real_addr, port))
                except Exception as exc:  # TODO stop catching all Exceptions
                    if (
                        isinstance(exc, OSError)
                        and exc.errno == errno.ENETUNREACH
                        and s.family == socket.AF_INET6
                    ):
                        # with IPv6 we don't have a reliable way to determine if an interface actually has
                        # IPV6 support, so we have to try and ignore errors.
                        continue
                    # on send errors, log the exception and keep going
                    self.log_exception_warning()
                else:
                    if bytes_sent != len(packet):
                        self.log_warning_once('!!! sent %d of %d bytes to %r' % (bytes_sent, len(packet), s))

    def close(self) -> None:
        """Ends the background threads, and prevent this instance from
        servicing further queries."""
        if not self._GLOBAL_DONE:
            # remove service listeners
            self.remove_all_service_listeners()
            self.unregister_all_services()
            self._GLOBAL_DONE = True

            # shutdown recv socket and thread
            if not self.unicast:
                self.engine.del_reader(cast(socket.socket, self._listen_socket))
                cast(socket.socket, self._listen_socket).close()
            else:
                for s in self._respond_sockets:
                    self.engine.del_reader(s)
            self.engine.join()

            # shutdown the rest
            self.notify_all()
            self.reaper.join()
            for s in self._respond_sockets:
                s.close()<|MERGE_RESOLUTION|>--- conflicted
+++ resolved
@@ -2777,22 +2777,12 @@
 
     def send(self, out: DNSOutgoing, addr: Optional[str] = None, port: int = _MDNS_PORT) -> None:
         """Sends an outgoing packet."""
-<<<<<<< HEAD
         packets = out.packets()
         packet_num = 0
         for packet in packets:
             packet_num += 1
             if len(packet) > _MAX_MSG_ABSOLUTE:
                 self.log_warning_once("Dropping %r over-sized packet (%d bytes) %r", out, len(packet), packet)
-=======
-        packet = out.packet()
-        if len(packet) > _MAX_MSG_ABSOLUTE:
-            self.log_warning_once("Dropping %r over-sized packet (%d bytes) %r", out, len(packet), packet)
-            return
-        log.debug('Sending %r (%d bytes) as [%r]', out, len(packet), packet)
-        for s in self._respond_sockets:
-            if self._GLOBAL_DONE:
->>>>>>> 445d7f5d
                 return
             log.debug('Sending (%d bytes #%d) %r as %r...', len(packet), packet_num, out, packet)
             for s in self._respond_sockets:
