""" Multicast DNS Service Discovery for Python, v0.14-wmcbrine
    Copyright 2003 Paul Scott-Murphy, 2014 William McBrine

    This module provides a framework for the use of DNS Service Discovery
    using IP multicast.

    This library is free software; you can redistribute it and/or
    modify it under the terms of the GNU Lesser General Public
    License as published by the Free Software Foundation; either
    version 2.1 of the License, or (at your option) any later version.

    This library is distributed in the hope that it will be useful,
    but WITHOUT ANY WARRANTY; without even the implied warranty of
    MERCHANTABILITY or FITNESS FOR A PARTICULAR PURPOSE. See the GNU
    Lesser General Public License for more details.

    You should have received a copy of the GNU Lesser General Public
    License along with this library; if not, write to the Free Software
    Foundation, Inc., 51 Franklin St, Fifth Floor, Boston, MA 02110-1301
    USA
"""

import enum
import itertools
from typing import Dict, List, Optional, Set, TYPE_CHECKING, Tuple, Union

from ._cache import DNSCache
from ._dns import DNSAddress, DNSIncoming, DNSOutgoing, DNSPointer, DNSQuestion, DNSRecord
from ._logger import log
from ._services import RecordUpdateListener
from ._services.registry import ServiceRegistry
from ._utils.net import IPVersion
from ._utils.time import current_time_millis
from .const import (
    _CLASS_IN,
    _DNS_OTHER_TTL,
    _EXPIRE_REFRESH_TIME_PERCENT,
    _FLAGS_AA,
    _FLAGS_QR_RESPONSE,
    _MDNS_PORT,
    _SERVICE_TYPE_ENUMERATION_NAME,
    _TYPE_A,
    _TYPE_AAAA,
    _TYPE_ANY,
    _TYPE_PTR,
    _TYPE_SRV,
    _TYPE_TXT,
)

_TYPE_TO_IP_VERSION = {_TYPE_A: IPVersion.V4Only, _TYPE_AAAA: IPVersion.V6Only, _TYPE_ANY: IPVersion.All}

if TYPE_CHECKING:
    # https://github.com/PyCQA/pylint/issues/3525
    from ._core import Zeroconf  # pylint: disable=cyclic-import


@enum.unique
class RecordSetKeys(enum.Enum):
    Answers = 1
    Additionals = 2


# Switch to a TypedDict once Python 3.8 is the minimum supported version
_RecordSetType = Dict[RecordSetKeys, Set[DNSRecord]]


class _QueryResponse:
    """A pair for unicast and multicast DNSOutgoing responses."""

    def __init__(self, cache: DNSCache, msg: DNSIncoming, ucast_source: bool) -> None:
        """Build a query response."""
        self._msg = msg
        self._ucast_source = ucast_source
        self._is_probe = msg.num_authorities > 0
        self._now = current_time_millis()
        self._cache = cache
        self._ucast: _RecordSetType = {RecordSetKeys.Answers: set(), RecordSetKeys.Additionals: set()}
        self._mcast: _RecordSetType = {RecordSetKeys.Answers: set(), RecordSetKeys.Additionals: set()}

    def add_qu_question_response(
        self,
        answers: Set[DNSRecord],
        additionals: Set[DNSRecord],
    ) -> None:
        """Generate a response to a multicast QU query."""
        self._add_qu_question_response_to_target(answers, RecordSetKeys.Answers)
        self._add_qu_question_response_to_target(additionals, RecordSetKeys.Additionals)

    def _add_qu_question_response_to_target(self, target: Set[DNSRecord], answer_type: RecordSetKeys) -> None:
        """Add part of the QU response."""
        for record in target:
            if self._is_probe:
                self._ucast[answer_type].add(record)
            if not self._has_mcast_within_one_quarter_ttl(record):
                self._mcast[answer_type].add(record)
            elif not self._is_probe:
                self._ucast[answer_type].add(record)

    def add_ucast_question_response(self, answers: Set[DNSRecord], additionals: Set[DNSRecord]) -> None:
        """Generate a response to a unicast query."""
        self._ucast[RecordSetKeys.Answers].update(answers)
        self._ucast[RecordSetKeys.Additionals].update(additionals)

    def add_mcast_question_response(self, answers: Set[DNSRecord], additionals: Set[DNSRecord]) -> None:
        """Generate a response to a multicast query."""
        self._mcast[RecordSetKeys.Answers].update(answers)
        self._mcast[RecordSetKeys.Additionals].update(additionals)

    def outgoing_unicast(self) -> Optional[DNSOutgoing]:
        """Build the outgoing unicast response."""
        ucastout = self._construct_outgoing_from_record_set(self._ucast, False)
        # Adding the questions back when the source is
        # unicast (not MDNS port) is legacy behavior
        # Is this correct?
        if ucastout and self._ucast_source:
            for question in self._msg.questions:
                ucastout.add_question(question)
        return ucastout

    def outgoing_multicast(self) -> Optional[DNSOutgoing]:
        """Build the outgoing multicast response."""
        if not self._is_probe:
            self._suppress_mcasts_from_last_second(self._mcast[RecordSetKeys.Answers])
            self._suppress_mcasts_from_last_second(self._mcast[RecordSetKeys.Additionals])
        return self._construct_outgoing_from_record_set(self._mcast, True)

    def _construct_outgoing_from_record_set(
        self, rrset: _RecordSetType, multicast: bool
    ) -> Optional[DNSOutgoing]:
        """Add answers and additionals to a DNSOutgoing."""
        if not rrset[RecordSetKeys.Answers] and not rrset[RecordSetKeys.Additionals]:
            return None

        # Suppress any additionals that are already in answers
        rrset[RecordSetKeys.Additionals] -= rrset[RecordSetKeys.Answers]

        out = DNSOutgoing(_FLAGS_QR_RESPONSE | _FLAGS_AA, multicast=multicast, id_=self._msg.id)
        for answer in rrset[RecordSetKeys.Answers]:
            out.add_answer_at_time(answer, 0)
        for additional in rrset[RecordSetKeys.Additionals]:
            out.add_additional_answer(additional)

        return out

    def _has_mcast_within_one_quarter_ttl(self, record: DNSRecord) -> bool:
        """Check to see if a record has been mcasted recently.

        https://datatracker.ietf.org/doc/html/rfc6762#section-5.4
        When receiving a question with the unicast-response bit set, a
        responder SHOULD usually respond with a unicast packet directed back
        to the querier.  However, if the responder has not multicast that
        record recently (within one quarter of its TTL), then the responder
        SHOULD instead multicast the response so as to keep all the peer
        caches up to date
        """
        maybe_entry = self._cache.get(record)
        return bool(maybe_entry and maybe_entry.get_expiration_time(_EXPIRE_REFRESH_TIME_PERCENT) > self._now)

    def _suppress_mcasts_from_last_second(self, records: Set[DNSRecord]) -> None:
        """Remove any records that were already sent in the last second."""
        records -= set(record for record in records if self._has_mcast_record_in_last_second(record))

    def _has_mcast_record_in_last_second(self, record: DNSRecord) -> bool:
        """Remove answers that were just broadcast

        Protect the network against excessive packet flooding
        https://datatracker.ietf.org/doc/html/rfc6762#section-14
        """
        maybe_entry = self._cache.get(record)
        return bool(maybe_entry and self._now - maybe_entry.created < 1000)


class QueryHandler:
    """Query the ServiceRegistry."""

    def __init__(self, registry: ServiceRegistry, cache: DNSCache) -> None:
        """Init the query handler."""
        self.registry = registry
        self.cache = cache

    def _answer_service_type_enumeration_query(self) -> Set[DNSRecord]:
        """Provide an answer to a service type enumeration query.

        https://datatracker.ietf.org/doc/html/rfc6763#section-9
        """
<<<<<<< HEAD
        return set(
            DNSPointer(_SERVICE_TYPE_ENUMERATION_NAME, _TYPE_PTR, _CLASS_IN, _DNS_OTHER_TTL, stype)
            for stype in self.registry.get_types()
        )

    def _add_pointer_answers(
        self, name: str, msg: DNSIncoming, answers: Set[DNSRecord], additionals: Set[DNSRecord]
    ) -> None:
        """Answer PTR/ANY question."""
        for service in self.registry.get_infos_type(name):
            # Add recommended additional answers according to
            # https://tools.ietf.org/html/rfc6763#section-12.1.
            dns_pointer = service.dns_pointer()
            if not dns_pointer.suppressed_by(msg):
                answers.add(service.dns_pointer())
                additionals.add(service.dns_service())
                additionals.add(service.dns_text())
                additionals.update(service.dns_addresses())

    def _add_address_answers(self, name: str, msg: DNSIncoming, answers: Set[DNSRecord], type_: int) -> None:
        """Answer A/AAAA/ANY question."""
        for service in self.registry.get_infos_server(name):
            for dns_address in service.dns_addresses(version=_TYPE_TO_IP_VERSION[type_]):
                if not dns_address.suppressed_by(msg):
                    answers.add(dns_address)

    def _answer_question(
        self, msg: DNSIncoming, question: DNSQuestion
    ) -> Tuple[Set[DNSRecord], Set[DNSRecord]]:
        answers: Set[DNSRecord] = set()
        additionals: Set[DNSRecord] = set()
        type_ = question.type

        if type_ in (_TYPE_PTR, _TYPE_ANY):
            self._add_pointer_answers(question.name, msg, answers, additionals)

        if type_ in (_TYPE_A, _TYPE_AAAA, _TYPE_ANY):
            self._add_address_answers(question.name, msg, answers, type_)

        if type_ in (_TYPE_SRV, _TYPE_TXT, _TYPE_ANY):
            service = self.registry.get_info_name(question.name)  # type: ignore
            if service is not None:
                if type_ in (_TYPE_SRV, _TYPE_ANY):
                    dns_service = service.dns_service()
                    if not dns_service.suppressed_by(msg):
                        answers.add(service.dns_service())
                        additionals.update(service.dns_addresses())
                if type_ in (_TYPE_TXT, _TYPE_ANY):
                    dns_text = service.dns_text()
                    if not dns_text.suppressed_by(msg):
                        answers.add(service.dns_text())

        return answers, additionals

    def _answer_any_question(
        self, msg: DNSIncoming, question: DNSQuestion
    ) -> Tuple[Set[DNSRecord], Set[DNSRecord]]:
        if question.type == _TYPE_PTR and question.name.lower() == _SERVICE_TYPE_ENUMERATION_NAME:
            empty_additionals: Set[DNSRecord] = set()
            return self._answer_service_type_enumeration_query(), empty_additionals

        return self._answer_question(msg, question)
=======
        for stype in self.registry.get_types():
            out.add_answer(
                msg,
                DNSPointer(
                    _SERVICE_TYPE_ENUMERATION_NAME,
                    _TYPE_PTR,
                    _CLASS_IN,
                    _DNS_OTHER_TTL,
                    stype,
                ),
            )

    def _answer_ptr_query(self, msg: DNSIncoming, out: DNSOutgoing, question: DNSQuestion) -> None:
        """Answer a PTR query."""
        for service in self.registry.get_infos_type(question.name):
            dns_pointer = service.dns_pointer()
            if dns_pointer.suppressed_by(msg):
                continue
            out.add_answer(msg, service.dns_pointer())
            # Add recommended additional answers according to
            # https://tools.ietf.org/html/rfc6763#section-12.1.
            out.add_additional_answer(service.dns_service())
            out.add_additional_answer(service.dns_text())
            for dns_address in service.dns_addresses():
                out.add_additional_answer(dns_address)

    def _answer_non_ptr_query(self, msg: DNSIncoming, out: DNSOutgoing, question: DNSQuestion) -> None:
        """Answer a query any query other then PTR.

        Add answer(s) for A, AAAA, SRV, or TXT queries.
        """
        # Answer A record queries for any service addresses we know
        if question.type in (_TYPE_A, _TYPE_ANY):
            for service in self.registry.get_infos_server(question.name):
                for dns_address in service.dns_addresses():
                    out.add_answer(msg, dns_address)

        service = self.registry.get_info_name(question.name)  # type: ignore
        if service is None:
            return

        if question.type in (_TYPE_SRV, _TYPE_ANY):
            out.add_answer(msg, service.dns_service())
        if question.type in (_TYPE_TXT, _TYPE_ANY):
            out.add_answer(msg, service.dns_text())
        if question.type == _TYPE_SRV:
            dns_service = service.dns_service()
            if not dns_service.suppressed_by(msg):
                # Add recommended additional answers according to
                # https://datatracker.ietf.org/doc/html/rfc6763#section-12.2
                for dns_address in service.dns_addresses():
                    out.add_additional_answer(dns_address)
>>>>>>> 219aa3e5

    def response(  # pylint: disable=unused-argument
        self, msg: DNSIncoming, addr: Optional[str], port: int
    ) -> Tuple[Optional[DNSOutgoing], Optional[DNSOutgoing]]:
        """Deal with incoming query packets. Provides a response if possible."""
        ucast_source = port != _MDNS_PORT
        query_res = _QueryResponse(self.cache, msg, ucast_source)

        for question in msg.questions:
            all_answers = self._answer_any_question(msg, question)
            if not ucast_source and question.unicast:
                query_res.add_qu_question_response(*all_answers)
            else:
                if ucast_source:
                    query_res.add_ucast_question_response(*all_answers)
                # We always multicast as well even if its a unicast
                # source as long as we haven't done it recently (75% of ttl)
                query_res.add_mcast_question_response(*all_answers)

        return query_res.outgoing_unicast(), query_res.outgoing_multicast()


class RecordManager:
    """Process records into the cache and notify listeners."""

    def __init__(self, zeroconf: 'Zeroconf') -> None:
        """Init the record manager."""
        self.zc = zeroconf
        self.cache = zeroconf.cache
        self.listeners: List[RecordUpdateListener] = []

    def updates(self, now: float, rec: List[DNSRecord]) -> None:
        """Used to notify listeners of new information that has updated
        a record.

        This method must be called before the cache is updated.
        """
        for listener in self.listeners:
            listener.update_records(self.zc, now, rec)

    def updates_complete(self) -> None:
        """Used to notify listeners of new information that has updated
        a record.

        This method must be called after the cache is updated.
        """
        for listener in self.listeners:
            listener.update_records_complete()
        self.zc.notify_all()

    def updates_from_response(self, msg: DNSIncoming) -> None:
        """Deal with incoming response packets.  All answers
        are held in the cache, and listeners are notified."""
        updates: List[DNSRecord] = []
        address_adds: List[DNSAddress] = []
        other_adds: List[DNSRecord] = []
        removes: List[DNSRecord] = []
        now = current_time_millis()
        for record in msg.answers:

            updated = True

            if record.unique:  # https://tools.ietf.org/html/rfc6762#section-10.2
                # rfc6762#section-10.2 para 2
                # Since unique is set, all old records with that name, rrtype,
                # and rrclass that were received more than one second ago are declared
                # invalid, and marked to expire from the cache in one second.
                for entry in self.cache.get_all_by_details(record.name, record.type, record.class_):
                    if entry == record:
                        updated = False
                    if record.created - entry.created > 1000 and entry not in msg.answers:
                        removes.append(entry)

            expired = record.is_expired(now)
            maybe_entry = self.cache.get(record)
            if not expired:
                if maybe_entry is not None:
                    maybe_entry.reset_ttl(record)
                else:
                    if isinstance(record, DNSAddress):
                        address_adds.append(record)
                    else:
                        other_adds.append(record)
                if updated:
                    updates.append(record)
            elif maybe_entry is not None:
                updates.append(record)
                removes.append(record)

        if not updates and not address_adds and not other_adds and not removes:
            return

        self.updates(now, updates)
        # The cache adds must be processed AFTER we trigger
        # the updates since we compare existing data
        # with the new data and updating the cache
        # ahead of update_record will cause listeners
        # to miss changes
        #
        # We must process address adds before non-addresses
        # otherwise a fetch of ServiceInfo may miss an address
        # because it thinks the cache is complete
        #
        # The cache is processed under the context manager to ensure
        # that any ServiceBrowser that is going to call
        # zc.get_service_info will see the cached value
        # but ONLY after all the record updates have been
        # processsed.
        self.cache.add_records(itertools.chain(address_adds, other_adds))
        # Removes are processed last since
        # ServiceInfo could generate an un-needed query
        # because the data was not yet populated.
        self.cache.remove_records(removes)
        self.updates_complete()

    def add_listener(
        self, listener: RecordUpdateListener, question: Optional[Union[DNSQuestion, List[DNSQuestion]]]
    ) -> None:
        """Adds a listener for a given question.  The listener will have
        its update_record method called when information is available to
        answer the question(s)."""
        self.listeners.append(listener)

        if question is not None:
            now = current_time_millis()
            records = []
            questions = [question] if isinstance(question, DNSQuestion) else question
            for single_question in questions:
                for record in self.cache.entries_with_name(single_question.name):
                    if single_question.answered_by(record) and not record.is_expired(now):
                        records.append(record)
            if records:
                listener.update_records(self.zc, now, records)
                listener.update_records_complete()

        self.zc.notify_all()

    def remove_listener(self, listener: RecordUpdateListener) -> None:
        """Removes a listener."""
        try:
            self.listeners.remove(listener)
            self.zc.notify_all()
        except ValueError as e:
            log.exception('Failed to remove listener: %r', e)<|MERGE_RESOLUTION|>--- conflicted
+++ resolved
@@ -183,7 +183,6 @@
 
         https://datatracker.ietf.org/doc/html/rfc6763#section-9
         """
-<<<<<<< HEAD
         return set(
             DNSPointer(_SERVICE_TYPE_ENUMERATION_NAME, _TYPE_PTR, _CLASS_IN, _DNS_OTHER_TTL, stype)
             for stype in self.registry.get_types()
@@ -229,6 +228,8 @@
                 if type_ in (_TYPE_SRV, _TYPE_ANY):
                     dns_service = service.dns_service()
                     if not dns_service.suppressed_by(msg):
+                        # Add recommended additional answers according to
+                        # https://tools.ietf.org/html/rfc6763#section-12.2.
                         answers.add(service.dns_service())
                         additionals.update(service.dns_addresses())
                 if type_ in (_TYPE_TXT, _TYPE_ANY):
@@ -246,60 +247,6 @@
             return self._answer_service_type_enumeration_query(), empty_additionals
 
         return self._answer_question(msg, question)
-=======
-        for stype in self.registry.get_types():
-            out.add_answer(
-                msg,
-                DNSPointer(
-                    _SERVICE_TYPE_ENUMERATION_NAME,
-                    _TYPE_PTR,
-                    _CLASS_IN,
-                    _DNS_OTHER_TTL,
-                    stype,
-                ),
-            )
-
-    def _answer_ptr_query(self, msg: DNSIncoming, out: DNSOutgoing, question: DNSQuestion) -> None:
-        """Answer a PTR query."""
-        for service in self.registry.get_infos_type(question.name):
-            dns_pointer = service.dns_pointer()
-            if dns_pointer.suppressed_by(msg):
-                continue
-            out.add_answer(msg, service.dns_pointer())
-            # Add recommended additional answers according to
-            # https://tools.ietf.org/html/rfc6763#section-12.1.
-            out.add_additional_answer(service.dns_service())
-            out.add_additional_answer(service.dns_text())
-            for dns_address in service.dns_addresses():
-                out.add_additional_answer(dns_address)
-
-    def _answer_non_ptr_query(self, msg: DNSIncoming, out: DNSOutgoing, question: DNSQuestion) -> None:
-        """Answer a query any query other then PTR.
-
-        Add answer(s) for A, AAAA, SRV, or TXT queries.
-        """
-        # Answer A record queries for any service addresses we know
-        if question.type in (_TYPE_A, _TYPE_ANY):
-            for service in self.registry.get_infos_server(question.name):
-                for dns_address in service.dns_addresses():
-                    out.add_answer(msg, dns_address)
-
-        service = self.registry.get_info_name(question.name)  # type: ignore
-        if service is None:
-            return
-
-        if question.type in (_TYPE_SRV, _TYPE_ANY):
-            out.add_answer(msg, service.dns_service())
-        if question.type in (_TYPE_TXT, _TYPE_ANY):
-            out.add_answer(msg, service.dns_text())
-        if question.type == _TYPE_SRV:
-            dns_service = service.dns_service()
-            if not dns_service.suppressed_by(msg):
-                # Add recommended additional answers according to
-                # https://datatracker.ietf.org/doc/html/rfc6763#section-12.2
-                for dns_address in service.dns_addresses():
-                    out.add_additional_answer(dns_address)
->>>>>>> 219aa3e5
 
     def response(  # pylint: disable=unused-argument
         self, msg: DNSIncoming, addr: Optional[str], port: int
