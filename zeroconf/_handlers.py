""" Multicast DNS Service Discovery for Python, v0.14-wmcbrine
    Copyright 2003 Paul Scott-Murphy, 2014 William McBrine

    This module provides a framework for the use of DNS Service Discovery
    using IP multicast.

    This library is free software; you can redistribute it and/or
    modify it under the terms of the GNU Lesser General Public
    License as published by the Free Software Foundation; either
    version 2.1 of the License, or (at your option) any later version.

    This library is distributed in the hope that it will be useful,
    but WITHOUT ANY WARRANTY; without even the implied warranty of
    MERCHANTABILITY or FITNESS FOR A PARTICULAR PURPOSE. See the GNU
    Lesser General Public License for more details.

    You should have received a copy of the GNU Lesser General Public
    License along with this library; if not, write to the Free Software
    Foundation, Inc., 51 Franklin St, Fifth Floor, Boston, MA 02110-1301
    USA
"""

import itertools
from typing import Dict, Iterable, List, Optional, NamedTuple, Set, TYPE_CHECKING, Tuple, Union, cast

from ._cache import DNSCache, _UniqueRecordsType
from ._dns import DNSAddress, DNSPointer, DNSQuestion, DNSRRSet, DNSRecord
from ._history import QuestionHistory
from ._logger import log
from ._protocol import DNSIncoming, DNSOutgoing
from ._services.registry import ServiceRegistry
<<<<<<< HEAD
from ._updates import RecordUpdate, RecordUpdateListener
from ._utils.net import IPVersion
=======
>>>>>>> cb914846
from ._utils.time import current_time_millis
from .const import (
    _CLASS_IN,
    _DNS_OTHER_TTL,
    _FLAGS_AA,
    _FLAGS_QR_RESPONSE,
    _MDNS_PORT,
    _SERVICE_TYPE_ENUMERATION_NAME,
    _TYPE_A,
    _TYPE_AAAA,
    _TYPE_ANY,
    _TYPE_PTR,
    _TYPE_SRV,
    _TYPE_TXT,
)

if TYPE_CHECKING:
    # https://github.com/PyCQA/pylint/issues/3525
    from ._core import Zeroconf  # pylint: disable=cyclic-import


_AnswerWithAdditionalsType = Dict[DNSRecord, Set[DNSRecord]]


class _QueryResponse:
    """A pair for unicast and multicast DNSOutgoing responses."""

    def __init__(self, cache: DNSCache, msg: DNSIncoming, ucast_source: bool) -> None:
        """Build a query response."""
        self._msg = msg
        self._is_probe = msg.num_authorities > 0
        self._ucast_source = ucast_source
        self._now = current_time_millis()
        self._cache = cache
        self._additionals: _AnswerWithAdditionalsType = {}
        self._ucast: Set[DNSRecord] = set()
        self._mcast: Set[DNSRecord] = set()

    def add_qu_question_response(self, answers: _AnswerWithAdditionalsType) -> None:
        """Generate a response to a multicast QU query."""
        for record, additionals in answers.items():
            self._additionals[record] = additionals
            if self._is_probe:
                self._ucast.add(record)
            if not self._has_mcast_within_one_quarter_ttl(record):
                self._mcast.add(record)
            elif not self._is_probe:
                self._ucast.add(record)

    def add_ucast_question_response(self, answers: _AnswerWithAdditionalsType) -> None:
        """Generate a response to a unicast query."""
        self._additionals.update(answers)
        self._ucast.update(answers.keys())

    def add_mcast_question_response(self, answers: _AnswerWithAdditionalsType) -> None:
        """Generate a response to a multicast query."""
        self._additionals.update(answers)
        self._mcast.update(answers.keys())

    def outgoing_unicast(self) -> Optional[DNSOutgoing]:
        """Build the outgoing unicast response."""
        ucastout = self._construct_outgoing_from_record_set(self._ucast, False)
        # Adding the questions back when the source is legacy unicast behavior
        if ucastout and self._ucast_source:
            for question in self._msg.questions:
                ucastout.add_question(question)
        return ucastout

    def outgoing_multicast(self) -> Optional[DNSOutgoing]:
        """Build the outgoing multicast response."""
        if not self._is_probe:
            self._suppress_mcasts_from_last_second(self._mcast)
        return self._construct_outgoing_from_record_set(self._mcast, True)

    def _construct_outgoing_from_record_set(
        self, answers_rrset: Set[DNSRecord], multicast: bool
    ) -> Optional[DNSOutgoing]:
        """Add answers and additionals to a DNSOutgoing."""
        # Find additionals and suppress any additionals that are already in answers
        additionals_rrset = self._additionals_from_answers_rrset(answers_rrset) - answers_rrset
        if not answers_rrset:
            return None

        out = DNSOutgoing(_FLAGS_QR_RESPONSE | _FLAGS_AA, multicast=multicast, id_=self._msg.id)
        for answer in answers_rrset:
            out.add_answer_at_time(answer, 0)
        for additional in additionals_rrset:
            out.add_additional_answer(additional)
        return out

    def _additionals_from_answers_rrset(self, rrset: Set[DNSRecord]) -> Set[DNSRecord]:
        additionals: Set[DNSRecord] = set()
        return additionals.union(*[self._additionals[record] for record in rrset])

    def _suppress_mcasts_from_last_second(self, rrset: Set[DNSRecord]) -> None:
        """Remove any records that were already sent in the last second."""
        rrset -= set(record for record in rrset if self._has_mcast_record_in_last_second(record))

    def _has_mcast_within_one_quarter_ttl(self, record: DNSRecord) -> bool:
        """Check to see if a record has been mcasted recently.

        https://datatracker.ietf.org/doc/html/rfc6762#section-5.4
        When receiving a question with the unicast-response bit set, a
        responder SHOULD usually respond with a unicast packet directed back
        to the querier.  However, if the responder has not multicast that
        record recently (within one quarter of its TTL), then the responder
        SHOULD instead multicast the response so as to keep all the peer
        caches up to date
        """
        maybe_entry = self._cache.async_get_unique(cast(_UniqueRecordsType, record))
        return bool(maybe_entry and maybe_entry.is_recent(self._now))

    def _has_mcast_record_in_last_second(self, record: DNSRecord) -> bool:
        """Remove answers that were just broadcast
        Protect the network against excessive packet flooding
        https://datatracker.ietf.org/doc/html/rfc6762#section-14
        """
        maybe_entry = self._cache.async_get_unique(cast(_UniqueRecordsType, record))
        return bool(maybe_entry and self._now - maybe_entry.created < 1000)


class QueryHandler:
    """Query the ServiceRegistry."""

    def __init__(self, registry: ServiceRegistry, cache: DNSCache, question_history: QuestionHistory) -> None:
        """Init the query handler."""
        self.registry = registry
        self.cache = cache
        self.question_history = question_history

    def _add_service_type_enumeration_query_answers(
        self, answer_set: _AnswerWithAdditionalsType, known_answers: DNSRRSet, now: float
    ) -> None:
        """Provide an answer to a service type enumeration query.

        https://datatracker.ietf.org/doc/html/rfc6763#section-9
        """
        for stype in self.registry.get_types():
            dns_pointer = DNSPointer(
                _SERVICE_TYPE_ENUMERATION_NAME, _TYPE_PTR, _CLASS_IN, _DNS_OTHER_TTL, stype, now
            )
            if not known_answers.suppresses(dns_pointer):
                answer_set[dns_pointer] = set()

    def _add_pointer_answers(
        self, name: str, answer_set: _AnswerWithAdditionalsType, known_answers: DNSRRSet, now: float
    ) -> None:
        """Answer PTR/ANY question."""
        for service in self.registry.get_infos_type(name):
            # Add recommended additional answers according to
            # https://tools.ietf.org/html/rfc6763#section-12.1.
            dns_pointer = service.dns_pointer(created=now)
            if not known_answers.suppresses(dns_pointer):
                answer_set[dns_pointer] = set(
                    [
                        service.dns_service(created=now),
                        service.dns_text(created=now),
                        *service.dns_addresses(created=now),
                    ]
                )

    def _add_address_answers(
        self,
        name: str,
        answer_set: _AnswerWithAdditionalsType,
        known_answers: DNSRRSet,
        now: float,
        type_: int,
    ) -> None:
        """Answer A/AAAA/ANY question."""
        for service in self.registry.get_infos_server(name):
            answers: List[DNSAddress] = []
            additionals: Set[DNSRecord] = set()
            for dns_address in service.dns_addresses(created=now):
                if dns_address.type != type_:
                    additionals.add(dns_address)
                elif not known_answers.suppresses(dns_address):
                    answers.append(dns_address)
            for answer in answers:
                answer_set[answer] = additionals

    def _answer_question(
        self,
        question: DNSQuestion,
        answer_set: _AnswerWithAdditionalsType,
        known_answers: DNSRRSet,
        now: float,
    ) -> None:
        if question.type == _TYPE_PTR and question.name.lower() == _SERVICE_TYPE_ENUMERATION_NAME:
            self._add_service_type_enumeration_query_answers(answer_set, known_answers, now)
            return

        type_ = question.type

        if type_ in (_TYPE_PTR, _TYPE_ANY):
            self._add_pointer_answers(question.name, answer_set, known_answers, now)

        if type_ in (_TYPE_A, _TYPE_AAAA, _TYPE_ANY):
            self._add_address_answers(question.name, answer_set, known_answers, now, type_)

        if type_ in (_TYPE_SRV, _TYPE_TXT, _TYPE_ANY):
            service = self.registry.get_info_name(question.name)  # type: ignore
            if service is not None:
                if type_ in (_TYPE_SRV, _TYPE_ANY):
                    # Add recommended additional answers according to
                    # https://tools.ietf.org/html/rfc6763#section-12.2.
                    dns_service = service.dns_service(created=now)
                    if not known_answers.suppresses(dns_service):
                        answer_set[dns_service] = set(service.dns_addresses(created=now))
                if type_ in (_TYPE_TXT, _TYPE_ANY):
                    dns_text = service.dns_text(created=now)
                    if not known_answers.suppresses(dns_text):
                        answer_set[dns_text] = set()

    def async_response(  # pylint: disable=unused-argument
        self, msgs: List[DNSIncoming], addr: Optional[str], port: int
    ) -> Tuple[Optional[DNSOutgoing], Optional[DNSOutgoing]]:
        """Deal with incoming query packets. Provides a response if possible.

        This function must be run in the event loop as it is not
        threadsafe.
        """
        ucast_source = port != _MDNS_PORT
        known_answers = DNSRRSet(itertools.chain(*[msg.answers for msg in msgs]))
        query_res = _QueryResponse(self.cache, msgs[0], ucast_source)

        for msg in msgs:
            for question in msg.questions:
                if not question.unicast:
                    self.question_history.add_question_at_time(question, msg.now, set(known_answers.lookup))
                answer_set: _AnswerWithAdditionalsType = {}
                self._answer_question(question, answer_set, known_answers, msg.now)
                if not ucast_source and question.unicast:
                    query_res.add_qu_question_response(answer_set)
                    continue
                if ucast_source:
                    query_res.add_ucast_question_response(answer_set)
                # We always multicast as well even if its a unicast
                # source as long as we haven't done it recently (75% of ttl)
                query_res.add_mcast_question_response(answer_set)

        return query_res.outgoing_unicast(), query_res.outgoing_multicast()


class RecordManager:
    """Process records into the cache and notify listeners."""

    def __init__(self, zeroconf: 'Zeroconf') -> None:
        """Init the record manager."""
        self.zc = zeroconf
        self.cache = zeroconf.cache
        self.listeners: List[RecordUpdateListener] = []

    def async_updates(self, now: float, records: List[RecordUpdate]) -> None:
        """Used to notify listeners of new information that has updated
        a record.

        This method must be called before the cache is updated.

        This method will be run in the event loop.
        """
        for listener in self.listeners:
            listener.async_update_records(self.zc, now, records)

    def async_updates_complete(self) -> None:
        """Used to notify listeners of new information that has updated
        a record.

        This method must be called after the cache is updated.

        This method will be run in the event loop.
        """
        for listener in self.listeners:
            listener.async_update_records_complete()
        self.zc.async_notify_all()

    def async_updates_from_response(self, msg: DNSIncoming) -> None:
        """Deal with incoming response packets.  All answers
        are held in the cache, and listeners are notified.

        This function must be run in the event loop as it is not
        threadsafe.
        """
        updates: List[RecordUpdate] = []
        address_adds: List[DNSAddress] = []
        other_adds: List[DNSRecord] = []
        removes: List[DNSRecord] = []
        now = msg.now
        unique_types: Set[Tuple[str, int, int]] = set()

        for record in msg.answers:
            if record.unique:  # https://tools.ietf.org/html/rfc6762#section-10.2
                unique_types.add((record.name, record.type, record.class_))

            maybe_entry = self.cache.async_get_unique(cast(_UniqueRecordsType, record))
            if not record.is_expired(now):
                if maybe_entry is not None:
                    maybe_entry.reset_ttl(record)
                else:
                    if isinstance(record, DNSAddress):
                        address_adds.append(record)
                    else:
                        other_adds.append(record)
                updates.append(RecordUpdate(record, maybe_entry))
            # This is likely a goodbye since the record is
            # expired and exists in the cache
            elif maybe_entry is not None:
                updates.append(RecordUpdate(record, maybe_entry))
                removes.append(record)

        if unique_types:
            self._async_mark_unique_cached_records_older_than_1s_to_expire(unique_types, msg.answers, now)

        if updates:
            self.async_updates(now, updates)
        # The cache adds must be processed AFTER we trigger
        # the updates since we compare existing data
        # with the new data and updating the cache
        # ahead of update_record will cause listeners
        # to miss changes
        #
        # We must process address adds before non-addresses
        # otherwise a fetch of ServiceInfo may miss an address
        # because it thinks the cache is complete
        #
        # The cache is processed under the context manager to ensure
        # that any ServiceBrowser that is going to call
        # zc.get_service_info will see the cached value
        # but ONLY after all the record updates have been
        # processsed.
        if other_adds or address_adds:
            self.cache.async_add_records(itertools.chain(address_adds, other_adds))
        # Removes are processed last since
        # ServiceInfo could generate an un-needed query
        # because the data was not yet populated.
        if removes:
            self.cache.async_remove_records(removes)
        if updates:
            self.async_updates_complete()

    def _async_mark_unique_cached_records_older_than_1s_to_expire(
        self, unique_types: Set[Tuple[str, int, int]], answers: Iterable[DNSRecord], now: float
    ) -> None:
        # rfc6762#section-10.2 para 2
        # Since unique is set, all old records with that name, rrtype,
        # and rrclass that were received more than one second ago are declared
        # invalid, and marked to expire from the cache in one second.
        answers_rrset = DNSRRSet(answers)
        for name, type_, class_ in unique_types:
            for entry in self.cache.async_all_by_details(name, type_, class_):
                if (now - entry.created > 1000) and entry not in answers_rrset:
                    # Expire in 1s
                    entry.set_created_ttl(now, 1)

    def async_add_listener(
        self, listener: RecordUpdateListener, question: Optional[Union[DNSQuestion, List[DNSQuestion]]]
    ) -> None:
        """Adds a listener for a given question.  The listener will have
        its update_record method called when information is available to
        answer the question(s).

        This function is not threadsafe and must be called in the eventloop.
        """
        self.listeners.append(listener)

        if question is None:
            return

        questions = [question] if isinstance(question, DNSQuestion) else question
        assert self.zc.loop is not None
        self._async_update_matching_records(listener, questions)

    def _async_update_matching_records(
        self, listener: RecordUpdateListener, questions: List[DNSQuestion]
    ) -> None:
        """Calls back any existing entries in the cache that answer the question.

        This function must be run from the event loop.
        """
        now = current_time_millis()
        records: List[RecordUpdate] = []
        for question in questions:
            for record in self.cache.async_entries_with_name(question.name):
                if not record.is_expired(now) and question.answered_by(record):
                    records.append(RecordUpdate(record, record))

        if not records:
            return
        listener.async_update_records(self.zc, now, records)
        listener.async_update_records_complete()
        self.zc.async_notify_all()

    def async_remove_listener(self, listener: RecordUpdateListener) -> None:
        """Removes a listener.

        This function is not threadsafe and must be called in the eventloop.
        """
        try:
            self.listeners.remove(listener)
            self.zc.async_notify_all()
        except ValueError as e:
            log.exception('Failed to remove listener: %r', e)<|MERGE_RESOLUTION|>--- conflicted
+++ resolved
@@ -29,11 +29,7 @@
 from ._logger import log
 from ._protocol import DNSIncoming, DNSOutgoing
 from ._services.registry import ServiceRegistry
-<<<<<<< HEAD
 from ._updates import RecordUpdate, RecordUpdateListener
-from ._utils.net import IPVersion
-=======
->>>>>>> cb914846
 from ._utils.time import current_time_millis
 from .const import (
     _CLASS_IN,
