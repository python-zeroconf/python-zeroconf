""" Multicast DNS Service Discovery for Python, v0.14-wmcbrine
    Copyright 2003 Paul Scott-Murphy, 2014 William McBrine

    This module provides a framework for the use of DNS Service Discovery
    using IP multicast.

    This library is free software; you can redistribute it and/or
    modify it under the terms of the GNU Lesser General Public
    License as published by the Free Software Foundation; either
    version 2.1 of the License, or (at your option) any later version.

    This library is distributed in the hope that it will be useful,
    but WITHOUT ANY WARRANTY; without even the implied warranty of
    MERCHANTABILITY or FITNESS FOR A PARTICULAR PURPOSE. See the GNU
    Lesser General Public License for more details.

    You should have received a copy of the GNU Lesser General Public
    License along with this library; if not, write to the Free Software
    Foundation, Inc., 51 Franklin St, Fifth Floor, Boston, MA 02110-1301
    USA
"""

import itertools
from typing import List, Optional, Set, TYPE_CHECKING, Tuple, Union

from ._cache import DNSCache
from ._dns import DNSAddress, DNSIncoming, DNSOutgoing, DNSPointer, DNSQuestion, DNSRecord
from ._logger import log
from ._services import RecordUpdateListener
from ._services.registry import ServiceRegistry
from ._utils.net import IPVersion
from ._utils.time import current_time_millis
from .const import (
    _CLASS_IN,
    _DNS_OTHER_TTL,
    _EXPIRE_REFRESH_TIME_PERCENT,
    _FLAGS_AA,
    _FLAGS_QR_RESPONSE,
    _MDNS_PORT,
    _SERVICE_TYPE_ENUMERATION_NAME,
    _TYPE_A,
    _TYPE_AAAA,
    _TYPE_ANY,
    _TYPE_PTR,
    _TYPE_SRV,
    _TYPE_TXT,
)

_TYPE_TO_IP_VERSION = {_TYPE_A: IPVersion.V4Only, _TYPE_AAAA: IPVersion.V6Only, _TYPE_ANY: IPVersion.All}

if TYPE_CHECKING:
    # https://github.com/PyCQA/pylint/issues/3525
    from ._core import Zeroconf  # pylint: disable=cyclic-import


class QueryHandler:
    """Query the ServiceRegistry."""

    def __init__(self, registry: ServiceRegistry, cache: DNSCache):
        """Init the query handler."""
        self.registry = registry
        self.cache = cache

    def _answer_service_type_enumeration_query(self) -> Set[DNSRecord]:
        """Provide an answer to a service type enumeration query.

        https://datatracker.ietf.org/doc/html/rfc6763#section-9
        """
        return set(
            [
                DNSPointer(_SERVICE_TYPE_ENUMERATION_NAME, _TYPE_PTR, _CLASS_IN, _DNS_OTHER_TTL, stype)
                for stype in self.registry.get_types()
            ]
        )

    def _answer_question(
        self, msg: DNSIncoming, question: DNSQuestion
    ) -> Tuple[Set[DNSRecord], Set[DNSRecord]]:
        answers: Set[DNSRecord] = set()
        additionals: Set[DNSRecord] = set()
        type_ = question.type

        if type_ in (_TYPE_PTR, _TYPE_ANY):
            for service in self.registry.get_infos_type(question.name):
                # Add recommended additional answers according to
                # https://tools.ietf.org/html/rfc6763#section-12.1.
                dns_pointer = service.dns_pointer()
                if not dns_pointer.suppressed_by(msg):
                    answers.add(service.dns_pointer())
                    additionals.add(service.dns_service())
                    additionals.add(service.dns_text())
                    additionals.update(service.dns_addresses())

        if type_ in (_TYPE_A, _TYPE_AAAA, _TYPE_ANY):
            for service in self.registry.get_infos_server(question.name):
                for dns_address in service.dns_addresses(version=_TYPE_TO_IP_VERSION[type_]):
                    if not dns_address.suppressed_by(msg):
                        answers.add(dns_address)

        if type_ in (_TYPE_SRV, _TYPE_TXT, _TYPE_ANY):
            service = self.registry.get_info_name(question.name)  # type: ignore
            if service is not None:
                if type_ in (_TYPE_SRV, _TYPE_ANY):
                    dns_service = service.dns_service()
                    if not dns_service.suppressed_by(msg):
                        answers.add(service.dns_service())
                        additionals.update(service.dns_addresses())
                if type_ in (_TYPE_TXT, _TYPE_ANY):
                    dns_text = service.dns_text()
                    if not dns_text.suppressed_by(msg):
                        answers.add(service.dns_text())

        return answers, additionals

    def response(  # pylint: disable=unused-argument
        self, msg: DNSIncoming, addr: Optional[str], port: int
    ) -> Tuple[Optional[DNSOutgoing], Optional[DNSOutgoing]]:
        """Deal with incoming query packets. Provides a response if possible."""
        unicast_out: Optional[DNSOutgoing] = None
        multicast_out: Optional[DNSOutgoing] = None

        is_probe = msg.num_authorities
        unicast_answers: Set[DNSRecord] = set()
        unicast_additionals: Set[DNSRecord] = set()
        multicast_answers: Set[DNSRecord] = set()
        multicast_additionals: Set[DNSRecord] = set()
        unicast_source = port != _MDNS_PORT

        for question in msg.questions:
            if question.type == _TYPE_PTR and question.name.lower() == _SERVICE_TYPE_ENUMERATION_NAME:
                answers = self._answer_service_type_enumeration_query()
                additionals: Set[DNSRecord] = set()
            else:
                answers, additionals = self._answer_question(msg, question)

            if not answers and not additionals:
                continue

            if not unicast_source and question.unicast:
                # QU bit set
                now = current_time_millis()
                for answer in answers:
                    if is_probe:
                        unicast_answers.add(answer)
                    if not self._has_multicast_record_recently(answer, now):
                        multicast_answers.add(answer)
                    elif not is_probe:
                        unicast_answers.add(answer)
                for additional in additionals:
                    if is_probe:
                        unicast_additionals.add(additional)                    
                    if not self._has_multicast_record_recently(additional, now):
                        multicast_additionals.add(additional)
                    elif not is_probe:
                        unicast_additionals.add(additional)
            else:
                if unicast_source:
                    # Unicast source, always send back to source and multicast
                    unicast_answers.update(answers)
                    unicast_additionals.update(additionals)
                # Standard Multicast
                multicast_answers.update(answers)
                multicast_additionals.update(additionals)

        if unicast_answers or unicast_additionals:
            unicast_additionals -= unicast_answers
            unicast_out = DNSOutgoing(_FLAGS_QR_RESPONSE | _FLAGS_AA, multicast=False, id_=msg.id)
<<<<<<< HEAD
            for question in msg.questions:
                unicast_out.add_question(question)
=======
            if unicast_source:
                for question in msg.questions:
                    unicast_out.add_question(question)
>>>>>>> d7ff1121
            self._add_answers_to_outgoing(unicast_out, unicast_answers, unicast_additionals)

        if multicast_answers or multicast_additionals:
            multicast_additionals -= multicast_answers
            multicast_out = DNSOutgoing(_FLAGS_QR_RESPONSE | _FLAGS_AA, id_=msg.id)
            self._add_answers_to_outgoing(multicast_out, multicast_answers, multicast_additionals)

        return unicast_out, multicast_out

    def _has_multicast_record_recently(self, record: DNSRecord, now: float) -> bool:
        """Check to see if a record has been multicasted recently."""
        maybe_entry = self.cache.get(record)
        return bool(maybe_entry and maybe_entry.get_expiration_time(_EXPIRE_REFRESH_TIME_PERCENT) > now)

    def _add_answers_to_outgoing(
        self, out: DNSOutgoing, answers: Set[DNSRecord], additionals: Set[DNSRecord]
    ) -> None:
        """Add answers and additionals to a DNSOutgoing."""
        for answer in answers:
            out.add_answer_at_time(answer, 0)
        for additional in additionals:
            out.add_additional_answer(additional)


class RecordManager:
    """Process records into the cache and notify listeners."""

    def __init__(self, zeroconf: 'Zeroconf') -> None:
        """Init the record manager."""
        self.zc = zeroconf
        self.cache = zeroconf.cache
        self.listeners: List[RecordUpdateListener] = []

    def updates(self, now: float, rec: List[DNSRecord]) -> None:
        """Used to notify listeners of new information that has updated
        a record.

        This method must be called before the cache is updated.
        """
        for listener in self.listeners:
            listener.update_records(self.zc, now, rec)

    def updates_complete(self) -> None:
        """Used to notify listeners of new information that has updated
        a record.

        This method must be called after the cache is updated.
        """
        for listener in self.listeners:
            listener.update_records_complete()
        self.zc.notify_all()

    def updates_from_response(self, msg: DNSIncoming) -> None:
        """Deal with incoming response packets.  All answers
        are held in the cache, and listeners are notified."""
        updates: List[DNSRecord] = []
        address_adds: List[DNSAddress] = []
        other_adds: List[DNSRecord] = []
        removes: List[DNSRecord] = []
        now = current_time_millis()
        for record in msg.answers:

            updated = True

            if record.unique:  # https://tools.ietf.org/html/rfc6762#section-10.2
                # rfc6762#section-10.2 para 2
                # Since unique is set, all old records with that name, rrtype,
                # and rrclass that were received more than one second ago are declared
                # invalid, and marked to expire from the cache in one second.
                for entry in self.cache.get_all_by_details(record.name, record.type, record.class_):
                    if entry == record:
                        updated = False
                    if record.created - entry.created > 1000 and entry not in msg.answers:
                        removes.append(entry)

            expired = record.is_expired(now)
            maybe_entry = self.cache.get(record)
            if not expired:
                if maybe_entry is not None:
                    maybe_entry.reset_ttl(record)
                else:
                    if isinstance(record, DNSAddress):
                        address_adds.append(record)
                    else:
                        other_adds.append(record)
                if updated:
                    updates.append(record)
            elif maybe_entry is not None:
                updates.append(record)
                removes.append(record)

        if not updates and not address_adds and not other_adds and not removes:
            return

        self.updates(now, updates)
        # The cache adds must be processed AFTER we trigger
        # the updates since we compare existing data
        # with the new data and updating the cache
        # ahead of update_record will cause listeners
        # to miss changes
        #
        # We must process address adds before non-addresses
        # otherwise a fetch of ServiceInfo may miss an address
        # because it thinks the cache is complete
        #
        # The cache is processed under the context manager to ensure
        # that any ServiceBrowser that is going to call
        # zc.get_service_info will see the cached value
        # but ONLY after all the record updates have been
        # processsed.
        self.cache.add_records(itertools.chain(address_adds, other_adds))
        # Removes are processed last since
        # ServiceInfo could generate an un-needed query
        # because the data was not yet populated.
        self.cache.remove_records(removes)
        self.updates_complete()

    def add_listener(
        self, listener: RecordUpdateListener, question: Optional[Union[DNSQuestion, List[DNSQuestion]]]
    ) -> None:
        """Adds a listener for a given question.  The listener will have
        its update_record method called when information is available to
        answer the question(s)."""
        self.listeners.append(listener)

        if question is not None:
            now = current_time_millis()
            records = []
            questions = [question] if isinstance(question, DNSQuestion) else question
            for single_question in questions:
                for record in self.cache.entries_with_name(single_question.name):
                    if single_question.answered_by(record) and not record.is_expired(now):
                        records.append(record)
            if records:
                listener.update_records(self.zc, now, records)
                listener.update_records_complete()

        self.zc.notify_all()

    def remove_listener(self, listener: RecordUpdateListener) -> None:
        """Removes a listener."""
        try:
            self.listeners.remove(listener)
            self.zc.notify_all()
        except ValueError as e:
            log.exception('Failed to remove listener: %r', e)<|MERGE_RESOLUTION|>--- conflicted
+++ resolved
@@ -165,14 +165,9 @@
         if unicast_answers or unicast_additionals:
             unicast_additionals -= unicast_answers
             unicast_out = DNSOutgoing(_FLAGS_QR_RESPONSE | _FLAGS_AA, multicast=False, id_=msg.id)
-<<<<<<< HEAD
-            for question in msg.questions:
-                unicast_out.add_question(question)
-=======
             if unicast_source:
                 for question in msg.questions:
                     unicast_out.add_question(question)
->>>>>>> d7ff1121
             self._add_answers_to_outgoing(unicast_out, unicast_answers, unicast_additionals)
 
         if multicast_answers or multicast_additionals:
