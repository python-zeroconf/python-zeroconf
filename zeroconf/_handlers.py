""" Multicast DNS Service Discovery for Python, v0.14-wmcbrine
    Copyright 2003 Paul Scott-Murphy, 2014 William McBrine

    This module provides a framework for the use of DNS Service Discovery
    using IP multicast.

    This library is free software; you can redistribute it and/or
    modify it under the terms of the GNU Lesser General Public
    License as published by the Free Software Foundation; either
    version 2.1 of the License, or (at your option) any later version.

    This library is distributed in the hope that it will be useful,
    but WITHOUT ANY WARRANTY; without even the implied warranty of
    MERCHANTABILITY or FITNESS FOR A PARTICULAR PURPOSE. See the GNU
    Lesser General Public License for more details.

    You should have received a copy of the GNU Lesser General Public
    License along with this library; if not, write to the Free Software
    Foundation, Inc., 51 Franklin St, Fifth Floor, Boston, MA 02110-1301
    USA
"""

import itertools
from typing import Dict, Iterable, List, Optional, Set, TYPE_CHECKING, Tuple, Union, cast

from ._cache import DNSCache, _UniqueRecordsType
from ._dns import DNSAddress, DNSPointer, DNSQuestion, DNSRRSet, DNSRecord
from ._history import QuestionHistory
from ._logger import log
from ._protocol import DNSIncoming, DNSOutgoing
from ._services.registry import ServiceRegistry
from ._updates import RecordUpdate, RecordUpdateListener
from ._utils.time import current_time_millis
from .const import (
    _CLASS_IN,
    _DNS_OTHER_TTL,
    _FLAGS_AA,
    _FLAGS_QR_RESPONSE,
    _MDNS_PORT,
    _SERVICE_TYPE_ENUMERATION_NAME,
    _TYPE_A,
    _TYPE_AAAA,
    _TYPE_ANY,
    _TYPE_PTR,
    _TYPE_SRV,
    _TYPE_TXT,
)

if TYPE_CHECKING:
    # https://github.com/PyCQA/pylint/issues/3525
    from ._core import Zeroconf  # pylint: disable=cyclic-import


_AnswerWithAdditionalsType = Dict[DNSRecord, Set[DNSRecord]]


class _QueryResponse:
    """A pair for unicast and multicast DNSOutgoing responses."""

    def __init__(self, cache: DNSCache, msg: DNSIncoming, ucast_source: bool) -> None:
        """Build a query response."""
        self._msg = msg
        self._is_probe = msg.num_authorities > 0
        self._ucast_source = ucast_source
        self._now = current_time_millis()
        self._cache = cache
        self._additionals: _AnswerWithAdditionalsType = {}
        self._ucast: Set[DNSRecord] = set()
        self._mcast: Set[DNSRecord] = set()

    def add_qu_question_response(self, answers: _AnswerWithAdditionalsType) -> None:
        """Generate a response to a multicast QU query."""
        for record, additionals in answers.items():
            self._additionals[record] = additionals
            if self._is_probe:
                self._ucast.add(record)
            if not self._has_mcast_within_one_quarter_ttl(record):
                self._mcast.add(record)
            elif not self._is_probe:
                self._ucast.add(record)

    def add_ucast_question_response(self, answers: _AnswerWithAdditionalsType) -> None:
        """Generate a response to a unicast query."""
        self._additionals.update(answers)
        self._ucast.update(answers.keys())

    def add_mcast_question_response(self, answers: _AnswerWithAdditionalsType) -> None:
        """Generate a response to a multicast query."""
        self._additionals.update(answers)
        self._mcast.update(answers.keys())

    def outgoing_unicast(self) -> Optional[DNSOutgoing]:
        """Build the outgoing unicast response."""
        ucastout = self._construct_outgoing_from_record_set(self._ucast, False)
        # Adding the questions back when the source is legacy unicast behavior
        if ucastout and self._ucast_source:
            for question in self._msg.questions:
                ucastout.add_question(question)
        return ucastout

    def outgoing_multicast(self) -> Optional[DNSOutgoing]:
        """Build the outgoing multicast response."""
        if not self._is_probe:
            self._suppress_mcasts_from_last_second(self._mcast)
        return self._construct_outgoing_from_record_set(self._mcast, True)

    def _construct_outgoing_from_record_set(
        self, answers_rrset: Set[DNSRecord], multicast: bool
    ) -> Optional[DNSOutgoing]:
        """Add answers and additionals to a DNSOutgoing."""
        # Find additionals and suppress any additionals that are already in answers
        additionals_rrset = self._additionals_from_answers_rrset(answers_rrset) - answers_rrset
        if not answers_rrset:
            return None

        out = DNSOutgoing(_FLAGS_QR_RESPONSE | _FLAGS_AA, multicast=multicast, id_=self._msg.id)
        for answer in answers_rrset:
            out.add_answer_at_time(answer, 0)
        for additional in additionals_rrset:
            out.add_additional_answer(additional)
        return out

    def _additionals_from_answers_rrset(self, rrset: Set[DNSRecord]) -> Set[DNSRecord]:
        additionals: Set[DNSRecord] = set()
        return additionals.union(*[self._additionals[record] for record in rrset])

    def _suppress_mcasts_from_last_second(self, rrset: Set[DNSRecord]) -> None:
        """Remove any records that were already sent in the last second."""
        rrset -= set(record for record in rrset if self._has_mcast_record_in_last_second(record))

    def _has_mcast_within_one_quarter_ttl(self, record: DNSRecord) -> bool:
        """Check to see if a record has been mcasted recently.

        https://datatracker.ietf.org/doc/html/rfc6762#section-5.4
        When receiving a question with the unicast-response bit set, a
        responder SHOULD usually respond with a unicast packet directed back
        to the querier.  However, if the responder has not multicast that
        record recently (within one quarter of its TTL), then the responder
        SHOULD instead multicast the response so as to keep all the peer
        caches up to date
        """
        maybe_entry = self._cache.async_get_unique(cast(_UniqueRecordsType, record))
        return bool(maybe_entry and maybe_entry.is_recent(self._now))

    def _has_mcast_record_in_last_second(self, record: DNSRecord) -> bool:
        """Remove answers that were just broadcast
        Protect the network against excessive packet flooding
        https://datatracker.ietf.org/doc/html/rfc6762#section-14
        """
        maybe_entry = self._cache.async_get_unique(cast(_UniqueRecordsType, record))
        return bool(maybe_entry and self._now - maybe_entry.created < 1000)


class QueryHandler:
    """Query the ServiceRegistry."""

    def __init__(self, registry: ServiceRegistry, cache: DNSCache, question_history: QuestionHistory) -> None:
        """Init the query handler."""
        self.registry = registry
        self.cache = cache
        self.question_history = question_history

    def _add_service_type_enumeration_query_answers(
        self, answer_set: _AnswerWithAdditionalsType, known_answers: DNSRRSet, now: float
    ) -> None:
        """Provide an answer to a service type enumeration query.

        https://datatracker.ietf.org/doc/html/rfc6763#section-9
        """
        for stype in self.registry.get_types():
            dns_pointer = DNSPointer(
                _SERVICE_TYPE_ENUMERATION_NAME, _TYPE_PTR, _CLASS_IN, _DNS_OTHER_TTL, stype, now
            )
            if not known_answers.suppresses(dns_pointer):
                answer_set[dns_pointer] = set()

    def _add_pointer_answers(
        self, name: str, answer_set: _AnswerWithAdditionalsType, known_answers: DNSRRSet, now: float
    ) -> None:
        """Answer PTR/ANY question."""
        for service in self.registry.get_infos_type(name):
            # Add recommended additional answers according to
            # https://tools.ietf.org/html/rfc6763#section-12.1.
            dns_pointer = service.dns_pointer(created=now)
            if not known_answers.suppresses(dns_pointer):
                answer_set[dns_pointer] = set(
                    [
                        service.dns_service(created=now),
                        service.dns_text(created=now),
                        *service.dns_addresses(created=now),
                    ]
                )

    def _add_address_answers(
        self,
        name: str,
        answer_set: _AnswerWithAdditionalsType,
        known_answers: DNSRRSet,
        now: float,
        type_: int,
    ) -> None:
        """Answer A/AAAA/ANY question."""
        for service in self.registry.get_infos_server(name):
            answers: List[DNSAddress] = []
            additionals: Set[DNSRecord] = set()
            for dns_address in service.dns_addresses(created=now):
                if dns_address.type != type_:
                    additionals.add(dns_address)
                elif not known_answers.suppresses(dns_address):
                    answers.append(dns_address)
            for answer in answers:
                answer_set[answer] = additionals

    def _answer_question(
        self,
        question: DNSQuestion,
        answer_set: _AnswerWithAdditionalsType,
        known_answers: DNSRRSet,
        now: float,
    ) -> None:
        if question.type == _TYPE_PTR and question.name.lower() == _SERVICE_TYPE_ENUMERATION_NAME:
            self._add_service_type_enumeration_query_answers(answer_set, known_answers, now)
            return

        type_ = question.type

        if type_ in (_TYPE_PTR, _TYPE_ANY):
            self._add_pointer_answers(question.name, answer_set, known_answers, now)

        if type_ in (_TYPE_A, _TYPE_AAAA, _TYPE_ANY):
            self._add_address_answers(question.name, answer_set, known_answers, now, type_)

        if type_ in (_TYPE_SRV, _TYPE_TXT, _TYPE_ANY):
            service = self.registry.get_info_name(question.name)  # type: ignore
            if service is not None:
                if type_ in (_TYPE_SRV, _TYPE_ANY):
                    # Add recommended additional answers according to
                    # https://tools.ietf.org/html/rfc6763#section-12.2.
                    dns_service = service.dns_service(created=now)
                    if not known_answers.suppresses(dns_service):
                        answer_set[dns_service] = set(service.dns_addresses(created=now))
                if type_ in (_TYPE_TXT, _TYPE_ANY):
                    dns_text = service.dns_text(created=now)
                    if not known_answers.suppresses(dns_text):
                        answer_set[dns_text] = set()

    def async_response(  # pylint: disable=unused-argument
        self, msgs: List[DNSIncoming], addr: Optional[str], port: int
    ) -> Tuple[Optional[DNSOutgoing], Optional[DNSOutgoing]]:
        """Deal with incoming query packets. Provides a response if possible.

        This function must be run in the event loop as it is not
        threadsafe.
        """
        ucast_source = port != _MDNS_PORT
        known_answers = DNSRRSet(itertools.chain(*[msg.answers for msg in msgs]))
        query_res = _QueryResponse(self.cache, msgs[0], ucast_source)

        for msg in msgs:
            for question in msg.questions:
                if not question.unicast:
                    self.question_history.add_question_at_time(question, msg.now, set(known_answers.lookup))
                answer_set: _AnswerWithAdditionalsType = {}
                self._answer_question(question, answer_set, known_answers, msg.now)
                if not ucast_source and question.unicast:
                    query_res.add_qu_question_response(answer_set)
                    continue
                if ucast_source:
                    query_res.add_ucast_question_response(answer_set)
                # We always multicast as well even if its a unicast
                # source as long as we haven't done it recently (75% of ttl)
                query_res.add_mcast_question_response(answer_set)

        return query_res.outgoing_unicast(), query_res.outgoing_multicast()


class RecordManager:
    """Process records into the cache and notify listeners."""

    def __init__(self, zeroconf: 'Zeroconf') -> None:
        """Init the record manager."""
        self.zc = zeroconf
        self.cache = zeroconf.cache
        self.listeners: List[RecordUpdateListener] = []

<<<<<<< HEAD
    def async_updates(self, now: float, records: Dict[DNSRecord, Optional[DNSRecord]]) -> None:
=======
    def async_updates(self, now: float, records: List[RecordUpdate]) -> None:
>>>>>>> f8dbf32c
        """Used to notify listeners of new information that has updated
        a record.

        This method must be called before the cache is updated.

        This method will be run in the event loop.
        """
        for listener in self.listeners:
            listener.async_update_records(self.zc, now, records)

    def async_updates_complete(self) -> None:
        """Used to notify listeners of new information that has updated
        a record.

        This method must be called after the cache is updated.

        This method will be run in the event loop.
        """
        for listener in self.listeners:
            listener.async_update_records_complete()
        self.zc.async_notify_all()

    def async_updates_from_response(self, msg: DNSIncoming) -> None:
        """Deal with incoming response packets.  All answers
        are held in the cache, and listeners are notified.

        This function must be run in the event loop as it is not
        threadsafe.
        """
<<<<<<< HEAD
        updates: Dict[DNSRecord, Optional[DNSRecord]] = {}
=======
        updates: List[RecordUpdate] = []
>>>>>>> f8dbf32c
        address_adds: List[DNSAddress] = []
        other_adds: List[DNSRecord] = []
        removes: List[DNSRecord] = []
        now = msg.now
        unique_types: Set[Tuple[str, int, int]] = set()

        for record in msg.answers:
            if record.unique:  # https://tools.ietf.org/html/rfc6762#section-10.2
                unique_types.add((record.name, record.type, record.class_))

            maybe_entry = self.cache.async_get_unique(cast(_UniqueRecordsType, record))
            if not record.is_expired(now):
                if maybe_entry is not None:
                    maybe_entry.reset_ttl(record)
                else:
                    if isinstance(record, DNSAddress):
                        address_adds.append(record)
                    else:
                        other_adds.append(record)
<<<<<<< HEAD
                updates[record] = maybe_entry
            # This is likely a goodbye since the record is
            # expired and exists in the cache
            elif maybe_entry is not None:
                updates[record] = maybe_entry
=======
                updates.append(RecordUpdate(record, maybe_entry))
            # This is likely a goodbye since the record is
            # expired and exists in the cache
            elif maybe_entry is not None:
                updates.append(RecordUpdate(record, maybe_entry))
>>>>>>> f8dbf32c
                removes.append(record)

        if unique_types:
            self._async_mark_unique_cached_records_older_than_1s_to_expire(unique_types, msg.answers, now)

        if updates:
            self.async_updates(now, updates)
        # The cache adds must be processed AFTER we trigger
        # the updates since we compare existing data
        # with the new data and updating the cache
        # ahead of update_record will cause listeners
        # to miss changes
        #
        # We must process address adds before non-addresses
        # otherwise a fetch of ServiceInfo may miss an address
        # because it thinks the cache is complete
        #
        # The cache is processed under the context manager to ensure
        # that any ServiceBrowser that is going to call
        # zc.get_service_info will see the cached value
        # but ONLY after all the record updates have been
        # processsed.
        if other_adds or address_adds:
            self.cache.async_add_records(itertools.chain(address_adds, other_adds))
        # Removes are processed last since
        # ServiceInfo could generate an un-needed query
        # because the data was not yet populated.
        if removes:
            self.cache.async_remove_records(removes)
        if updates:
            self.async_updates_complete()

    def _async_mark_unique_cached_records_older_than_1s_to_expire(
        self, unique_types: Set[Tuple[str, int, int]], answers: Iterable[DNSRecord], now: float
    ) -> None:
        # rfc6762#section-10.2 para 2
        # Since unique is set, all old records with that name, rrtype,
        # and rrclass that were received more than one second ago are declared
        # invalid, and marked to expire from the cache in one second.
        answers_rrset = DNSRRSet(answers)
        for name, type_, class_ in unique_types:
            for entry in self.cache.async_all_by_details(name, type_, class_):
                if (now - entry.created > 1000) and entry not in answers_rrset:
                    # Expire in 1s
                    entry.set_created_ttl(now, 1)

    def async_add_listener(
        self, listener: RecordUpdateListener, question: Optional[Union[DNSQuestion, List[DNSQuestion]]]
    ) -> None:
        """Adds a listener for a given question.  The listener will have
        its update_record method called when information is available to
        answer the question(s).

        This function is not threadsafe and must be called in the eventloop.
        """
        self.listeners.append(listener)

        if question is None:
            return

        questions = [question] if isinstance(question, DNSQuestion) else question
        assert self.zc.loop is not None
        self._async_update_matching_records(listener, questions)

    def _async_update_matching_records(
        self, listener: RecordUpdateListener, questions: List[DNSQuestion]
    ) -> None:
        """Calls back any existing entries in the cache that answer the question.

        This function must be run from the event loop.
        """
        now = current_time_millis()
<<<<<<< HEAD
        records: Dict[DNSRecord, Optional[DNSRecord]] = {}
        for question in questions:
            for record in self.cache.async_entries_with_name(question.name):
                if not record.is_expired(now) and question.answered_by(record):
                    records[record] = None
=======
        records: List[RecordUpdate] = []
        for question in questions:
            for record in self.cache.async_entries_with_name(question.name):
                if not record.is_expired(now) and question.answered_by(record):
                    records.append(RecordUpdate(record, record))
>>>>>>> f8dbf32c

        if not records:
            return
        listener.async_update_records(self.zc, now, records)
        listener.async_update_records_complete()
        self.zc.async_notify_all()

    def async_remove_listener(self, listener: RecordUpdateListener) -> None:
        """Removes a listener.

        This function is not threadsafe and must be called in the eventloop.
        """
        try:
            self.listeners.remove(listener)
            self.zc.async_notify_all()
        except ValueError as e:
            log.exception('Failed to remove listener: %r', e)<|MERGE_RESOLUTION|>--- conflicted
+++ resolved
@@ -283,11 +283,7 @@
         self.cache = zeroconf.cache
         self.listeners: List[RecordUpdateListener] = []
 
-<<<<<<< HEAD
-    def async_updates(self, now: float, records: Dict[DNSRecord, Optional[DNSRecord]]) -> None:
-=======
     def async_updates(self, now: float, records: List[RecordUpdate]) -> None:
->>>>>>> f8dbf32c
         """Used to notify listeners of new information that has updated
         a record.
 
@@ -317,11 +313,7 @@
         This function must be run in the event loop as it is not
         threadsafe.
         """
-<<<<<<< HEAD
-        updates: Dict[DNSRecord, Optional[DNSRecord]] = {}
-=======
         updates: List[RecordUpdate] = []
->>>>>>> f8dbf32c
         address_adds: List[DNSAddress] = []
         other_adds: List[DNSRecord] = []
         removes: List[DNSRecord] = []
@@ -341,19 +333,11 @@
                         address_adds.append(record)
                     else:
                         other_adds.append(record)
-<<<<<<< HEAD
-                updates[record] = maybe_entry
-            # This is likely a goodbye since the record is
-            # expired and exists in the cache
-            elif maybe_entry is not None:
-                updates[record] = maybe_entry
-=======
                 updates.append(RecordUpdate(record, maybe_entry))
             # This is likely a goodbye since the record is
             # expired and exists in the cache
             elif maybe_entry is not None:
                 updates.append(RecordUpdate(record, maybe_entry))
->>>>>>> f8dbf32c
                 removes.append(record)
 
         if unique_types:
@@ -426,19 +410,11 @@
         This function must be run from the event loop.
         """
         now = current_time_millis()
-<<<<<<< HEAD
-        records: Dict[DNSRecord, Optional[DNSRecord]] = {}
-        for question in questions:
-            for record in self.cache.async_entries_with_name(question.name):
-                if not record.is_expired(now) and question.answered_by(record):
-                    records[record] = None
-=======
         records: List[RecordUpdate] = []
         for question in questions:
             for record in self.cache.async_entries_with_name(question.name):
                 if not record.is_expired(now) and question.answered_by(record):
-                    records.append(RecordUpdate(record, record))
->>>>>>> f8dbf32c
+                    records.append(RecordUpdate(record, None))
 
         if not records:
             return
