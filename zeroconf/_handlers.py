""" Multicast DNS Service Discovery for Python, v0.14-wmcbrine
    Copyright 2003 Paul Scott-Murphy, 2014 William McBrine

    This module provides a framework for the use of DNS Service Discovery
    using IP multicast.

    This library is free software; you can redistribute it and/or
    modify it under the terms of the GNU Lesser General Public
    License as published by the Free Software Foundation; either
    version 2.1 of the License, or (at your option) any later version.

    This library is distributed in the hope that it will be useful,
    but WITHOUT ANY WARRANTY; without even the implied warranty of
    MERCHANTABILITY or FITNESS FOR A PARTICULAR PURPOSE. See the GNU
    Lesser General Public License for more details.

    You should have received a copy of the GNU Lesser General Public
    License along with this library; if not, write to the Free Software
    Foundation, Inc., 51 Franklin St, Fifth Floor, Boston, MA 02110-1301
    USA
"""

import itertools
from typing import List, Optional, Set, TYPE_CHECKING, Tuple, Union

from ._cache import DNSCache
from ._dns import DNSAddress, DNSIncoming, DNSOutgoing, DNSPointer, DNSQuestion, DNSRecord
from ._logger import log
from ._services import RecordUpdateListener
from ._services.registry import ServiceRegistry
from ._utils.net import IPVersion
from ._utils.time import current_time_millis
from .const import (
    _CLASS_IN,
    _DNS_OTHER_TTL,
    _EXPIRE_REFRESH_TIME_PERCENT,
    _FLAGS_AA,
    _FLAGS_QR_RESPONSE,
    _MDNS_PORT,
    _SERVICE_TYPE_ENUMERATION_NAME,
    _TYPE_A,
    _TYPE_AAAA,
    _TYPE_ANY,
    _TYPE_PTR,
    _TYPE_SRV,
    _TYPE_TXT,
)

_TYPE_TO_IP_VERSION = {_TYPE_A: IPVersion.V4Only, _TYPE_AAAA: IPVersion.V6Only, _TYPE_ANY: IPVersion.All}

if TYPE_CHECKING:
    # https://github.com/PyCQA/pylint/issues/3525
    from ._core import Zeroconf  # pylint: disable=cyclic-import


class QueryHandler:
    """Query the ServiceRegistry."""

    def __init__(self, registry: ServiceRegistry, cache: DNSCache):
        """Init the query handler."""
        self.registry = registry
        self.cache = cache

    def _answer_service_type_enumeration_query(self) -> Set[DNSRecord]:
        """Provide an answer to a service type enumeration query.

        https://datatracker.ietf.org/doc/html/rfc6763#section-9
        """
        return set(
            [
                DNSPointer(_SERVICE_TYPE_ENUMERATION_NAME, _TYPE_PTR, _CLASS_IN, _DNS_OTHER_TTL, stype)
                for stype in self.registry.get_types()
            ]
        )

    def _answer_question(
        self, msg: DNSIncoming, question: DNSQuestion
    ) -> Tuple[Set[DNSRecord], Set[DNSRecord]]:
        answers: Set[DNSRecord] = set()
        additionals: Set[DNSRecord] = set()
        type_ = question.type

        if type_ in (_TYPE_PTR, _TYPE_ANY):
            for service in self.registry.get_infos_type(question.name):
                # Add recommended additional answers according to
                # https://tools.ietf.org/html/rfc6763#section-12.1.
                dns_pointer = service.dns_pointer()
                if not dns_pointer.suppressed_by(msg):
                    answers.add(service.dns_pointer())
                    additionals.add(service.dns_service())
                    additionals.add(service.dns_text())
                    additionals.update(service.dns_addresses())

        if type_ in (_TYPE_A, _TYPE_AAAA, _TYPE_ANY):
            for service in self.registry.get_infos_server(question.name):
                for dns_address in service.dns_addresses(version=_TYPE_TO_IP_VERSION[type_]):
                    if not dns_address.suppressed_by(msg):
                        answers.add(dns_address)

        if type_ in (_TYPE_SRV, _TYPE_TXT, _TYPE_ANY):
            service = self.registry.get_info_name(question.name)  # type: ignore
            if service is not None:
                if type_ in (_TYPE_SRV, _TYPE_ANY):
                    dns_service = service.dns_service()
                    if not dns_service.suppressed_by(msg):
                        answers.add(service.dns_service())
                        additionals.update(service.dns_addresses())
                if type_ in (_TYPE_TXT, _TYPE_ANY):
                    dns_text = service.dns_text()
                    if not dns_text.suppressed_by(msg):
                        answers.add(service.dns_text())

        return answers, additionals

    def response(  # pylint: disable=unused-argument
        self, msg: DNSIncoming, addr: Optional[str], port: int
    ) -> Tuple[Optional[DNSOutgoing], Optional[DNSOutgoing]]:
        """Deal with incoming query packets. Provides a response if possible."""
        unicast_out: Optional[DNSOutgoing] = None
        multicast_out: Optional[DNSOutgoing] = None

        is_probe = msg.num_authorities > 0
        unicast_answers: Set[DNSRecord] = set()
        unicast_additionals: Set[DNSRecord] = set()
        multicast_answers: Set[DNSRecord] = set()
        multicast_additionals: Set[DNSRecord] = set()
        unicast_source = port != _MDNS_PORT
        now = current_time_millis()

        for question in msg.questions:
            if question.type == _TYPE_PTR and question.name.lower() == _SERVICE_TYPE_ENUMERATION_NAME:
                answers = self._answer_service_type_enumeration_query()
                additionals: Set[DNSRecord] = set()
            else:
                answers, additionals = self._answer_question(msg, question)

            if not answers and not additionals:
                continue

            if not unicast_source and question.unicast:
                # QU bit set
                for answer in answers:
                    if is_probe:
                        unicast_answers.add(answer)
                    if not self._has_multicast_record_recently(answer, now):
                        multicast_answers.add(answer)
                    elif not is_probe:
                        unicast_answers.add(answer)
                for additional in additionals:
                    if is_probe:
                        unicast_additionals.add(additional)
                    if not self._has_multicast_record_recently(additional, now):
                        multicast_additionals.add(additional)
                    elif not is_probe:
                        unicast_additionals.add(additional)
            else:
                if unicast_source:
                    # Unicast source, always send back to source and multicast
                    unicast_answers.update(answers)
                    unicast_additionals.update(additionals)
                # Standard Multicast
                multicast_answers.update(answers)
                multicast_additionals.update(additionals)

        if unicast_answers or unicast_additionals:
            unicast_additionals -= unicast_answers
            unicast_out = DNSOutgoing(_FLAGS_QR_RESPONSE | _FLAGS_AA, multicast=False, id_=msg.id)
            if unicast_source:
                for question in msg.questions:
                    unicast_out.add_question(question)
            self._add_unicast_answers_to_outgoing(unicast_out, unicast_answers, unicast_additionals)

        if multicast_answers or multicast_additionals:
            multicast_additionals -= multicast_answers
            multicast_out = DNSOutgoing(_FLAGS_QR_RESPONSE | _FLAGS_AA, id_=msg.id)
            self._add_multicast_answers_to_outgoing(
<<<<<<< HEAD
                multicast_out, multicast_answers, multicast_additionals, now
=======
                multicast_out, multicast_answers, multicast_additionals, is_probe, now
>>>>>>> 25d88ca1
            )

        return unicast_out, multicast_out

    def _has_multicast_record_recently(self, record: DNSRecord, now: float) -> bool:
        """Check to see if a record has been multicasted recently."""
        maybe_entry = self.cache.get(record)
        return bool(maybe_entry and maybe_entry.get_expiration_time(_EXPIRE_REFRESH_TIME_PERCENT) > now)

<<<<<<< HEAD
    def _has_multicast_record_in_last_second(self, record, now: float) -> bool:
=======
    def _has_multicast_record_in_last_second(self, record: DNSRecord, now: float) -> bool:
>>>>>>> 25d88ca1
        """Remove answers that were just broadcast

        Protect the network against excessive packet flooding
        https://datatracker.ietf.org/doc/html/rfc6762#section-14
        """
        maybe_entry = self.cache.get(record)
        return bool(maybe_entry and now - maybe_entry.created < 1000)

    def _add_multicast_answers_to_outgoing(
<<<<<<< HEAD
        self, out: DNSOutgoing, answers: Set[DNSRecord], additionals: Set[DNSRecord], now: float
    ) -> None:
        """Add answers and additionals to a DNSOutgoing."""
        for answer in answers:
            if not self._has_multicast_record_in_last_second(answer, now):
                out.add_answer_at_time(answer, 0)
        for additional in additionals:
            if not self._has_multicast_record_in_last_second(additional, now):
=======
        self,
        out: DNSOutgoing,
        answers: Set[DNSRecord],
        additionals: Set[DNSRecord],
        is_probe: bool,
        now: float,
    ) -> None:
        """Add answers and additionals to a DNSOutgoing."""
        for answer in answers:
            if is_probe or not self._has_multicast_record_in_last_second(answer, now):
                out.add_answer_at_time(answer, 0)
        for additional in additionals:
            if is_probe or not self._has_multicast_record_in_last_second(additional, now):
>>>>>>> 25d88ca1
                out.add_additional_answer(additional)

    def _add_unicast_answers_to_outgoing(
        self, out: DNSOutgoing, answers: Set[DNSRecord], additionals: Set[DNSRecord]
    ) -> None:
        """Add answers and additionals to a DNSOutgoing."""
        for answer in answers:
            out.add_answer_at_time(answer, 0)
        for additional in additionals:
            out.add_additional_answer(additional)


class RecordManager:
    """Process records into the cache and notify listeners."""

    def __init__(self, zeroconf: 'Zeroconf') -> None:
        """Init the record manager."""
        self.zc = zeroconf
        self.cache = zeroconf.cache
        self.listeners: List[RecordUpdateListener] = []

    def updates(self, now: float, rec: List[DNSRecord]) -> None:
        """Used to notify listeners of new information that has updated
        a record.

        This method must be called before the cache is updated.
        """
        for listener in self.listeners:
            listener.update_records(self.zc, now, rec)

    def updates_complete(self) -> None:
        """Used to notify listeners of new information that has updated
        a record.

        This method must be called after the cache is updated.
        """
        for listener in self.listeners:
            listener.update_records_complete()
        self.zc.notify_all()

    def updates_from_response(self, msg: DNSIncoming) -> None:
        """Deal with incoming response packets.  All answers
        are held in the cache, and listeners are notified."""
        updates: List[DNSRecord] = []
        address_adds: List[DNSAddress] = []
        other_adds: List[DNSRecord] = []
        removes: List[DNSRecord] = []
        now = current_time_millis()
        for record in msg.answers:

            updated = True

            if record.unique:  # https://tools.ietf.org/html/rfc6762#section-10.2
                # rfc6762#section-10.2 para 2
                # Since unique is set, all old records with that name, rrtype,
                # and rrclass that were received more than one second ago are declared
                # invalid, and marked to expire from the cache in one second.
                for entry in self.cache.get_all_by_details(record.name, record.type, record.class_):
                    if entry == record:
                        updated = False
                    if record.created - entry.created > 1000 and entry not in msg.answers:
                        removes.append(entry)

            expired = record.is_expired(now)
            maybe_entry = self.cache.get(record)
            if not expired:
                if maybe_entry is not None:
                    maybe_entry.reset_ttl(record)
                else:
                    if isinstance(record, DNSAddress):
                        address_adds.append(record)
                    else:
                        other_adds.append(record)
                if updated:
                    updates.append(record)
            elif maybe_entry is not None:
                updates.append(record)
                removes.append(record)

        if not updates and not address_adds and not other_adds and not removes:
            return

        self.updates(now, updates)
        # The cache adds must be processed AFTER we trigger
        # the updates since we compare existing data
        # with the new data and updating the cache
        # ahead of update_record will cause listeners
        # to miss changes
        #
        # We must process address adds before non-addresses
        # otherwise a fetch of ServiceInfo may miss an address
        # because it thinks the cache is complete
        #
        # The cache is processed under the context manager to ensure
        # that any ServiceBrowser that is going to call
        # zc.get_service_info will see the cached value
        # but ONLY after all the record updates have been
        # processsed.
        self.cache.add_records(itertools.chain(address_adds, other_adds))
        # Removes are processed last since
        # ServiceInfo could generate an un-needed query
        # because the data was not yet populated.
        self.cache.remove_records(removes)
        self.updates_complete()

    def add_listener(
        self, listener: RecordUpdateListener, question: Optional[Union[DNSQuestion, List[DNSQuestion]]]
    ) -> None:
        """Adds a listener for a given question.  The listener will have
        its update_record method called when information is available to
        answer the question(s)."""
        self.listeners.append(listener)

        if question is not None:
            now = current_time_millis()
            records = []
            questions = [question] if isinstance(question, DNSQuestion) else question
            for single_question in questions:
                for record in self.cache.entries_with_name(single_question.name):
                    if single_question.answered_by(record) and not record.is_expired(now):
                        records.append(record)
            if records:
                listener.update_records(self.zc, now, records)
                listener.update_records_complete()

        self.zc.notify_all()

    def remove_listener(self, listener: RecordUpdateListener) -> None:
        """Removes a listener."""
        try:
            self.listeners.remove(listener)
            self.zc.notify_all()
        except ValueError as e:
            log.exception('Failed to remove listener: %r', e)<|MERGE_RESOLUTION|>--- conflicted
+++ resolved
@@ -174,11 +174,7 @@
             multicast_additionals -= multicast_answers
             multicast_out = DNSOutgoing(_FLAGS_QR_RESPONSE | _FLAGS_AA, id_=msg.id)
             self._add_multicast_answers_to_outgoing(
-<<<<<<< HEAD
-                multicast_out, multicast_answers, multicast_additionals, now
-=======
                 multicast_out, multicast_answers, multicast_additionals, is_probe, now
->>>>>>> 25d88ca1
             )
 
         return unicast_out, multicast_out
@@ -188,11 +184,7 @@
         maybe_entry = self.cache.get(record)
         return bool(maybe_entry and maybe_entry.get_expiration_time(_EXPIRE_REFRESH_TIME_PERCENT) > now)
 
-<<<<<<< HEAD
-    def _has_multicast_record_in_last_second(self, record, now: float) -> bool:
-=======
     def _has_multicast_record_in_last_second(self, record: DNSRecord, now: float) -> bool:
->>>>>>> 25d88ca1
         """Remove answers that were just broadcast
 
         Protect the network against excessive packet flooding
@@ -202,16 +194,6 @@
         return bool(maybe_entry and now - maybe_entry.created < 1000)
 
     def _add_multicast_answers_to_outgoing(
-<<<<<<< HEAD
-        self, out: DNSOutgoing, answers: Set[DNSRecord], additionals: Set[DNSRecord], now: float
-    ) -> None:
-        """Add answers and additionals to a DNSOutgoing."""
-        for answer in answers:
-            if not self._has_multicast_record_in_last_second(answer, now):
-                out.add_answer_at_time(answer, 0)
-        for additional in additionals:
-            if not self._has_multicast_record_in_last_second(additional, now):
-=======
         self,
         out: DNSOutgoing,
         answers: Set[DNSRecord],
@@ -225,7 +207,6 @@
                 out.add_answer_at_time(answer, 0)
         for additional in additionals:
             if is_probe or not self._has_multicast_record_in_last_second(additional, now):
->>>>>>> 25d88ca1
                 out.add_additional_answer(additional)
 
     def _add_unicast_answers_to_outgoing(
