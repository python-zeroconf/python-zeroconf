--- conflicted
+++ resolved
@@ -366,13 +366,8 @@
         # Removes are processed last since
         # ServiceInfo could generate an un-needed query
         # because the data was not yet populated.
-<<<<<<< HEAD
         self.cache.async_remove_records(removes)
-        self.updates_complete()
-=======
-        self.cache.remove_records(removes)
         self.async_updates_complete()
->>>>>>> 9cc834d5
 
     def add_listener(
         self, listener: RecordUpdateListener, question: Optional[Union[DNSQuestion, List[DNSQuestion]]]
