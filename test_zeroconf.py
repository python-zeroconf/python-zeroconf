--- conflicted
+++ resolved
@@ -538,7 +538,7 @@
         pass
 
 
-<<<<<<< HEAD
+
 class TestRegistrar(unittest.TestCase):
 
     def test_ttl(self):
@@ -625,7 +625,8 @@
         zc.unregister_service(info)
         assert nbr_answers[0] == 12 and nbr_additionals[0] == 0 and nbr_authorities[0] == 0
         nbr_answers[0] = nbr_additionals[0] = nbr_authorities[0] = 0
-=======
+
+        
 class TestDNSCache(unittest.TestCase):
 
     def test_order(self):
@@ -637,7 +638,6 @@
         entry = r.DNSEntry('a', r._TYPE_SOA, r._CLASS_IN)
         cached_record = cache.get(entry)
         self.assertEqual(cached_record, record2)
->>>>>>> fe62ba31
 
 
 class ServiceTypesQuery(unittest.TestCase):
