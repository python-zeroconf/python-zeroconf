# See https://pre-commit.com for more information
# See https://pre-commit.com/hooks.html for more hooks
exclude: "CHANGELOG.md"
default_stages: [commit]

ci:
  autofix_commit_msg: "chore(pre-commit.ci): auto fixes"
  autoupdate_commit_msg: "chore(pre-commit.ci): pre-commit autoupdate"

repos:
  - repo: https://github.com/commitizen-tools/commitizen
    rev: v3.27.0
    hooks:
      - id: commitizen
        stages: [commit-msg]
  - repo: https://github.com/pre-commit/pre-commit-hooks
    rev: v4.6.0
    hooks:
      - id: debug-statements
      - id: check-builtin-literals
      - id: check-case-conflict
      - id: check-docstring-first
      - id: check-json
      - id: check-toml
      - id: check-xml
      - id: check-yaml
      - id: detect-private-key
      - id: end-of-file-fixer
      - id: trailing-whitespace
      - id: debug-statements
  - repo: https://github.com/pre-commit/mirrors-prettier
    rev: v4.0.0-alpha.8
    hooks:
      - id: prettier
        args: ["--tab-width", "2"]
  - repo: https://github.com/asottile/pyupgrade
    rev: v3.16.0
    hooks:
      - id: pyupgrade
        args: [--py37-plus]
<<<<<<< HEAD
  - repo: https://github.com/PyCQA/isort
    rev: 5.13.2
    hooks:
      - id: isort
  - repo: https://github.com/psf/black
    rev: 24.4.2
    hooks:
      - id: black
=======
  - repo: https://github.com/astral-sh/ruff-pre-commit
    rev: v0.5.0
    hooks:
      - id: ruff
        args: [--fix, --exit-non-zero-on-fix]
      - id: ruff-format
>>>>>>> 0c68d711
  #  - repo: https://github.com/codespell-project/codespell
  #    rev: v2.2.1
  #    hooks:
  #      - id: codespell
  - repo: https://github.com/PyCQA/flake8
    rev: 7.1.0
    hooks:
      - id: flake8
  - repo: https://github.com/pre-commit/mirrors-mypy
    rev: v1.10.1
    hooks:
      - id: mypy
        additional_dependencies: []<|MERGE_RESOLUTION|>--- conflicted
+++ resolved
@@ -38,23 +38,12 @@
     hooks:
       - id: pyupgrade
         args: [--py37-plus]
-<<<<<<< HEAD
-  - repo: https://github.com/PyCQA/isort
-    rev: 5.13.2
-    hooks:
-      - id: isort
-  - repo: https://github.com/psf/black
-    rev: 24.4.2
-    hooks:
-      - id: black
-=======
   - repo: https://github.com/astral-sh/ruff-pre-commit
     rev: v0.5.0
     hooks:
       - id: ruff
         args: [--fix, --exit-non-zero-on-fix]
       - id: ruff-format
->>>>>>> 0c68d711
   #  - repo: https://github.com/codespell-project/codespell
   #    rev: v2.2.1
   #    hooks:
